{
  "electrons": {
<<<<<<< HEAD
    "particle_cpu": 190951.0,
    "particle_id": 58667946881.0,
    "particle_momentum_x": 1.009008802106673e-18,
    "particle_momentum_y": 2.799397971906195e-19,
    "particle_momentum_z": 2.800143103521099e-19,
    "particle_position_x": 1.716737364618244e+04,
    "particle_position_y": 9.409534885536895e+02,
    "particle_weight": 6.156250875854493e+10
  },
  "he_ions": {
    "particle_cpu": 262741.0,
    "particle_id": 2.066927954560000e+11,
    "particle_momentum_x": 2.834304751513224e-18,
    "particle_momentum_y": 2.194514405213475e-18,
    "particle_momentum_z": 2.197942165085767e-18,
    "particle_position_x": 1.760239611250640e+04,
    "particle_position_y": 1.099842676805809e+03,
    "particle_weight": 7.196058242797853e+10
  },
  "lev=0": {
    "rho_electrons": 0.03590777765584312,
    "rho_he_ions": 0.04191638569476194
=======
    "particle_cpu": 187358.0,
    "particle_id": 58199703731.0,
    "particle_momentum_x": 1.0141001808730319e-18,
    "particle_momentum_y": 2.8070977171592375e-19,
    "particle_momentum_z": 2.8029049329565064e-19,
    "particle_position_x": 17128.025846186716,
    "particle_position_y": 933.6068577115554,
    "particle_weight": 61098512084.960945
  },
  "he_ions": {
    "particle_cpu": 262797.0,
    "particle_id": 206713337554.0,
    "particle_momentum_x": 2.887261723355975e-18,
    "particle_momentum_y": 2.1945524403708785e-18,
    "particle_momentum_z": 2.1982471595658953e-18,
    "particle_position_x": 17605.41372853014,
    "particle_position_y": 1099.8462212522177,
    "particle_weight": 71965788177.49025
  },
  "lev=0": {
    "rho_electrons": 0.035651817593500675,
    "rho_he_ions": 0.04191959356643796
>>>>>>> bd91b3d5
  }
}<|MERGE_RESOLUTION|>--- conflicted
+++ resolved
@@ -1,29 +1,5 @@
 {
   "electrons": {
-<<<<<<< HEAD
-    "particle_cpu": 190951.0,
-    "particle_id": 58667946881.0,
-    "particle_momentum_x": 1.009008802106673e-18,
-    "particle_momentum_y": 2.799397971906195e-19,
-    "particle_momentum_z": 2.800143103521099e-19,
-    "particle_position_x": 1.716737364618244e+04,
-    "particle_position_y": 9.409534885536895e+02,
-    "particle_weight": 6.156250875854493e+10
-  },
-  "he_ions": {
-    "particle_cpu": 262741.0,
-    "particle_id": 2.066927954560000e+11,
-    "particle_momentum_x": 2.834304751513224e-18,
-    "particle_momentum_y": 2.194514405213475e-18,
-    "particle_momentum_z": 2.197942165085767e-18,
-    "particle_position_x": 1.760239611250640e+04,
-    "particle_position_y": 1.099842676805809e+03,
-    "particle_weight": 7.196058242797853e+10
-  },
-  "lev=0": {
-    "rho_electrons": 0.03590777765584312,
-    "rho_he_ions": 0.04191638569476194
-=======
     "particle_cpu": 187358.0,
     "particle_id": 58199703731.0,
     "particle_momentum_x": 1.0141001808730319e-18,
@@ -46,6 +22,5 @@
   "lev=0": {
     "rho_electrons": 0.035651817593500675,
     "rho_he_ions": 0.04191959356643796
->>>>>>> bd91b3d5
   }
 }