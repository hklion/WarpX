{
  "ar_ions": {
    "particle_cpu": 31743.0,
    "particle_id": 3219974926.0,
<<<<<<< HEAD
    "particle_momentum_x": 2.673080656628151e-18,
    "particle_momentum_y": 2.6734826129917346e-18,
    "particle_momentum_z": 2.6677137825404595e-18,
    "particle_position_x": 3.174244144020173,
    "particle_position_y": 3.1742742523212426,
    "particle_weight": 988078308.1054688
  },
  "electrons": {
    "particle_cpu": 30723.0,
    "particle_id": 1040042009.0,
    "particle_momentum_x": 2.99271246971674e-20,
    "particle_momentum_y": 3.014893117483374e-20,
    "particle_momentum_z": 3.016015662279529e-20,
    "particle_position_x": 3.072306870914145,
    "particle_position_y": 3.072501289015288,
    "particle_weight": 956421203.6132812
  },
  "lev=0": {
    "phi": 56898.115832092146,
    "rho_ar_ions": 257.8023434408326,
    "rho_electrons": 250.15834020610757
=======
    "particle_momentum_x": 2.673151363048207e-18,
    "particle_momentum_y": 2.673161989954734e-18,
    "particle_momentum_z": 2.667541765712509e-18,
    "particle_position_x": 3.174313700079905,
    "particle_position_y": 3.174250384057790,
    "particle_weight": 988078308.1054688
  },
  "electrons": {
    "particle_cpu": 30717.0,
    "particle_id": 1.039169906e+09,
    "particle_momentum_x": 2.995416290968037e-20,
    "particle_momentum_y": 3.012731514587818e-20,
    "particle_momentum_z": 3.012877839069667e-20,
    "particle_position_x": 3.071191490719059,
    "particle_position_y": 3.070664958782297,
    "particle_weight": 9.559387207031250e+08
  },
  "lev=0": {
    "phi": 5.689699818376756e+04,
    "rho_ar_ions": 2.578023258089157e+02,
    "rho_electrons": 2.500311005574385e+02
>>>>>>> 7402d041
  }
}<|MERGE_RESOLUTION|>--- conflicted
+++ resolved
@@ -2,29 +2,6 @@
   "ar_ions": {
     "particle_cpu": 31743.0,
     "particle_id": 3219974926.0,
-<<<<<<< HEAD
-    "particle_momentum_x": 2.673080656628151e-18,
-    "particle_momentum_y": 2.6734826129917346e-18,
-    "particle_momentum_z": 2.6677137825404595e-18,
-    "particle_position_x": 3.174244144020173,
-    "particle_position_y": 3.1742742523212426,
-    "particle_weight": 988078308.1054688
-  },
-  "electrons": {
-    "particle_cpu": 30723.0,
-    "particle_id": 1040042009.0,
-    "particle_momentum_x": 2.99271246971674e-20,
-    "particle_momentum_y": 3.014893117483374e-20,
-    "particle_momentum_z": 3.016015662279529e-20,
-    "particle_position_x": 3.072306870914145,
-    "particle_position_y": 3.072501289015288,
-    "particle_weight": 956421203.6132812
-  },
-  "lev=0": {
-    "phi": 56898.115832092146,
-    "rho_ar_ions": 257.8023434408326,
-    "rho_electrons": 250.15834020610757
-=======
     "particle_momentum_x": 2.673151363048207e-18,
     "particle_momentum_y": 2.673161989954734e-18,
     "particle_momentum_z": 2.667541765712509e-18,
@@ -46,6 +23,5 @@
     "phi": 5.689699818376756e+04,
     "rho_ar_ions": 2.578023258089157e+02,
     "rho_electrons": 2.500311005574385e+02
->>>>>>> 7402d041
   }
 }