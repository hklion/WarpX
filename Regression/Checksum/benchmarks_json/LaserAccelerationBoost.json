--- conflicted
+++ resolved
@@ -12,15 +12,9 @@
   "electrons": {
     "particle_cpu": 1200.0,
     "particle_id": 1392000.0,
-<<<<<<< HEAD
-    "particle_momentum_x": 6.298350535256822e-27,
-    "particle_momentum_y": 2.5611486433369074e-22,
-    "particle_momentum_z": 3.260682694944147e-18,
-=======
     "particle_momentum_x": 6.2983486271535245e-27,
     "particle_momentum_y": 2.561148643336908e-22,
     "particle_momentum_z": 3.2606826949441258e-18,
->>>>>>> de2f8bda
     "particle_position_x": 0.07200000000522772,
     "particle_position_y": 0.040410946815682504,
     "particle_weight": 7.205670325760674e+16
@@ -28,13 +22,8 @@
   "ions": {
     "particle_cpu": 1200.0,
     "particle_id": 1538400.0,
-<<<<<<< HEAD
-    "particle_momentum_x": 7.735237752070736e-30,
-    "particle_momentum_y": 2.5611486596061174e-22,
-=======
     "particle_momentum_x": 7.729986759772206e-30,
     "particle_momentum_y": 2.561148659606118e-22,
->>>>>>> de2f8bda
     "particle_momentum_z": 5.987111293060833e-15,
     "particle_position_x": 0.072,
     "particle_position_y": 0.04041094673206954,
@@ -42,17 +31,6 @@
   },
   "lev=0": {
     "Bx": 7184.641132345461,
-<<<<<<< HEAD
-    "By": 16.429639214784675,
-    "Bz": 425.92136410328976,
-    "Ex": 4509329694.604139,
-    "Ey": 1984276461005.9048,
-    "Ez": 6310104620.920034,
-    "jx": 4752150463.629724,
-    "jy": 553920892529501.3,
-    "jz": 450362837777.26086,
-    "rho": 1569.6222851938107
-=======
     "By": 16.4296392148614,
     "Bz": 425.92136410328976,
     "Ex": 4509329694.688026,
@@ -62,6 +40,5 @@
     "jy": 553920892529501.1,
     "jz": 450362837764.43524,
     "rho": 1569.6222852017581
->>>>>>> de2f8bda
   }
 }