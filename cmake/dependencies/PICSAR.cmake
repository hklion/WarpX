--- conflicted
+++ resolved
@@ -82,11 +82,7 @@
         #message(STATUS "PICSAR: Using version '${PICSAR_VERSION}'")
     else()
         # not supported by PICSAR (yet)
-<<<<<<< HEAD
-        #find_package(PICSAR 22.04 CONFIG REQUIRED QED)
-=======
         #find_package(PICSAR 22.05 CONFIG REQUIRED QED)
->>>>>>> 7e3589cc
         #message(STATUS "PICSAR: Found version '${PICSAR_VERSION}'")
         message(FATAL_ERROR "PICSAR: Cannot be used as externally installed "
             "library yet. "
