name: 🐧 CUDA

on: [push, pull_request]

concurrency:
  group: ${{ github.ref }}-${{ github.head_ref }}-cuda
  cancel-in-progress: true

jobs:
# Ref.:
#   https://gitlab.com/nvidia/container-images/cuda/-/blob/master/dist/ubuntu18.04/10.1/base/Dockerfile
#   https://github.com/ComputationalRadiationPhysics/picongpu/blob/0.5.0/share/picongpu/dockerfiles/ubuntu-1604/Dockerfile
#   https://developer.download.nvidia.com/compute/cuda/repos/ubuntu1804/x86_64/
  build_nvcc:
    name: NVCC 11.0.2 SP
    runs-on: ubuntu-18.04
    if: github.event.pull_request.draft == false
    env:
      CXXFLAGS: "-Werror"
      CMAKE_GENERATOR: Ninja
      # setuptools/mp4py work-around, see
      #   https://github.com/mpi4py/mpi4py/pull/159
      #   https://github.com/mpi4py/mpi4py/issues/157#issuecomment-1001022274
      SETUPTOOLS_USE_DISTUTILS: stdlib
    steps:
    - uses: actions/checkout@v2
    - name: install dependencies
      run: |
        .github/workflows/dependencies/nvcc11.sh
    - name: CCache Cache
      uses: actions/cache@v2
      # - once stored under a key, they become immutable (even if local cache path content changes)
      # - for a refresh the key has to change, e.g., hash of a tracked file in the key
      with:
        path: |
          ~/.ccache
          ~/.cache/ccache
        key: ccache-cuda-nvcc-${{ hashFiles('.github/workflows/cuda.yml') }}-${{ hashFiles('cmake/dependencies/AMReX.cmake') }}
        restore-keys: |
          ccache-cuda-nvcc-${{ hashFiles('.github/workflows/cuda.yml') }}-
          ccache-cuda-nvcc-
    - name: install openPMD-api
      run: |
        export CEI_SUDO="sudo"
        export CEI_TMP="/tmp/cei"
        cmake-easyinstall --prefix=/usr/local \
          git+https://github.com/openPMD/openPMD-api.git@0.14.3 \
          -DopenPMD_USE_PYTHON=OFF    \
          -DBUILD_TESTING=OFF         \
          -DBUILD_EXAMPLES=OFF        \
          -DBUILD_CLI_TOOLS=OFF       \
          -DCMAKE_CXX_COMPILER_LAUNCHER=$(which ccache) \
          -DCMAKE_VERBOSE_MAKEFILE=ON
    - name: build WarpX
      run: |
        export PATH=/usr/local/nvidia/bin:/usr/local/cuda/bin:${PATH}
        export LD_LIBRARY_PATH=/usr/local/nvidia/lib:/usr/local/nvidia/lib64:/usr/local/cuda/lib64:${LD_LIBRARY_PATH}
        which nvcc || echo "nvcc not in PATH!"

        cmake -S . -B build_sp         \
          -DCMAKE_VERBOSE_MAKEFILE=ON  \
          -DWarpX_COMPUTE=CUDA         \
          -DWarpX_EB=ON                \
          -DWarpX_LIB=ON               \
          -DAMReX_CUDA_ARCH=6.0        \
          -DWarpX_OPENPMD=ON           \
          -DWarpX_openpmd_internal=OFF \
          -DWarpX_PRECISION=SINGLE     \
          -DWarpX_PSATD=ON             \
          -DAMReX_CUDA_ERROR_CROSS_EXECUTION_SPACE_CALL=ON \
          -DAMReX_CUDA_ERROR_CAPTURE_THIS=ON
        cmake --build build_sp -j 2

        python3 -m pip install --upgrade pip setuptools wheel
        export WARPX_MPI=ON
        PYWARPX_LIB_DIR=$PWD/build_sp/lib python3 -m pip wheel .
        python3 -m pip install *.whl

  # make sure legacy build system continues to build, i.e., that we don't forget
  # to add new .cpp files
  build_nvcc_gnumake:
    name: NVCC 11.0.2 GNUmake
    runs-on: ubuntu-18.04
    if: github.event.pull_request.draft == false
    steps:
    - uses: actions/checkout@v2
    - name: install dependencies
      run: |
        .github/workflows/dependencies/nvcc11.sh
    - name: CCache Cache
      uses: actions/cache@v2
      # - once stored under a key, they become immutable (even if local cache path content changes)
      # - for a refresh the key has to change, e.g., hash of a tracked file in the key
      with:
        path: |
          ~/.ccache
          ~/.cache/ccache
        key: ccache-cuda-gnumake-${{ hashFiles('.github/workflows/cuda.yml') }}-${{ hashFiles('cmake/dependencies/AMReX.cmake') }}
        restore-keys: |
          ccache-cuda-gnumake-${{ hashFiles('.github/workflows/cuda.yml') }}-
          ccache-cuda-gnumake-
    - name: build WarpX
      run: |
        export PATH=/usr/local/nvidia/bin:/usr/local/cuda/bin:${PATH}
        export LD_LIBRARY_PATH=/usr/local/nvidia/lib:/usr/local/nvidia/lib64:/usr/local/cuda/lib64:${LD_LIBRARY_PATH}
        which nvcc || echo "nvcc not in PATH!"

        git clone https://github.com/AMReX-Codes/amrex.git ../amrex
<<<<<<< HEAD
        cd amrex && git checkout --detach 1b73099a80e617696fc342fa8ac16e2d63ecab4b && cd -
=======
        cd amrex && git checkout --detach 3aafa306ad820bbcc50a4b7c14fe912406427d1d && cd -
>>>>>>> ddca984b
        make COMP=gcc QED=FALSE USE_MPI=TRUE USE_GPU=TRUE USE_OMP=FALSE USE_PSATD=TRUE USE_CCACHE=TRUE -j 2

  build_nvhpc21-11-nvcc:
    name: NVHPC@21.11 NVCC/NVC++ Release [tests]
    runs-on: ubuntu-20.04
    if: github.event.pull_request.draft == false
    env:
      # For NVHPC, Ninja is slower than the default:
      #CMAKE_GENERATOR: Ninja
      # setuptools/mp4py work-around, see
      #   https://github.com/mpi4py/mpi4py/pull/159
      #   https://github.com/mpi4py/mpi4py/issues/157#issuecomment-1001022274
      SETUPTOOLS_USE_DISTUTILS: stdlib
    steps:
    - uses: actions/checkout@v2
    - name: Dependencies
      run: .github/workflows/dependencies/nvhpc.sh
    - name: CCache Cache
      uses: actions/cache@v2
      # - once stored under a key, they become immutable (even if local cache path content changes)
      # - for a refresh the key has to change, e.g., hash of a tracked file in the key
      with:
        path: |
          ~/.ccache
          ~/.cache/ccache
        key: ccache-cuda-nvhpc-${{ hashFiles('.github/workflows/cuda.yml') }}-${{ hashFiles('cmake/dependencies/AMReX.cmake') }}
        restore-keys: |
          ccache-cuda-nvhpc-${{ hashFiles('.github/workflows/cuda.yml') }}-
          ccache-cuda-nvhpc-
    - name: Build & Install
      run: |
        source /etc/profile.d/modules.sh
        module load /opt/nvidia/hpc_sdk/modulefiles/nvhpc/21.11
        which nvcc || echo "nvcc not in PATH!"
        which nvc++ || echo "nvc++ not in PATH!"
        which nvc || echo "nvc not in PATH!"
        nvcc --version
        nvc++ --version
        nvc --version
        cmake --version

        export CC=$(which nvc)
        export CXX=$(which nvc++)
        export CUDACXX=$(which nvcc)
        export CUDAHOSTCXX=${CXX}

        cmake -S . -B build            \
          -DCMAKE_VERBOSE_MAKEFILE=ON  \
          -DWarpX_COMPUTE=CUDA         \
          -DWarpX_EB=ON                \
          -DWarpX_LIB=ON               \
          -DAMReX_CUDA_ARCH=8.0        \
          -DWarpX_OPENPMD=ON           \
          -DWarpX_PSATD=ON             \
          -DAMReX_CUDA_ERROR_CROSS_EXECUTION_SPACE_CALL=ON \
          -DAMReX_CUDA_ERROR_CAPTURE_THIS=ON
        cmake --build build -j 2

        # work-around for mpi4py 3.1.1 build system issue with using
        # a GNU-built Python executable with non-GNU Python modules
        #   https://github.com/mpi4py/mpi4py/issues/114
        export CFLAGS="-noswitcherror"

        python3 -m pip install --upgrade pip setuptools wheel
        export WARPX_MPI=ON
        PYWARPX_LIB_DIR=$PWD/build/lib python3 -m pip wheel .
        python3 -m pip install *.whl<|MERGE_RESOLUTION|>--- conflicted
+++ resolved
@@ -106,11 +106,7 @@
         which nvcc || echo "nvcc not in PATH!"
 
         git clone https://github.com/AMReX-Codes/amrex.git ../amrex
-<<<<<<< HEAD
-        cd amrex && git checkout --detach 1b73099a80e617696fc342fa8ac16e2d63ecab4b && cd -
-=======
         cd amrex && git checkout --detach 3aafa306ad820bbcc50a4b7c14fe912406427d1d && cd -
->>>>>>> ddca984b
         make COMP=gcc QED=FALSE USE_MPI=TRUE USE_GPU=TRUE USE_OMP=FALSE USE_PSATD=TRUE USE_CCACHE=TRUE -j 2
 
   build_nvhpc21-11-nvcc:
