--- conflicted
+++ resolved
@@ -144,13 +144,8 @@
                     const amrex::ParticleReal uz = p.rdata(PIdx::uz) / PhysConst::c;
                     const amrex::ParticleReal upstream = ptd.m_runtime_rdata[iupstream][pind];
                     amrex::Real filter;
-<<<<<<< HEAD
-                    if ((do_filter) && (filter_fn(xw, yw, zw, ux, uy, uz, upstream) == 0._rt)) filter = 0._rt;
-                    else filter = 1._rt;
-=======
-                    if ((do_filter) && (filter_fn(xw, yw, zw, ux, uy, uz) == 0._rt)) { filter = 0._rt;
+                    if ((do_filter) && (filter_fn(xw, yw, zw, ux, uy, uz, upstream) == 0._rt)) {filter = 0._rt;
                     } else { filter = 1._rt; }
->>>>>>> 6be87d6f
                     amrex::Gpu::Atomic::AddNoRet(&out_array(ii, jj, kk, 0), (amrex::Real)(p.rdata(PIdx::w) * filter));
                 });
         // Divide value by number of particles for average. Set average to zero if there are no particles
