
#include "ParticleReductionFunctor.H"

#include "Diagnostics/ComputeDiagFunctors/ComputeDiagFunctor.H"
#include "Particles/MultiParticleContainer.H"
#include "Particles/WarpXParticleContainer.H"
#include "Utils/CoarsenIO.H"
#include "WarpX.H"

#include <AMReX_Array.H>
#include <AMReX_BLassert.H>
#include <AMReX_IntVect.H>
#include <AMReX_MultiFab.H>
#include <AMReX_REAL.H>

using namespace amrex::literals;

ParticleReductionFunctor::ParticleReductionFunctor (const amrex::MultiFab* mf_src, const int lev,
        const amrex::IntVect crse_ratio, const std::string fn_str,
        const int ispec, const bool do_average,
        const bool do_filter, const std::string filter_str, const int ncomp)
    : ComputeDiagFunctor(ncomp, crse_ratio), m_lev(lev), m_ispec(ispec), m_do_average(do_average), m_do_filter(do_filter)
{
    // mf_src will not be used, let's make sure it's null.
    AMREX_ALWAYS_ASSERT(mf_src == nullptr);
    // Write only in one output component.
    AMREX_ALWAYS_ASSERT(ncomp == 1);

    // Allocate and compile a parser based on the input string fn_str
<<<<<<< HEAD
    m_map_fn_parser = std::make_unique<amrex::Parser>(makeParser(
                fn_str, {"x", "y", "z", "ux", "uy", "uz", "upstream"}));
    m_map_fn = m_map_fn_parser->compile<7>();
    // Do the same for filter function, if it exists
    if (m_do_filter) {
        m_filter_fn_parser = std::make_unique<amrex::Parser>(makeParser(
               filter_str, {"x", "y", "z", "ux", "uy", "uz", "upstream"}));
        m_filter_fn = m_filter_fn_parser->compile<7>();
=======
    m_map_fn_parser = std::make_unique<amrex::Parser>(
        utils::parser::makeParser(
            fn_str, {"x", "y", "z", "ux", "uy", "uz"}));
    m_map_fn = m_map_fn_parser->compile<6>();
    // Do the same for filter function, if it exists
    if (m_do_filter) {
        m_filter_fn_parser = std::make_unique<amrex::Parser>(
            utils::parser::makeParser(
            filter_str, {"x", "y", "z", "ux", "uy", "uz"}));
        m_filter_fn = m_filter_fn_parser->compile<6>();
>>>>>>> f814d563
    }
}

void
ParticleReductionFunctor::operator() (amrex::MultiFab& mf_dst, const int dcomp, const int /*i_buffer*/) const
{
    auto& warpx = WarpX::GetInstance();
    // Guard cell is set to 1 for generality. However, for a cell-centered
    // output Multifab, mf_dst, the guard-cell data is not needed especially considering
    // the operations performend in the CoarsenAndInterpolate function.
    constexpr int ng = 1;
    // Temporary cell-centered, multi-component MultiFab for storing particles per cell.
    amrex::MultiFab red_mf(warpx.boxArray(m_lev), warpx.DistributionMap(m_lev), 1, ng);
    // Set value to 0, and increment the value in each cell with ppc.
    red_mf.setVal(0._rt);
    auto& pc = warpx.GetPartContainer().GetParticleContainer(m_ispec);
    auto pcomps = pc.getParticleComps();
    const int iupstream = pcomps["upstream"] - PIdx::nattribs;

    // Copy over member variables so they can be captured in the lambda
    auto map_fn = m_map_fn;
    auto filter_fn = m_filter_fn;
    const bool do_filter = m_do_filter;
    ParticleToMesh(pc, red_mf, m_lev,
            [=] AMREX_GPU_DEVICE (const WarpXParticleContainer::ParticleTileType::ConstParticleTileDataType& ptd,
                const int pind,
                amrex::Array4<amrex::Real> const& out_array,
                amrex::GpuArray<amrex::Real,AMREX_SPACEDIM> const& plo,
                amrex::GpuArray<amrex::Real,AMREX_SPACEDIM> const& dxi)
            {
                auto p = ptd.getSuperParticle(pind);
                // Get position in WarpX convention to use in parser. Will be different from
                // p.pos() for 1D and 2D simulations.
                amrex::ParticleReal xw = 0._rt, yw = 0._rt, zw = 0._rt;
                get_particle_position(p, xw, yw, zw);

                // Get position in AMReX convention to calculate corresponding index.
                // Ideally this will be replaced with the AMReX NGP interpolator
                // Always do x direction. No RZ case because it's not implemented, and code
                // will have aborted
                int ii = 0, jj = 0, kk = 0;
                amrex::ParticleReal x = p.pos(0);
                amrex::Real lx = (x - plo[0]) * dxi[0];
                ii = static_cast<int>(amrex::Math::floor(lx));
#if defined(WARPX_DIM_XZ) || defined(WARPX_DIM_3D)
                amrex::ParticleReal y = p.pos(1);
                amrex::Real ly = (y - plo[1]) * dxi[1];
                jj = static_cast<int>(amrex::Math::floor(ly));
#endif
#if defined(WARPX_DIM_3D)
                amrex::ParticleReal z = p.pos(2);
                amrex::Real lz = (z - plo[2]) * dxi[2];
                kk = static_cast<int>(amrex::Math::floor(lz));
#endif

                // Fix dimensions since parser assumes u = gamma * v / c
                amrex::ParticleReal ux = p.rdata(PIdx::ux) / PhysConst::c;
                amrex::ParticleReal uy = p.rdata(PIdx::uy) / PhysConst::c;
                amrex::ParticleReal uz = p.rdata(PIdx::uz) / PhysConst::c;
                amrex::ParticleReal upstream = ptd.m_runtime_rdata[iupstream][pind];
                amrex::Real value;
                if ((do_filter) && (!filter_fn(xw, yw, zw, ux, uy, uz, upstream))) value = 0._rt;
                else value = map_fn(xw, yw, zw, ux, uy, uz, upstream);
                amrex::Gpu::Atomic::AddNoRet(&out_array(ii, jj, kk, 0), p.rdata(PIdx::w) * value);
            });
    if (m_do_average) {
        amrex::MultiFab ppc_mf(warpx.boxArray(m_lev), warpx.DistributionMap(m_lev), 1, ng);
        ppc_mf.setVal(0._rt);
        // Add the weight for each particle -- total number of particles of this species
        ParticleToMesh(pc, ppc_mf, m_lev,
                [=] AMREX_GPU_DEVICE (const WarpXParticleContainer::ParticleTileType::ConstParticleTileDataType& ptd,
                    const int pind,
                    amrex::Array4<amrex::Real> const& out_array,
                    amrex::GpuArray<amrex::Real,AMREX_SPACEDIM> const& plo,
                    amrex::GpuArray<amrex::Real,AMREX_SPACEDIM> const& dxi)
                {
                    auto p = ptd.getSuperParticle(pind);
                    // Get position in WarpX convention to use in parser. Will be different from
                    // p.pos() for 1D and 2D simulations.
                    amrex::ParticleReal xw = 0._rt, yw = 0._rt, zw = 0._rt;
                    get_particle_position(p, xw, yw, zw);

                    // Get position in AMReX convention to calculate corresponding index.
                    // Ideally this will be replaced with the AMReX NGP interpolator
                    // Always do x direction. No RZ case because it's not implemented, and code
                    // will have aborted
                    int ii = 0, jj = 0, kk = 0;
                    amrex::ParticleReal x = p.pos(0);
                    amrex::Real lx = (x - plo[0]) * dxi[0];
                    ii = static_cast<int>(amrex::Math::floor(lx));
#if defined(WARPX_DIM_XZ) || defined(WARPX_DIM_3D)
                    amrex::ParticleReal y = p.pos(1);
                    amrex::Real ly = (y - plo[1]) * dxi[1];
                    jj = static_cast<int>(amrex::Math::floor(ly));
#endif
#if defined(WARPX_DIM_3D)
                    amrex::ParticleReal z = p.pos(2);
                    amrex::Real lz = (z - plo[2]) * dxi[2];
                    kk = static_cast<int>(amrex::Math::floor(lz));
#endif
                    // Fix dimensions since parser assumes u = gamma * v / c
                    amrex::ParticleReal ux = p.rdata(PIdx::ux) / PhysConst::c;
                    amrex::ParticleReal uy = p.rdata(PIdx::uy) / PhysConst::c;
                    amrex::ParticleReal uz = p.rdata(PIdx::uz) / PhysConst::c;
                    amrex::ParticleReal upstream = ptd.m_runtime_rdata[iupstream][pind];
                    amrex::Real filter;
                    if ((do_filter) && (!filter_fn(xw, yw, zw, ux, uy, uz, upstream))) filter = 0._rt;
                    else filter = 1._rt;
                    amrex::Gpu::Atomic::AddNoRet(&out_array(ii, jj, kk, 0), (amrex::Real)(p.rdata(PIdx::w) * filter));
                });
        // Divide value by number of particles for average. Set average to zero if there are no particles
        for (amrex::MFIter mfi(red_mf, amrex::TilingIfNotGPU()); mfi.isValid(); ++mfi)
        {
            const amrex::Box& box = mfi.tilebox();
            amrex::Array4<amrex::Real> const& a_red = red_mf.array(mfi);
            amrex::Array4<amrex::Real const> const& a_ppc = ppc_mf.const_array(mfi);
            amrex::ParallelFor(box,
                    [=] AMREX_GPU_DEVICE (int i, int j, int k) {
                        if (a_ppc(i,j,k,0) == 0) a_red(i,j,k,0) = 0;
                        else a_red(i,j,k,0) = a_red(i,j,k,0) / a_ppc(i,j,k,0);
                    });
        }
    }

    // Coarsen and interpolate from ppc_mf to the output diagnostic MultiFab, mf_dst.
    CoarsenIO::Coarsen(mf_dst, red_mf, dcomp, 0, nComp(), 0, m_crse_ratio);
}<|MERGE_RESOLUTION|>--- conflicted
+++ resolved
@@ -27,27 +27,16 @@
     AMREX_ALWAYS_ASSERT(ncomp == 1);
 
     // Allocate and compile a parser based on the input string fn_str
-<<<<<<< HEAD
-    m_map_fn_parser = std::make_unique<amrex::Parser>(makeParser(
-                fn_str, {"x", "y", "z", "ux", "uy", "uz", "upstream"}));
-    m_map_fn = m_map_fn_parser->compile<7>();
-    // Do the same for filter function, if it exists
-    if (m_do_filter) {
-        m_filter_fn_parser = std::make_unique<amrex::Parser>(makeParser(
-               filter_str, {"x", "y", "z", "ux", "uy", "uz", "upstream"}));
-        m_filter_fn = m_filter_fn_parser->compile<7>();
-=======
     m_map_fn_parser = std::make_unique<amrex::Parser>(
         utils::parser::makeParser(
-            fn_str, {"x", "y", "z", "ux", "uy", "uz"}));
-    m_map_fn = m_map_fn_parser->compile<6>();
+            fn_str, {"x", "y", "z", "ux", "uy", "uz", "upstream"}));
+    m_map_fn = m_map_fn_parser->compile<7>();
     // Do the same for filter function, if it exists
     if (m_do_filter) {
         m_filter_fn_parser = std::make_unique<amrex::Parser>(
             utils::parser::makeParser(
-            filter_str, {"x", "y", "z", "ux", "uy", "uz"}));
-        m_filter_fn = m_filter_fn_parser->compile<6>();
->>>>>>> f814d563
+            filter_str, {"x", "y", "z", "ux", "uy", "uz", "upstream"}));
+        m_filter_fn = m_filter_fn_parser->compile<7>();
     }
 }
 
