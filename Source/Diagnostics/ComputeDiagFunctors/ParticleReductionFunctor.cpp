
#include "ParticleReductionFunctor.H"

#include "Diagnostics/ComputeDiagFunctors/ComputeDiagFunctor.H"
#include "Particles/MultiParticleContainer.H"
#include "Particles/WarpXParticleContainer.H"
#include "Utils/Parser/ParserUtils.H"
#include "WarpX.H"

#include <ablastr/coarsen/sample.H>

#include <AMReX_Array.H>
#include <AMReX_BLassert.H>
#include <AMReX_IntVect.H>
#include <AMReX_MultiFab.H>
#include <AMReX_REAL.H>

using namespace amrex::literals;

ParticleReductionFunctor::ParticleReductionFunctor (const amrex::MultiFab* mf_src, const int lev,
        const amrex::IntVect crse_ratio, const std::string fn_str,
        const int ispec, const bool do_average,
        const bool do_filter, const std::string filter_str, const int ncomp)
    : ComputeDiagFunctor(ncomp, crse_ratio), m_lev(lev), m_ispec(ispec), m_do_average(do_average), m_do_filter(do_filter)
{
    // mf_src will not be used, let's make sure it's null.
    AMREX_ALWAYS_ASSERT(mf_src == nullptr);
    // Write only in one output component.
    AMREX_ALWAYS_ASSERT(ncomp == 1);

    // Allocate and compile a parser based on the input string fn_str
    m_map_fn_parser = std::make_unique<amrex::Parser>(
        utils::parser::makeParser(
            fn_str, {"x", "y", "z", "ux", "uy", "uz", "upstream"}));
    m_map_fn = m_map_fn_parser->compile<7>();
    // Do the same for filter function, if it exists
    if (m_do_filter) {
        m_filter_fn_parser = std::make_unique<amrex::Parser>(
            utils::parser::makeParser(
            filter_str, {"x", "y", "z", "ux", "uy", "uz", "upstream"}));
        m_filter_fn = m_filter_fn_parser->compile<7>();
    }
}

void
ParticleReductionFunctor::operator() (amrex::MultiFab& mf_dst, const int dcomp, const int /*i_buffer*/) const
{
    auto& warpx = WarpX::GetInstance();
    // Guard cell is set to 1 for generality. However, for a cell-centered
    // output Multifab, mf_dst, the guard-cell data is not needed especially considering
    // the operations performend in the CoarsenAndInterpolate function.
    constexpr int ng = 1;
    // Temporary cell-centered, multi-component MultiFab for storing particles per cell.
    amrex::MultiFab red_mf(warpx.boxArray(m_lev), warpx.DistributionMap(m_lev), 1, ng);
    // Set value to 0, and increment the value in each cell with ppc.
    red_mf.setVal(0._rt);
    auto& pc = warpx.GetPartContainer().GetParticleContainer(m_ispec);
    auto pcomps = pc.getParticleComps();
    const int iupstream = pcomps["upstream"] - PIdx::nattribs;

    // Copy over member variables so they can be captured in the lambda
    auto map_fn = m_map_fn;
    auto filter_fn = m_filter_fn;
    const bool do_filter = m_do_filter;
    ParticleToMesh(pc, red_mf, m_lev,
            [=] AMREX_GPU_DEVICE (const WarpXParticleContainer::ParticleTileType::ConstParticleTileDataType& ptd,
                const int pind,
                amrex::Array4<amrex::Real> const& out_array,
                amrex::GpuArray<amrex::Real,AMREX_SPACEDIM> const& plo,
                amrex::GpuArray<amrex::Real,AMREX_SPACEDIM> const& dxi)
            {
                auto p = ptd.getSuperParticle(pind);
                // Get position in WarpX convention to use in parser. Will be different from
                // p.pos() for 1D and 2D simulations.
                amrex::ParticleReal xw = 0._rt, yw = 0._rt, zw = 0._rt;
                get_particle_position(p, xw, yw, zw);

                // Get position in AMReX convention to calculate corresponding index.
                // Ideally this will be replaced with the AMReX NGP interpolator
                // Always do x direction. No RZ case because it's not implemented, and code
                // will have aborted
                int ii = 0, jj = 0, kk = 0;
                const amrex::ParticleReal x = p.pos(0);
                const amrex::Real lx = (x - plo[0]) * dxi[0];
                ii = static_cast<int>(amrex::Math::floor(lx));
#if defined(WARPX_DIM_XZ) || defined(WARPX_DIM_3D) || defined(WARPX_DIM_RZ)
                const amrex::ParticleReal y = p.pos(1);
                const amrex::Real ly = (y - plo[1]) * dxi[1];
                jj = static_cast<int>(amrex::Math::floor(ly));
#endif
#if defined(WARPX_DIM_3D)
                const amrex::ParticleReal z = p.pos(2);
                const amrex::Real lz = (z - plo[2]) * dxi[2];
                kk = static_cast<int>(amrex::Math::floor(lz));
#endif

                // Fix dimensions since parser assumes u = gamma * v / c
                const amrex::ParticleReal ux = p.rdata(PIdx::ux) / PhysConst::c;
                const amrex::ParticleReal uy = p.rdata(PIdx::uy) / PhysConst::c;
                const amrex::ParticleReal uz = p.rdata(PIdx::uz) / PhysConst::c;
                const amrex::ParticleReal upstream = ptd.m_runtime_rdata[iupstream][pind];
                const bool filtered_out_flag = ((do_filter) && (filter_fn(xw, yw, zw, ux, uy, uz, upstream) == 0.0_prt));
                const amrex::Real value = (filtered_out_flag) ? (0._rt):(map_fn(xw, yw, zw, ux, uy, uz, upstream));
                amrex::Gpu::Atomic::AddNoRet(&out_array(ii, jj, kk, 0), (amrex::Real)(p.rdata(PIdx::w) * value));
            });
    if (m_do_average) {
        amrex::MultiFab ppc_mf(warpx.boxArray(m_lev), warpx.DistributionMap(m_lev), 1, ng);
        ppc_mf.setVal(0._rt);
        // Add the weight for each particle -- total number of particles of this species
        ParticleToMesh(pc, ppc_mf, m_lev,
                [=] AMREX_GPU_DEVICE (const WarpXParticleContainer::ParticleTileType::ConstParticleTileDataType& ptd,
                    const int pind,
                    amrex::Array4<amrex::Real> const& out_array,
                    amrex::GpuArray<amrex::Real,AMREX_SPACEDIM> const& plo,
                    amrex::GpuArray<amrex::Real,AMREX_SPACEDIM> const& dxi)
                {
                    auto p = ptd.getSuperParticle(pind);
                    // Get position in WarpX convention to use in parser. Will be different from
                    // p.pos() for 1D and 2D simulations.
                    amrex::ParticleReal xw = 0._rt, yw = 0._rt, zw = 0._rt;
                    get_particle_position(p, xw, yw, zw);

                    // Get position in AMReX convention to calculate corresponding index.
                    // Ideally this will be replaced with the AMReX NGP interpolator
                    // Always do x direction. No RZ case because it's not implemented, and code
                    // will have aborted
                    int ii = 0, jj = 0, kk = 0;
                    const amrex::ParticleReal x = p.pos(0);
                    const amrex::Real lx = (x - plo[0]) * dxi[0];
                    ii = static_cast<int>(amrex::Math::floor(lx));
#if defined(WARPX_DIM_XZ) || defined(WARPX_DIM_3D)
                    const amrex::ParticleReal y = p.pos(1);
                    const amrex::Real ly = (y - plo[1]) * dxi[1];
                    jj = static_cast<int>(amrex::Math::floor(ly));
#endif
#if defined(WARPX_DIM_3D)
                    const amrex::ParticleReal z = p.pos(2);
                    const amrex::Real lz = (z - plo[2]) * dxi[2];
                    kk = static_cast<int>(amrex::Math::floor(lz));
#endif
                    // Fix dimensions since parser assumes u = gamma * v / c
                    const amrex::ParticleReal ux = p.rdata(PIdx::ux) / PhysConst::c;
                    const amrex::ParticleReal uy = p.rdata(PIdx::uy) / PhysConst::c;
                    const amrex::ParticleReal uz = p.rdata(PIdx::uz) / PhysConst::c;
                    const amrex::ParticleReal upstream = ptd.m_runtime_rdata[iupstream][pind];
                    amrex::Real filter;
<<<<<<< HEAD
                    if ((do_filter) && (!filter_fn(xw, yw, zw, ux, uy, uz, upstream))) filter = 0._rt;
=======
                    if ((do_filter) && (filter_fn(xw, yw, zw, ux, uy, uz) == 0._rt)) filter = 0._rt;
>>>>>>> d2afb3e7
                    else filter = 1._rt;
                    amrex::Gpu::Atomic::AddNoRet(&out_array(ii, jj, kk, 0), (amrex::Real)(p.rdata(PIdx::w) * filter));
                });
        // Divide value by number of particles for average. Set average to zero if there are no particles
        for (amrex::MFIter mfi(red_mf, amrex::TilingIfNotGPU()); mfi.isValid(); ++mfi)
        {
            const amrex::Box& box = mfi.tilebox();
            amrex::Array4<amrex::Real> const& a_red = red_mf.array(mfi);
            amrex::Array4<amrex::Real const> const& a_ppc = ppc_mf.const_array(mfi);
            amrex::ParallelFor(box,
                    [=] AMREX_GPU_DEVICE (int i, int j, int k) {
                        if (a_ppc(i,j,k,0) == 0) a_red(i,j,k,0) = 0;
                        else a_red(i,j,k,0) = a_red(i,j,k,0) / a_ppc(i,j,k,0);
                    });
        }
    }

    // Coarsen and interpolate from ppc_mf to the output diagnostic MultiFab, mf_dst.
    ablastr::coarsen::sample::Coarsen(mf_dst, red_mf, dcomp, 0, nComp(), 0, m_crse_ratio);
}<|MERGE_RESOLUTION|>--- conflicted
+++ resolved
@@ -144,11 +144,7 @@
                     const amrex::ParticleReal uz = p.rdata(PIdx::uz) / PhysConst::c;
                     const amrex::ParticleReal upstream = ptd.m_runtime_rdata[iupstream][pind];
                     amrex::Real filter;
-<<<<<<< HEAD
-                    if ((do_filter) && (!filter_fn(xw, yw, zw, ux, uy, uz, upstream))) filter = 0._rt;
-=======
-                    if ((do_filter) && (filter_fn(xw, yw, zw, ux, uy, uz) == 0._rt)) filter = 0._rt;
->>>>>>> d2afb3e7
+                    if ((do_filter) && (filter_fn(xw, yw, zw, ux, uy, uz, upstream) == 0._rt)) filter = 0._rt;
                     else filter = 1._rt;
                     amrex::Gpu::Atomic::AddNoRet(&out_array(ii, jj, kk, 0), (amrex::Real)(p.rdata(PIdx::w) * filter));
                 });
