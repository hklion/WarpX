#ifndef WARPX_PARTICLEREDUCTIONFUNCTOR_H_
#define WARPX_PARTICLEREDUCTIONFUNCTOR_H_

#include "ComputeDiagFunctor.H"

#include <AMReX_Parser.H>
#include <AMReX_BaseFwd.H>

#include <memory>
#include <string>

/**
 * \brief Functor to calculate per-cell averages of particle properties.
 */
class ParticleReductionFunctor final : public ComputeDiagFunctor
{
public:
    /** Constructor.
     * \param[in] mf_src source multifab. Must be nullptr as no source MF is needed
     *            to compute the number of particles per cell, banane.
     * \param[in] lev level of multifab.
     * \param[in] crse_ratio for interpolating field values from simulation MultiFabs
                  to the output diagnostic MultiFab mf_dst.
     * \param[in] fn_str parser string that describes the function to apply to particles
     *            and then average over each cell
     * \param[in] ispec index of the species over which to calculate the average
     * \param[in] do_average Whether to do an average or a sum of the function
     * \param[in] do_filter Whether to apply a filter function to particles before averaging
     * \param[in] filter_str Parser string for filter function to apply before averaging
     * \param[in] ncomp Number of component of mf_src to cell-center in dst multifab.
     */
    ParticleReductionFunctor(const amrex::MultiFab * mf_src, int lev,
                       amrex::IntVect crse_ratio, const std::string& fn_str,
                       int ispec, bool do_average,
                       bool do_filter, const std::string& filter_str,
                       int ncomp=1);

    /** \brief Compute the average of the function m_map_fn over each grid cell.
     *
     * \param[out] mf_dst output MultiFab where the result is written
     * \param[in] dcomp first component of mf_dst in which cell-centered
     *            data is stored
     */
    void operator()(amrex::MultiFab& mf_dst, int dcomp, int /*i_buffer=0*/) const override;
private:
<<<<<<< HEAD
    int const m_lev; /**< level on which mf_src is defined */
    int const m_ispec; /**< index of species to average over */
    bool const m_do_average; /**< Whether to calculate the average of the data */
    bool const m_do_filter; /**< whether to apply #m_filter_fn */
    /** Parser function to be averaged by the functor. Arguments: x, y, z, ux, uy, uz, upstream */
=======
    int m_lev; /**< level on which mf_src is defined */
    int m_ispec; /**< index of species to average over */
    bool m_do_average; /**< Whether to calculate the average of the data */
    bool m_do_filter; /**< whether to apply #m_filter_fn */
    /** Parser function to be averaged by the functor. Arguments: x, y, z, ux, uy, uz */
>>>>>>> deef4353
    std::unique_ptr<amrex::Parser> m_map_fn_parser;
    /** Parser function to filter particles before pass to map. Arguments: x, y, z, ux, uy, uz, upstream */
    std::unique_ptr<amrex::Parser> m_filter_fn_parser;
    /** Compiled #m_map_fn_parser */
    amrex::ParserExecutor<7> m_map_fn;
    /** Compiled #m_filter_fn_parser */
    amrex::ParserExecutor<7> m_filter_fn;
};

#endif // WARPX_PARTICLEREDUCTIONFUNCTOR_H_<|MERGE_RESOLUTION|>--- conflicted
+++ resolved
@@ -43,19 +43,11 @@
      */
     void operator()(amrex::MultiFab& mf_dst, int dcomp, int /*i_buffer=0*/) const override;
 private:
-<<<<<<< HEAD
-    int const m_lev; /**< level on which mf_src is defined */
-    int const m_ispec; /**< index of species to average over */
-    bool const m_do_average; /**< Whether to calculate the average of the data */
-    bool const m_do_filter; /**< whether to apply #m_filter_fn */
-    /** Parser function to be averaged by the functor. Arguments: x, y, z, ux, uy, uz, upstream */
-=======
     int m_lev; /**< level on which mf_src is defined */
     int m_ispec; /**< index of species to average over */
     bool m_do_average; /**< Whether to calculate the average of the data */
     bool m_do_filter; /**< whether to apply #m_filter_fn */
     /** Parser function to be averaged by the functor. Arguments: x, y, z, ux, uy, uz */
->>>>>>> deef4353
     std::unique_ptr<amrex::Parser> m_map_fn_parser;
     /** Parser function to filter particles before pass to map. Arguments: x, y, z, ux, uy, uz, upstream */
     std::unique_ptr<amrex::Parser> m_filter_fn_parser;
