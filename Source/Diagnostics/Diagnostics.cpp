--- conflicted
+++ resolved
@@ -142,11 +142,7 @@
 
         // Look for and record filter functions. If one is not found, the empty string will be
         // stored as the filter string, and will be ignored.
-<<<<<<< HEAD
-        do_parser_filter = pp_diag_pfield.query((var + ".filter(x,y,z,ux,uy,uz,upstream)").c_str(), filter_parser_str);
-=======
-        const bool do_parser_filter = pp_diag_pfield.query((var + ".filter(x,y,z,ux,uy,uz)").c_str(), filter_parser_str);
->>>>>>> 0c77bd4d
+        const bool do_parser_filter = pp_diag_pfield.query((var + ".filter(x,y,z,ux,uy,uz,upstream)").c_str(), filter_parser_str);
         m_pfield_dofilter.push_back(do_parser_filter);
         m_pfield_filter_strings.push_back(filter_parser_str);
     }
