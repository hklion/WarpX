#include "Diagnostics.H"

#include "Diagnostics/ComputeDiagFunctors/ComputeDiagFunctor.H"
#include "ComputeDiagFunctors/BackTransformParticleFunctor.H"
#include "Diagnostics/FlushFormats/FlushFormat.H"
#include "Diagnostics/ParticleDiag/ParticleDiag.H"
#include "FlushFormats/FlushFormatAscent.H"
#include "FlushFormats/FlushFormatCheckpoint.H"
#ifdef WARPX_USE_OPENPMD
#   include "FlushFormats/FlushFormatOpenPMD.H"
#endif
#include "FlushFormats/FlushFormatPlotfile.H"
#include "FlushFormats/FlushFormatSensei.H"
#include "Particles/MultiParticleContainer.H"
#include "Parallelization/WarpXCommUtil.H"
#include "Utils/TextMsg.H"
#include "Utils/WarpXAlgorithmSelection.H"
#include "Utils/WarpXProfilerWrapper.H"
#include "Utils/WarpXUtil.H"
#include "WarpX.H"

#include <AMReX.H>
#include <AMReX_BLassert.H>
#include <AMReX_Config.H>
#include <AMReX_Geometry.H>
#include <AMReX_MultiFab.H>
#include <AMReX_ParallelDescriptor.H>
#include <AMReX_ParmParse.H>
#include <AMReX_Print.H>
#include <AMReX_Vector.H>

#include <algorithm>
#include <string>

using namespace amrex::literals;

Diagnostics::Diagnostics (int i, std::string name)
    : m_diag_name(std::move(name)), m_diag_index(i)
{
}

Diagnostics::~Diagnostics () = default;

bool
Diagnostics::BaseReadParameters ()
{
    auto & warpx = WarpX::GetInstance();

    amrex::ParmParse pp_diag_name(m_diag_name);
    m_file_prefix = "diags/" + m_diag_name;
    pp_diag_name.query("file_prefix", m_file_prefix);
    queryWithParser(pp_diag_name, "file_min_digits", m_file_min_digits);
    pp_diag_name.query("format", m_format);
    pp_diag_name.query("dump_last_timestep", m_dump_last_timestep);

    amrex::ParmParse pp_geometry("geometry");
    std::string dims;
    pp_geometry.get("dims", dims);

    // Query list of grid fields to write to output
    bool varnames_specified = pp_diag_name.queryarr("fields_to_plot", m_varnames_fields);
    if (!varnames_specified){
        if( dims == "RZ" and m_format == "openpmd" ) {
            m_varnames_fields = {"Er", "Et", "Ez", "Br", "Bt", "Bz", "jr", "jt", "jz"};
        }
        else {
            m_varnames_fields = {"Ex", "Ey", "Ez", "Bx", "By", "Bz", "jx", "jy", "jz"};
        }
    }

    // Sanity check if user requests to plot phi
    if (WarpXUtilStr::is_in(m_varnames_fields, "phi")){
        WARPX_ALWAYS_ASSERT_WITH_MESSAGE(
            warpx.do_electrostatic==ElectrostaticSolverAlgo::LabFrame,
            "plot phi only works if do_electrostatic = labframe");
    }

    // Sanity check if user requests to plot F
    if (WarpXUtilStr::is_in(m_varnames_fields, "F")){
        WARPX_ALWAYS_ASSERT_WITH_MESSAGE(
            warpx.do_dive_cleaning,
            "plot F only works if warpx.do_dive_cleaning = 1");
    }

    // G can be written to file only if WarpX::do_divb_cleaning = 1
    if (WarpXUtilStr::is_in(m_varnames_fields, "G"))
    {
        WARPX_ALWAYS_ASSERT_WITH_MESSAGE(
            warpx.do_divb_cleaning, "G can be written to file only if warpx.do_divb_cleaning = 1");
    }

    // If user requests to plot proc_number for a serial run,
    // delete proc_number from fields_to_plot
    if (amrex::ParallelDescriptor::NProcs() == 1){
        m_varnames_fields.erase(
            std::remove(m_varnames_fields.begin(), m_varnames_fields.end(), "proc_number"),
            m_varnames_fields.end());
    }

    // Get names of particle field diagnostic quantities to calculate at each grid point
    const bool pfield_varnames_specified = pp_diag_name.queryarr("particle_fields_to_plot", m_pfield_varnames);
    if (!pfield_varnames_specified){
        m_pfield_varnames = {};
    }
#ifdef WARPX_DIM_RZ
    WARPX_ALWAYS_ASSERT_WITH_MESSAGE(
        m_pfield_varnames.size() == 0,
        "Input error: cannot use particle_fields_to_plot with RZ"
    );
#endif

    // Get parser strings for particle fields and generate map of parsers
    std::string parser_str;
    std::string filter_parser_str = "";
    bool do_parser_filter;
    amrex::ParmParse pp_diag_pfield(m_diag_name + ".particle_fields");
    for (const auto& var : m_pfield_varnames) {
<<<<<<< HEAD
        Store_parserString(pp_diag_pfield, (var + "(x,y,z,ux,uy,uz,upstream)").c_str(), parser_str);
=======
        bool do_average = true;
        pp_diag_pfield.query((var + ".do_average").c_str(), do_average);
        m_pfield_do_average.push_back(do_average);
        Store_parserString(pp_diag_pfield, (var + "(x,y,z,ux,uy,uz)").c_str(), parser_str);
>>>>>>> f630bf6d

        WARPX_ALWAYS_ASSERT_WITH_MESSAGE(
            parser_str != "",
            "Input error: cannot find parser string for " + var + " in file. "
            + m_diag_name + ".particle_fields." + var + "(x,y,z,ux,uy,uz) is required"
        );

        m_pfield_strings.push_back(parser_str);

        // Look for and record filter functions. If one is not found, the empty string will be
        // stored as the filter string, and will be ignored.
<<<<<<< HEAD
        do_parser_filter = pp_diag_pfield.query((var + ".filter(x,y,z,ux,uy,uz,upstream)").c_str(), filter_parser_str);
        m_pfield_dofilter.insert({var, do_parser_filter});
        m_pfield_filter_strings.insert({var, filter_parser_str});
=======
        do_parser_filter = pp_diag_pfield.query((var + ".filter(x,y,z,ux,uy,uz)").c_str(), filter_parser_str);
        m_pfield_dofilter.push_back(do_parser_filter);
        m_pfield_filter_strings.push_back(filter_parser_str);
>>>>>>> f630bf6d
    }

    // Names of all species in the simulation
    m_all_species_names = warpx.GetPartContainer().GetSpeciesNames();

    // Get names of species to average at each grid point
    const bool pfield_species_specified = pp_diag_name.queryarr("particle_fields_species", m_pfield_species);
    if (!pfield_species_specified){
        m_pfield_species = m_all_species_names;
    }

    // Check that species names specified in m_pfield_species are valid
    bool p_species_name_is_wrong;
    // Loop over all species specified above
    for (const auto& species : m_pfield_species) {
        // Boolean used to check if species name was misspelled
        p_species_name_is_wrong = true;
        // Loop over all species
        for (int i = 0, n = int(m_all_species_names.size()); i < n; i++) {
            if (species == m_all_species_names[i]) {
                // Store species index: will be used in ParticleReductionFunctor to calculate
                // averages for this species
                m_pfield_species_index.push_back(i);
                p_species_name_is_wrong = false;
            }
        }
        // If species name was misspelled, abort with error message
        WARPX_ALWAYS_ASSERT_WITH_MESSAGE(
            !p_species_name_is_wrong,
            "Input error: string " + species + " in " + m_diag_name
            + ".particle_fields_species does not match any species"
        );
    }

    m_varnames = m_varnames_fields;
    // Generate names of averaged particle fields and append to m_varnames
    for (int ivar=0; ivar<m_pfield_varnames.size(); ivar++) {
        for (int ispec=0; ispec < int(m_pfield_species.size()); ispec++) {
            m_varnames.push_back(m_pfield_varnames[ivar] + '_' + m_pfield_species[ispec]);
        }
    }

    // Read user-defined physical extents for the output and store in m_lo and m_hi.
    m_lo.resize(AMREX_SPACEDIM);
    m_hi.resize(AMREX_SPACEDIM);

    bool lo_specified = queryArrWithParser(pp_diag_name, "diag_lo", m_lo, 0, AMREX_SPACEDIM);

    if (!lo_specified) {
       for (int idim=0; idim < AMREX_SPACEDIM; ++idim) {
            m_lo[idim] = warpx.Geom(0).ProbLo(idim);
       }
    }
    bool hi_specified = queryArrWithParser(pp_diag_name, "diag_hi", m_hi, 0, AMREX_SPACEDIM);
    if (!hi_specified) {
       for (int idim =0; idim < AMREX_SPACEDIM; ++idim) {
            m_hi[idim] = warpx.Geom(0).ProbHi(idim);
       }
    }
    // For a moving window simulation, the user-defined m_lo and m_hi must be converted.
    if (warpx.do_moving_window) {
#if defined(WARPX_DIM_3D)
    amrex::Vector<int> dim_map {0, 1, 2};
#elif defined(WARPX_DIM_XZ) || defined(WARPX_DIM_RZ)
    amrex::Vector<int> dim_map {0, 2};
#else
    amrex::Vector<int> dim_map {2};
#endif
       if (warpx.boost_direction[ dim_map[warpx.moving_window_dir] ] == 1) {
           // Convert user-defined lo and hi for diagnostics to account for boosted-frame
           // simulations with moving window
           amrex::Real convert_factor = 1._rt/(warpx.gamma_boost * (1._rt - warpx.beta_boost) );
           // Assuming that the window travels with speed c
           m_lo[warpx.moving_window_dir] *= convert_factor;
           m_hi[warpx.moving_window_dir] *= convert_factor;
       }
    }

    // Initialize cr_ratio with default value of 1 for each dimension.
    amrex::Vector<int> cr_ratio(AMREX_SPACEDIM, 1);
    // Read user-defined coarsening ratio for the output MultiFab.
    bool cr_specified = queryArrWithParser(pp_diag_name, "coarsening_ratio", cr_ratio, 0, AMREX_SPACEDIM);
    if (cr_specified) {
       for (int idim =0; idim < AMREX_SPACEDIM; ++idim) {
           m_crse_ratio[idim] = cr_ratio[idim];
       }
    }

    // Names of species to write to output
    bool species_specified = pp_diag_name.queryarr("species", m_output_species_names);


    // Auxiliary variables
    std::string species;
    bool species_name_is_wrong;
    // Loop over all fields stored in m_varnames
    for (const auto& var : m_varnames) {
        // Check if m_varnames contains a string of the form rho_<species_name>
        if (var.rfind("rho_", 0) == 0) {
            // Extract species name from the string rho_<species_name>
            species = var.substr(var.find("rho_") + 4);
            // Boolean used to check if species name was misspelled
            species_name_is_wrong = true;
            // Loop over all species
            for (int i = 0, n = int(m_all_species_names.size()); i < n; i++) {
                // Check if species name extracted from the string rho_<species_name>
                // matches any of the species in the simulation
                if (species == m_all_species_names[i]) {
                    // Store species index: will be used in RhoFunctor to dump
                    // rho for this species
                    m_rho_per_species_index.push_back(i);
                    species_name_is_wrong = false;
                }
            }
            // If species name was misspelled, abort with error message
            WARPX_ALWAYS_ASSERT_WITH_MESSAGE(
                !species_name_is_wrong,
                "Input error: string " + var + " in " + m_diag_name
                + ".fields_to_plot does not match any species"
            );
        }
    }

    bool checkpoint_compatibility = false;
    if (m_format == "checkpoint"){
       if ( varnames_specified == false &&
            pfield_varnames_specified == false &&
            pfield_species_specified == false &&
            lo_specified == false &&
            hi_specified == false &&
            cr_specified == false &&
            species_specified == false ) checkpoint_compatibility = true;
    }
    return checkpoint_compatibility;

}


void
Diagnostics::InitData ()
{
    // initialize member variables and arrays in base class::Diagnostics
    InitBaseData();
    // initialize member variables and arrays specific to each derived class
    // (FullDiagnostics, BTDiagnostics, etc.)
    DerivedInitData();
    for (int i_buffer = 0; i_buffer < m_num_buffers; ++i_buffer) {
        // loop over all levels
        // This includes full diagnostics and BTD as well as cell-center functors for BTD.
        // Note that the cell-centered data for BTD is computed for all levels and hence
        // the corresponding functor is also initialized for all the levels
        for (int lev = 0; lev < nmax_lev; ++lev) {
            // allocate and initialize m_all_field_functors depending on diag type
            InitializeFieldFunctors(lev);
        }
        // loop over the levels selected for output
        // This includes all the levels for full diagnostics
        // and only the coarse level (mother grid) for BTD
        for (int lev = 0; lev < nlev_output; ++lev) {
            // Initialize buffer data required for particle and/or fields
            InitializeBufferData(i_buffer, lev);
        }
    }

    amrex::ParmParse pp_diag_name(m_diag_name);
    // default for writing species output is 1
    int write_species = 1;
    pp_diag_name.query("write_species", write_species);
    if (write_species == 1) {
        // When particle buffers, m_particle_boundary_buffer are included,
        // they will be initialized here
        InitializeParticleBuffer();
        InitializeParticleFunctors();
    }

    if (write_species == 0) {
        WARPX_ALWAYS_ASSERT_WITH_MESSAGE(
            m_format != "checkpoint",
            "For checkpoint format, write_species flag must be 1."
        );
        // if user-defined value for write_species == 0, then clear species vector
        for (int i_buffer = 0; i_buffer < m_num_buffers; ++i_buffer ) {
            m_output_species.at(i_buffer).clear();
        }
        m_output_species_names.clear();
    } else {
        amrex::Vector <amrex::Real> dummy_val(AMREX_SPACEDIM);
        if ( queryArrWithParser(pp_diag_name, "diag_lo", dummy_val, 0, AMREX_SPACEDIM) ||
             queryArrWithParser(pp_diag_name, "diag_hi", dummy_val, 0, AMREX_SPACEDIM) ) {
            // set geometry filter for particle-diags to true when the diagnostic domain-extent
            // is specified by the user.
            // Note that the filter is set for every ith snapshot, and the number of snapshots
            // for full diagnostics is 1, while for BTD it is user-defined.
            for (int i_buffer = 0; i_buffer < m_num_buffers; ++i_buffer ) {
                for (auto& v : m_output_species.at(i_buffer)) {
                    v.m_do_geom_filter = true;
                }
                // Disabling particle-io for reduced domain diagnostics by reducing
                // the particle-diag vector to zero.
                // This is a temporary fix until particle_buffer is supported in diagnostics.
                m_output_species.at(i_buffer).clear();
            }
            std::string warnMsg = "For full diagnostics on a reduced domain, particle I/O is not ";
            warnMsg += "supported, yet! Therefore, particle I/O is disabled for this diagnostics: ";
            warnMsg += m_diag_name;
            WarpX::GetInstance().RecordWarning("Diagnostics", warnMsg);
        }
    }
}


void
Diagnostics::InitBaseData ()
{
    auto & warpx = WarpX::GetInstance();
    // Number of levels in the simulation at the current timestep
    nlev = warpx.finestLevel() + 1;
    // default number of levels to be output = nlev
    nlev_output = nlev;
    // Maximum number of levels that will be allocated in the simulation
    nmax_lev = warpx.maxLevel() + 1;
    m_all_field_functors.resize( nmax_lev );

    // For restart, move the m_lo and m_hi of the diag consistent with the
    // current moving_window location
    if (warpx.do_moving_window) {
        int moving_dir = warpx.moving_window_dir;
        int shift_num_base = static_cast<int>((warpx.getmoving_window_x() - m_lo[moving_dir]) / warpx.Geom(0).CellSize(moving_dir) );
        m_lo[moving_dir] += shift_num_base * warpx.Geom(0).CellSize(moving_dir);
        m_hi[moving_dir] += shift_num_base * warpx.Geom(0).CellSize(moving_dir);
    }
    // Construct Flush class.
    if        (m_format == "plotfile"){
        m_flush_format = std::make_unique<FlushFormatPlotfile>() ;
    } else if (m_format == "checkpoint"){
        // creating checkpoint format
        m_flush_format = std::make_unique<FlushFormatCheckpoint>() ;
    } else if (m_format == "ascent"){
        m_flush_format = std::make_unique<FlushFormatAscent>();
    } else if (m_format == "sensei"){
#ifdef AMREX_USE_SENSEI_INSITU
        m_flush_format = std::make_unique<FlushFormatSensei>(
            dynamic_cast<amrex::AmrMesh*>(const_cast<WarpX*>(&warpx)),
            m_diag_name);
#else
        amrex::Abort(Utils::TextMsg::Err(
            "To use SENSEI in situ, compile with USE_SENSEI=TRUE"));
#endif
    } else if (m_format == "openpmd"){
#ifdef WARPX_USE_OPENPMD
        m_flush_format = std::make_unique<FlushFormatOpenPMD>(m_diag_name);
#else
        amrex::Abort(Utils::TextMsg::Err(
            "To use openpmd output format, need to compile with USE_OPENPMD=TRUE"));
#endif
    } else {
        amrex::Abort(Utils::TextMsg::Err(
            "unknown output format"));
    }

    // allocate vector of buffers then allocate vector of levels for each buffer
    m_mf_output.resize( m_num_buffers );
    for (int i = 0; i < m_num_buffers; ++i) {
        m_mf_output[i].resize( nmax_lev );
    }

    // allocate vector of geometry objects corresponding to each output multifab.
    m_geom_output.resize( m_num_buffers );
    for (int i = 0; i < m_num_buffers; ++i) {
        m_geom_output[i].resize( nmax_lev );
    }

    // allocate vector of particle buffers
    m_output_species.resize(m_num_buffers);
}

void
Diagnostics::ComputeAndPack ()
{
    PrepareBufferData();
    // prepare the field-data necessary to compute output data
    PrepareFieldDataForOutput();
    // Prepare the particle data necessary to compute output data
    // Field-data is called first for BTD, since the z-slice location is used to prepare particle data
    // to determine if the transform is to be done this step.
    PrepareParticleDataForOutput();

    auto & warpx = WarpX::GetInstance();

    // compute the necessary fields and store result in m_mf_output.
    for (int i_buffer = 0; i_buffer < m_num_buffers; ++i_buffer) {
        for(int lev=0; lev<nlev_output; lev++){
            int icomp_dst = 0;
            const auto n = static_cast<int>(m_all_field_functors[lev].size());
            for (int icomp=0; icomp<n; icomp++){
                // Call all functors in m_all_field_functors[lev]. Each of them computes
                // a diagnostics and writes in one or more components of the output
                // multifab m_mf_output[lev].
                m_all_field_functors[lev][icomp]->operator()(m_mf_output[i_buffer][lev], icomp_dst, i_buffer);
                // update the index of the next component to fill
                icomp_dst += m_all_field_functors[lev][icomp]->nComp();
            }
            // Check that the proper number of components of mf_avg were updated.
            AMREX_ALWAYS_ASSERT( icomp_dst == m_varnames.size() );

            // needed for contour plots of rho, i.e. ascent/sensei
            if (m_format == "sensei" || m_format == "ascent") {
                WarpXCommUtil::FillBoundary(m_mf_output[i_buffer][lev], warpx.Geom(lev).periodicity());
            }
        }
        // Call Particle functor
        for (int isp = 0; isp < m_all_particle_functors.size(); ++isp) {
            m_all_particle_functors[isp]->operator()(*m_particles_buffer[i_buffer][isp], m_totalParticles_in_buffer[i_buffer][isp], i_buffer);
        }
    }

    UpdateBufferData();
}


void
Diagnostics::FilterComputePackFlush (int step, bool force_flush)
{
    WARPX_PROFILE("Diagnostics::FilterComputePackFlush()");
    MovingWindowAndGalileanDomainShift (step);

    if ( DoComputeAndPack (step, force_flush) ) {
        ComputeAndPack();
    }

    for (int i_buffer = 0; i_buffer < m_num_buffers; ++i_buffer) {
        if ( !DoDump (step, i_buffer, force_flush) ) continue;
        Flush(i_buffer);
    }


}<|MERGE_RESOLUTION|>--- conflicted
+++ resolved
@@ -115,14 +115,10 @@
     bool do_parser_filter;
     amrex::ParmParse pp_diag_pfield(m_diag_name + ".particle_fields");
     for (const auto& var : m_pfield_varnames) {
-<<<<<<< HEAD
-        Store_parserString(pp_diag_pfield, (var + "(x,y,z,ux,uy,uz,upstream)").c_str(), parser_str);
-=======
         bool do_average = true;
         pp_diag_pfield.query((var + ".do_average").c_str(), do_average);
         m_pfield_do_average.push_back(do_average);
-        Store_parserString(pp_diag_pfield, (var + "(x,y,z,ux,uy,uz)").c_str(), parser_str);
->>>>>>> f630bf6d
+        Store_parserString(pp_diag_pfield, (var + "(x,y,z,ux,uy,uz,upstream)").c_str(), parser_str);
 
         WARPX_ALWAYS_ASSERT_WITH_MESSAGE(
             parser_str != "",
@@ -134,15 +130,9 @@
 
         // Look for and record filter functions. If one is not found, the empty string will be
         // stored as the filter string, and will be ignored.
-<<<<<<< HEAD
         do_parser_filter = pp_diag_pfield.query((var + ".filter(x,y,z,ux,uy,uz,upstream)").c_str(), filter_parser_str);
-        m_pfield_dofilter.insert({var, do_parser_filter});
-        m_pfield_filter_strings.insert({var, filter_parser_str});
-=======
-        do_parser_filter = pp_diag_pfield.query((var + ".filter(x,y,z,ux,uy,uz)").c_str(), filter_parser_str);
         m_pfield_dofilter.push_back(do_parser_filter);
         m_pfield_filter_strings.push_back(filter_parser_str);
->>>>>>> f630bf6d
     }
 
     // Names of all species in the simulation
