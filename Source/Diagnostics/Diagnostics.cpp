#include "Diagnostics.H"

#include "Diagnostics/ComputeDiagFunctors/ComputeDiagFunctor.H"
#include "ComputeDiagFunctors/BackTransformParticleFunctor.H"
#include "Diagnostics/FlushFormats/FlushFormat.H"
#include "Diagnostics/ParticleDiag/ParticleDiag.H"
#include "FlushFormats/FlushFormatAscent.H"
#include "FlushFormats/FlushFormatCheckpoint.H"
#ifdef WARPX_USE_OPENPMD
#   include "FlushFormats/FlushFormatOpenPMD.H"
#endif
#include "FlushFormats/FlushFormatPlotfile.H"
#include "FlushFormats/FlushFormatSensei.H"
#include "Particles/MultiParticleContainer.H"
#include "Parallelization/WarpXCommUtil.H"
#include "Utils/TextMsg.H"
#include "Utils/WarpXAlgorithmSelection.H"
#include "Utils/WarpXProfilerWrapper.H"
#include "Utils/WarpXUtil.H"
#include "WarpX.H"

#include <AMReX.H>
#include <AMReX_BLassert.H>
#include <AMReX_Config.H>
#include <AMReX_Geometry.H>
#include <AMReX_MultiFab.H>
#include <AMReX_ParallelDescriptor.H>
#include <AMReX_ParmParse.H>
#include <AMReX_Print.H>
#include <AMReX_Vector.H>

#include <algorithm>
#include <string>

using namespace amrex::literals;

Diagnostics::Diagnostics (int i, std::string name)
    : m_diag_name(name), m_diag_index(i)
{
}

Diagnostics::~Diagnostics ()
{
}

bool
Diagnostics::BaseReadParameters ()
{
    auto & warpx = WarpX::GetInstance();

    amrex::ParmParse pp_diag_name(m_diag_name);
    m_file_prefix = "diags/" + m_diag_name;
    pp_diag_name.query("file_prefix", m_file_prefix);
    queryWithParser(pp_diag_name, "file_min_digits", m_file_min_digits);
    pp_diag_name.query("format", m_format);
    pp_diag_name.query("dump_last_timestep", m_dump_last_timestep);

    // Query list of grid fields to write to output
    bool varnames_specified = pp_diag_name.queryarr("fields_to_plot", m_varnames_fields);
    if (!varnames_specified){
        m_varnames_fields = {"Ex", "Ey", "Ez", "Bx", "By", "Bz", "jx", "jy", "jz"};
    }

    // Sanity check if user requests to plot phi
<<<<<<< HEAD
    if (WarpXUtilStr::is_in(m_varnames_fields, "phi")){
        AMREX_ALWAYS_ASSERT_WITH_MESSAGE(
=======
    if (WarpXUtilStr::is_in(m_varnames, "phi")){
        WARPX_ALWAYS_ASSERT_WITH_MESSAGE(
>>>>>>> 0a64c2b8
            warpx.do_electrostatic==ElectrostaticSolverAlgo::LabFrame,
            "plot phi only works if do_electrostatic = labframe");
    }

    // Sanity check if user requests to plot F
<<<<<<< HEAD
    if (WarpXUtilStr::is_in(m_varnames_fields, "F")){
        AMREX_ALWAYS_ASSERT_WITH_MESSAGE(
=======
    if (WarpXUtilStr::is_in(m_varnames, "F")){
        WARPX_ALWAYS_ASSERT_WITH_MESSAGE(
>>>>>>> 0a64c2b8
            warpx.do_dive_cleaning,
            "plot F only works if warpx.do_dive_cleaning = 1");
    }

    // G can be written to file only if WarpX::do_divb_cleaning = 1
    if (WarpXUtilStr::is_in(m_varnames_fields, "G"))
    {
        WARPX_ALWAYS_ASSERT_WITH_MESSAGE(
            warpx.do_divb_cleaning, "G can be written to file only if warpx.do_divb_cleaning = 1");
    }

    // If user requests to plot proc_number for a serial run,
    // delete proc_number from fields_to_plot
    if (amrex::ParallelDescriptor::NProcs() == 1){
        m_varnames_fields.erase(
            std::remove(m_varnames_fields.begin(), m_varnames_fields.end(), "proc_number"),
            m_varnames_fields.end());
    }

    // Get names of particle quantities to average at each grid point
    const bool pfield_varnames_specified = pp_diag_name.queryarr("particle_fields_to_plot", m_pfield_varnames);
    if (!pfield_varnames_specified){
        m_pfield_varnames = {};
    }
#ifdef WARPX_DIM_RZ
    if (m_pfield_varnames.size() != 0) {
        amrex::Abort("Input error: cannot use particle_fields_to_plot not implemented for RZ");
    }
#endif


    // Get parser strings for particle fields and generate map of parsers
    std::string parser_str;
    amrex::ParmParse pp_diag_pfield(m_diag_name + ".particle_fields");
    for (const auto& var : m_pfield_varnames) {
        Store_parserString(pp_diag_pfield, (var + "(x,y,z,ux,uy,uz)").c_str(), parser_str);
        if (parser_str != "") {
            m_pfield_strings.insert({var, parser_str});
        }
        else {
            amrex::Abort("Input error: cannot find parser string for " + var + "." +
                         m_diag_name + ".particle_fields." + var + " in file");
        }
    }

    // Names of all species in the simulation
    m_all_species_names = warpx.GetPartContainer().GetSpeciesNames();

    // Get names of species to average at each grid point
    const bool pfield_species_specified = pp_diag_name.queryarr("particle_fields_species", m_pfield_species);
    if (!pfield_species_specified){
        m_pfield_species = m_all_species_names;
    }

    // Check that species names specified in m_pfield_species are valid
    bool p_species_name_is_wrong;
    // Loop over all species specified above
    for (const auto& species : m_pfield_species) {
        // Boolean used to check if species name was misspelled
        p_species_name_is_wrong = true;
        // Loop over all species
        for (int i = 0, n = int(m_all_species_names.size()); i < n; i++) {
            if (species == m_all_species_names[i]) {
                // Store species index: will be used in ParticleReductionFunctor to calculate
                // averages for this species
                m_pfield_species_index.push_back(i);
                p_species_name_is_wrong = false;
            }
        }
        // If species name was misspelled, abort with error message
        if (p_species_name_is_wrong) {
            amrex::Abort("Input error: string " + species + " in " + m_diag_name +
                         ".particle_fields_species does not match any species");
        }
    }

    m_varnames = m_varnames_fields;
    // Generate names of averaged particle fields and append to m_varnames
    for (int ivar=0; ivar<m_pfield_varnames.size(); ivar++) {
        for (int ispec=0; ispec < int(m_pfield_species.size()); ispec++) {
            m_varnames.push_back(m_pfield_varnames[ivar] + '_' + m_pfield_species[ispec]);
        }
    }

    // Read user-defined physical extents for the output and store in m_lo and m_hi.
    m_lo.resize(AMREX_SPACEDIM);
    m_hi.resize(AMREX_SPACEDIM);

    bool lo_specified = queryArrWithParser(pp_diag_name, "diag_lo", m_lo, 0, AMREX_SPACEDIM);

    if (!lo_specified) {
       for (int idim=0; idim < AMREX_SPACEDIM; ++idim) {
            m_lo[idim] = warpx.Geom(0).ProbLo(idim);
       }
    }
    bool hi_specified = queryArrWithParser(pp_diag_name, "diag_hi", m_hi, 0, AMREX_SPACEDIM);
    if (!hi_specified) {
       for (int idim =0; idim < AMREX_SPACEDIM; ++idim) {
            m_hi[idim] = warpx.Geom(0).ProbHi(idim);
       }
    }
    // For a moving window simulation, the user-defined m_lo and m_hi must be converted.
    if (warpx.do_moving_window) {
#if defined(WARPX_DIM_3D)
    amrex::Vector<int> dim_map {0, 1, 2};
#elif defined(WARPX_DIM_XZ) || defined(WARPX_DIM_RZ)
    amrex::Vector<int> dim_map {0, 2};
#else
    amrex::Vector<int> dim_map {2};
#endif
       if (warpx.boost_direction[ dim_map[warpx.moving_window_dir] ] == 1) {
           // Convert user-defined lo and hi for diagnostics to account for boosted-frame
           // simulations with moving window
           amrex::Real convert_factor = 1._rt/(warpx.gamma_boost * (1._rt - warpx.beta_boost) );
           // Assuming that the window travels with speed c
           m_lo[warpx.moving_window_dir] *= convert_factor;
           m_hi[warpx.moving_window_dir] *= convert_factor;
       }
    }

    // Initialize cr_ratio with default value of 1 for each dimension.
    amrex::Vector<int> cr_ratio(AMREX_SPACEDIM, 1);
    // Read user-defined coarsening ratio for the output MultiFab.
    bool cr_specified = queryArrWithParser(pp_diag_name, "coarsening_ratio", cr_ratio, 0, AMREX_SPACEDIM);
    if (cr_specified) {
       for (int idim =0; idim < AMREX_SPACEDIM; ++idim) {
           m_crse_ratio[idim] = cr_ratio[idim];
       }
    }

    // Names of species to write to output
    bool species_specified = pp_diag_name.queryarr("species", m_output_species_names);


    // Auxiliary variables
    std::string species;
    bool species_name_is_wrong;
    // Loop over all fields stored in m_varnames
    for (const auto& var : m_varnames) {
        // Check if m_varnames contains a string of the form rho_<species_name>
        if (var.rfind("rho_", 0) == 0) {
            // Extract species name from the string rho_<species_name>
            species = var.substr(var.find("rho_") + 4);
            // Boolean used to check if species name was misspelled
            species_name_is_wrong = true;
            // Loop over all species
            for (int i = 0, n = int(m_all_species_names.size()); i < n; i++) {
                // Check if species name extracted from the string rho_<species_name>
                // matches any of the species in the simulation
                if (species == m_all_species_names[i]) {
                    // Store species index: will be used in RhoFunctor to dump
                    // rho for this species
                    m_rho_per_species_index.push_back(i);
                    species_name_is_wrong = false;
                }
            }
            // If species name was misspelled, abort with error message
            if (species_name_is_wrong) {
                amrex::Abort("Input error: string " + var + " in " + m_diag_name +
                             ".fields_to_plot does not match any species");
            }
        }
    }

    bool checkpoint_compatibility = false;
    if (m_format == "checkpoint"){
       if ( varnames_specified == false &&
            pfield_varnames_specified == false &&
            pfield_species_specified == false &&
            lo_specified == false &&
            hi_specified == false &&
            cr_specified == false &&
            species_specified == false ) checkpoint_compatibility = true;
    }
    return checkpoint_compatibility;

}


void
Diagnostics::InitData ()
{
    // initialize member variables and arrays in base class::Diagnostics
    InitBaseData();
    // initialize member variables and arrays specific to each derived class
    // (FullDiagnostics, BTDiagnostics, etc.)
    DerivedInitData();
    // loop over all buffers
    for (int i_buffer = 0; i_buffer < m_num_buffers; ++i_buffer) {
        // loop over all levels
        for (int lev = 0; lev < nmax_lev; ++lev) {
            // allocate and initialize m_all_field_functors depending on diag type
            InitializeFieldFunctors(lev);
            // Initialize buffer data required for particle and/or fields
            InitializeBufferData(i_buffer, lev);
        }
    }

    amrex::ParmParse pp_diag_name(m_diag_name);
    // default for writing species output is 1
    int write_species = 1;
    pp_diag_name.query("write_species", write_species);
    if (write_species == 1) {
        // When particle buffers, m_particle_boundary_buffer are included,
        // they will be initialized here
        InitializeParticleBuffer();
        InitializeParticleFunctors();
    }

    if (write_species == 0) {
        if (m_format == "checkpoint"){
            amrex::Abort("For checkpoint format, write_species flag must be 1.");
        }
        // if user-defined value for write_species == 0, then clear species vector
        for (int i_buffer = 0; i_buffer < m_num_buffers; ++i_buffer ) {
            m_output_species.at(i_buffer).clear();
        }
        m_output_species_names.clear();
    } else {
        amrex::Vector <amrex::Real> dummy_val(AMREX_SPACEDIM);
        if ( queryArrWithParser(pp_diag_name, "diag_lo", dummy_val, 0, AMREX_SPACEDIM) ||
             queryArrWithParser(pp_diag_name, "diag_hi", dummy_val, 0, AMREX_SPACEDIM) ) {
            // set geometry filter for particle-diags to true when the diagnostic domain-extent
            // is specified by the user.
            // Note that the filter is set for every ith snapshot, and the number of snapshots
            // for full diagnostics is 1, while for BTD it is user-defined.
            for (int i_buffer = 0; i_buffer < m_num_buffers; ++i_buffer ) {
                for (auto& v : m_output_species.at(i_buffer)) {
                    v.m_do_geom_filter = true;
                }
                // Disabling particle-io for reduced domain diagnostics by reducing
                // the particle-diag vector to zero.
                // This is a temporary fix until particle_buffer is supported in diagnostics.
                m_output_species.at(i_buffer).clear();
            }
            std::string warnMsg = "For full diagnostics on a reduced domain, particle I/O is not ";
            warnMsg += "supported, yet! Therefore, particle I/O is disabled for this diagnostics: ";
            warnMsg += m_diag_name;
            WarpX::GetInstance().RecordWarning("Diagnostics", warnMsg);
        }
    }
}


void
Diagnostics::InitBaseData ()
{
    auto & warpx = WarpX::GetInstance();
    // Number of levels in the simulation at the current timestep
    nlev = warpx.finestLevel() + 1;
    // default number of levels to be output = nlev
    nlev_output = nlev;
    // Maximum number of levels that will be allocated in the simulation
    nmax_lev = warpx.maxLevel() + 1;
    m_all_field_functors.resize( nmax_lev );

    // For restart, move the m_lo and m_hi of the diag consistent with the
    // current moving_window location
    if (warpx.do_moving_window) {
        int moving_dir = warpx.moving_window_dir;
        int shift_num_base = static_cast<int>((warpx.getmoving_window_x() - m_lo[moving_dir]) / warpx.Geom(0).CellSize(moving_dir) );
        m_lo[moving_dir] += shift_num_base * warpx.Geom(0).CellSize(moving_dir);
        m_hi[moving_dir] += shift_num_base * warpx.Geom(0).CellSize(moving_dir);
    }
    // Construct Flush class.
    if        (m_format == "plotfile"){
        m_flush_format = std::make_unique<FlushFormatPlotfile>() ;
    } else if (m_format == "checkpoint"){
        // creating checkpoint format
        m_flush_format = std::make_unique<FlushFormatCheckpoint>() ;
    } else if (m_format == "ascent"){
        m_flush_format = std::make_unique<FlushFormatAscent>();
    } else if (m_format == "sensei"){
#ifdef AMREX_USE_SENSEI_INSITU
        m_flush_format = std::make_unique<FlushFormatSensei>(
            dynamic_cast<amrex::AmrMesh*>(const_cast<WarpX*>(&warpx)),
            m_diag_name);
#else
        amrex::Abort("To use SENSEI in situ, compile with USE_SENSEI=TRUE");
#endif
    } else if (m_format == "openpmd"){
#ifdef WARPX_USE_OPENPMD
        m_flush_format = std::make_unique<FlushFormatOpenPMD>(m_diag_name);
#else
        amrex::Abort("To use openpmd output format, need to compile with USE_OPENPMD=TRUE");
#endif
    } else {
        amrex::Abort("unknown output format");
    }

    // allocate vector of buffers then allocate vector of levels for each buffer
    m_mf_output.resize( m_num_buffers );
    for (int i = 0; i < m_num_buffers; ++i) {
        m_mf_output[i].resize( nmax_lev );
    }

    // allocate vector of geometry objects corresponding to each output multifab.
    m_geom_output.resize( m_num_buffers );
    for (int i = 0; i < m_num_buffers; ++i) {
        m_geom_output[i].resize( nmax_lev );
    }

    // allocate vector of particle buffers
    m_output_species.resize(m_num_buffers);
}

void
Diagnostics::ComputeAndPack ()
{
    PrepareBufferData();
    // prepare the field-data necessary to compute output data
    PrepareFieldDataForOutput();
    // Prepare the particle data necessary to compute output data
    // Field-data is called first for BTD, since the z-slice location is used to prepare particle data
    // to determine if the transform is to be done this step.
    PrepareParticleDataForOutput();

    auto & warpx = WarpX::GetInstance();

    // compute the necessary fields and store result in m_mf_output.
    for (int i_buffer = 0; i_buffer < m_num_buffers; ++i_buffer) {
        for(int lev=0; lev<nlev_output; lev++){
            int icomp_dst = 0;
            const auto n = static_cast<int>(m_all_field_functors[lev].size());
            for (int icomp=0; icomp<n; icomp++){
                // Call all functors in m_all_field_functors[lev]. Each of them computes
                // a diagnostics and writes in one or more components of the output
                // multifab m_mf_output[lev].
                m_all_field_functors[lev][icomp]->operator()(m_mf_output[i_buffer][lev], icomp_dst, i_buffer);
                // update the index of the next component to fill
                icomp_dst += m_all_field_functors[lev][icomp]->nComp();
            }
            // Check that the proper number of components of mf_avg were updated.
            AMREX_ALWAYS_ASSERT( icomp_dst == m_varnames.size() );

            // needed for contour plots of rho, i.e. ascent/sensei
            if (m_format == "sensei" || m_format == "ascent") {
                WarpXCommUtil::FillBoundary(m_mf_output[i_buffer][lev], warpx.Geom(lev).periodicity());
            }
        }
        // Call Particle functor
        for (int isp = 0; isp < m_all_particle_functors.size(); ++isp) {
            m_all_particle_functors[isp]->operator()(*m_particles_buffer[i_buffer][isp], m_totalParticles_in_buffer[i_buffer][isp], i_buffer);
        }
    }

    UpdateBufferData();
}


void
Diagnostics::FilterComputePackFlush (int step, bool force_flush)
{
    WARPX_PROFILE("Diagnostics::FilterComputePackFlush()");
    MovingWindowAndGalileanDomainShift (step);

    if ( DoComputeAndPack (step, force_flush) ) {
        ComputeAndPack();
    }

    for (int i_buffer = 0; i_buffer < m_num_buffers; ++i_buffer) {
        if ( !DoDump (step, i_buffer, force_flush) ) continue;
        Flush(i_buffer);
    }


}<|MERGE_RESOLUTION|>--- conflicted
+++ resolved
@@ -62,25 +62,15 @@
     }
 
     // Sanity check if user requests to plot phi
-<<<<<<< HEAD
     if (WarpXUtilStr::is_in(m_varnames_fields, "phi")){
-        AMREX_ALWAYS_ASSERT_WITH_MESSAGE(
-=======
-    if (WarpXUtilStr::is_in(m_varnames, "phi")){
         WARPX_ALWAYS_ASSERT_WITH_MESSAGE(
->>>>>>> 0a64c2b8
             warpx.do_electrostatic==ElectrostaticSolverAlgo::LabFrame,
             "plot phi only works if do_electrostatic = labframe");
     }
 
     // Sanity check if user requests to plot F
-<<<<<<< HEAD
     if (WarpXUtilStr::is_in(m_varnames_fields, "F")){
-        AMREX_ALWAYS_ASSERT_WITH_MESSAGE(
-=======
-    if (WarpXUtilStr::is_in(m_varnames, "F")){
         WARPX_ALWAYS_ASSERT_WITH_MESSAGE(
->>>>>>> 0a64c2b8
             warpx.do_dive_cleaning,
             "plot F only works if warpx.do_dive_cleaning = 1");
     }
