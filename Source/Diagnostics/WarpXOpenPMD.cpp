--- conflicted
+++ resolved
@@ -622,25 +622,14 @@
         particlesConvertUnits(ConvertDirection::WarpX_to_SI, pc, mass);
         using SrcData = WarpXParticleContainer::ParticleTileType::ConstParticleTileDataType;
         tmp.copyParticles(*pc,
-<<<<<<< HEAD
-                        [random_filter,uniform_filter,parser_filter,geometry_filter]
-                        AMREX_GPU_HOST_DEVICE
-                        (const SrcData& src, int ip, const amrex::RandomEngine& engine)
-                        {
-                            const SuperParticleType& p = src.getSuperParticle(ip);
-                            return random_filter(p, engine) * uniform_filter(p, engine)
-                                 * parser_filter(src,ip, engine) * geometry_filter(p, engine);
-                        }, true);
-=======
             [random_filter,uniform_filter,parser_filter,geometry_filter]
             AMREX_GPU_HOST_DEVICE
             (const SrcData& src, int ip, const amrex::RandomEngine& engine)
             {
                 const SuperParticleType& p = src.getSuperParticle(ip);
                 return random_filter(p, engine) * uniform_filter(p, engine)
-                        * parser_filter(p, engine) * geometry_filter(p, engine);
+                     * parser_filter(src,ip, engine) * geometry_filter(p, engine);
             }, true);
->>>>>>> 6be87d6f
         particlesConvertUnits(ConvertDirection::SI_to_WarpX, pc, mass);
     }
 
