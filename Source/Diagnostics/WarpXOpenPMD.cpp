/* Copyright 2019-2021 Axel Huebl, Junmin Gu
 *
 * This file is part of WarpX.
 *
 * License: BSD-3-Clause-LBNL
 */
#include "WarpXOpenPMD.H"

#include "Diagnostics/ParticleDiag/ParticleDiag.H"
#include "FieldIO.H"
#include "Particles/Filter/FilterFunctors.H"
#include "Utils/TextMsg.H"
#include "Utils/RelativeCellPosition.H"
#include "Utils/WarpXAlgorithmSelection.H"
#include "Utils/WarpXProfilerWrapper.H"
#include "Utils/WarpXUtil.H"
#include "WarpX.H"

#include <ablastr/particles/IndexHandling.H>
#include <ablastr/warn_manager/WarnManager.H>

#include <AMReX.H>
#include <AMReX_ArrayOfStructs.H>
#include <AMReX_BLassert.H>
#include <AMReX_Box.H>
#include <AMReX_Config.H>
#include <AMReX_DataAllocator.H>
#include <AMReX_FArrayBox.H>
#include <AMReX_FabArray.H>
#include <AMReX_GpuQualifiers.H>
#include <AMReX_IntVect.H>
#include <AMReX_MFIter.H>
#include <AMReX_MultiFab.H>
#include <AMReX_PODVector.H>
#include <AMReX_ParallelDescriptor.H>
#include <AMReX_ParallelReduce.H>
#include <AMReX_Particle.H>
#include <AMReX_Particles.H>
#include <AMReX_Periodicity.H>
#include <AMReX_StructOfArrays.H>

#include <algorithm>
#include <cctype>
#include <cstdint>
#include <iostream>
#include <map>
#include <memory>
#include <regex>
#include <set>
#include <string>
#include <tuple>
#include <utility>

namespace detail
{
#ifdef WARPX_USE_OPENPMD
#   ifdef _WIN32
    /** Replace all occurrences of a string
     *
     * Same as openPMD::auxiliary::replace_all (not public in <=0.14.2)
     *
     * @param[in] s input string
     * @param[in] target string to be replaced
     * @param[in] replacement string to be replaced with
     * @return modified value of s
     */
    inline std::string
    replace_all(std::string s,
                std::string const& target,
                std::string const& replacement)
    {
        std::string::size_type pos = 0;
        auto tsize = target.size();
        assert(tsize > 0);
        auto rsize = replacement.size();
        while (true)
        {
            pos = s.find(target, pos);
            if (pos == std::string::npos)
                break;
            s.replace(pos, tsize, replacement);
            // Allow replacing recursively, but only if
            // the next replaced substring overlaps with
            // some parts of the original word.
            // This avoids loops.
            pos += rsize - std::min(tsize - 1, rsize);
        }
        s.shrink_to_fit();
        return s;
    }
#   endif

    /** \brief Convert a snake_case string to a camelCase one.
     *
     *  WarpX uses snake_case internally for some component
     *  names, but OpenPMD assumes "_" indicates vector or
     *  tensor fields.
     *
     * @return camelCase version of input
     */
    inline std::string
    snakeToCamel (const std::string& snake_string)
    {
        std::string camelString = snake_string;
        int n = camelString.length();
        for (int x = 0; x < n; x++)
        {
            if (x == 0)
            {
                std::transform(camelString.begin(), camelString.begin()+1, camelString.begin(),
                               [](unsigned char c){ return std::tolower(c); });
            }
            if (camelString[x] == '_')
            {
                std::string tempString = camelString.substr(x + 1, 1);
                std::transform(tempString.begin(), tempString.end(), tempString.begin(),
                               [](unsigned char c){ return std::toupper(c); });
                camelString.erase(x, 2);
                camelString.insert(x, tempString);
            }
        }

        return camelString;
    }

    /** Create the option string
     *
     * @return JSON option string for openPMD::Series
     */
    inline std::string
    getSeriesOptions (std::string const & operator_type,
                      std::map< std::string, std::string > const & operator_parameters,
                      std::string const & engine_type,
                      std::map< std::string, std::string > const & engine_parameters)
    {
        if (operator_type.empty() && engine_type.empty())
            return "{}";

        std::string options;
        std::string top_block;
        std::string end_block;
        std::string op_block;
        std::string en_block;

        std::string op_parameters;
        for (const auto& kv : operator_parameters) {
            if (!op_parameters.empty()) op_parameters.append(",\n");
            op_parameters.append(std::string(12, ' '))         /* just pretty alignment */
                    .append("\"").append(kv.first).append("\": ")    /* key */
                    .append("\"").append(kv.second).append("\""); /* value (as string) */
        }

        std::string en_parameters;
        for (const auto& kv : engine_parameters) {
            if (!en_parameters.empty()) en_parameters.append(",\n");
            en_parameters.append(std::string(12, ' '))         /* just pretty alignment */
                    .append("\"").append(kv.first).append("\": ")    /* key */
                    .append("\"").append(kv.second).append("\""); /* value (as string) */
        }

        // create the outer-level blocks
        top_block = R"END(
{
  "adios2": {)END";

        end_block = R"END(
  }
})END";

        // add the operator string block
        if (!operator_type.empty()) {
            op_block = R"END(
    "dataset": {
      "operators": [
        {
          "type": ")END";
            op_block += operator_type + "\"";

            if (!op_parameters.empty()) {
                op_block += R"END(,
          "parameters": {
)END";
            op_block += op_parameters + "}";
        }
            op_block += R"END(
        }
      ]
    })END";
        if (!engine_type.empty())
            op_block += ",";

        }  // end operator string block

        // add the engine string block
        if (!engine_type.empty()) {
            en_block = R"END(
    "engine": {
      "type": ")END";
            en_block += engine_type + "\"";

            if (!en_parameters.empty()) {
                en_block += R"END(,
      "parameters": {
)END";
            en_block += en_parameters + "}";
            }

            en_block += R"END(
    })END";

        }  // end engine string block

        options = top_block + op_block + en_block + end_block;
        return options;
    }

    /** Unclutter a real_names to openPMD record
     *
     * @param fullName name as in real_names variable
     * @return pair of openPMD record and component name
     */
    inline std::pair< std::string, std::string >
    name2openPMD ( std::string const& fullName )
    {
        std::string record_name = fullName;
        std::string component_name = openPMD::RecordComponent::SCALAR;

        // we use "_" as separator in names to group vector records
        std::size_t startComp = fullName.find_last_of("_");
        if( startComp != std::string::npos ) {  // non-scalar
            record_name = fullName.substr(0, startComp);
            component_name = fullName.substr(startComp + 1u);
        }
        return make_pair(record_name, component_name);
    }

    /** Return the component labels for particle positions
     */
    inline std::vector< std::string >
    getParticlePositionComponentLabels ()
    {
        using vs = std::vector< std::string >;
#if defined(WARPX_DIM_1D_Z)
        vs const positionComponents{"z"};
#elif defined(WARPX_DIM_XZ)
        vs const positionComponents{"x", "z"};
#elif defined(WARPX_DIM_RZ)
        // note: although we internally store particle positions
        //       for AMReX in r,z and a theta attribute, we
        //       actually need them for algorithms (e.g. push)
        //       and I/O in Cartesian.
        //       Other attributes like momentum are consequently
        //       stored in x,y,z internally.
        vs const positionComponents{"x", "y", "z"};
#elif defined(WARPX_DIM_3D)
        vs const positionComponents{"x", "y", "z"};
#else
#   error Unknown WarpX dimensionality.
#endif
        return positionComponents;
    }

    /** Return the axis (index) names of a mesh
     *
     * This will be returned in C order. This is inverse of the Fortran order
     * of the index labels for the AMReX FArrayBox.
     *
     * @param var_in_theta_mode indicate if this field will be output with theta
     *                          modes (instead of a reconstructed 2D slice)
     */
    inline std::vector< std::string >
    getFieldAxisLabels ([[maybe_unused]] bool const var_in_theta_mode)
    {
        using vs = std::vector< std::string >;

        // Fortran order of the index labels for the AMReX FArrayBox
#if defined(WARPX_DIM_1D_Z)
        vs const axisLabels{"z"};  // z varies fastest in memory
#elif defined(WARPX_DIM_XZ)
        vs const axisLabels{"x", "z"};  // x varies fastest in memory
#elif defined(WARPX_DIM_RZ)
        // when we write individual modes of a field (default)
        vs const circAxisLabels{"r", "z"};  // r varies fastest in memory
        // if we just write reconstructed 2D fields at theta=0
        vs const cartAxisLabels{"x", "z"};  // x varies fastest in memory

        vs const axisLabels = var_in_theta_mode ? circAxisLabels : cartAxisLabels;
#elif defined(WARPX_DIM_3D)
        vs const axisLabels{"x", "y", "z"};  // x varies fastest in memory
#else
#   error Unknown WarpX dimensionality.
#endif
        // revert to C order (fastest varying index last)
        return {axisLabels.rbegin(), axisLabels.rend()};
    }

    /** Return the component names of a mesh
     *
     * @param var_in_theta_mode indicate if this field will be output with theta
     *                          modes (instead of a reconstructed 2D slice)
     */
    inline std::vector< std::string >
    getFieldComponentLabels (bool const var_in_theta_mode)
    {
        using vs = std::vector< std::string >;
        if (var_in_theta_mode) {
            // if we write individual modes
            vs const fieldComponents{"r", "t", "z"};
            return fieldComponents;
        } else {
            // if we just write reconstructed fields at theta=0 or are Cartesian
            // note: 1D3V and 2D3V simulations still have 3 components for the fields
            vs const fieldComponents{"x", "y", "z"};
            return fieldComponents;
        }
    }

    /** Get the openPMD physical dimensionality of a record
     *
     * @param record_name name of the openPMD record
     * @return map with base quantities and power scaling
     */
    inline std::map< openPMD::UnitDimension, double >
    getUnitDimension ( std::string const & record_name )
    {

        if( record_name == "position" ) return {
            {openPMD::UnitDimension::L,  1.}
        };
        else if( record_name == "positionOffset" ) return {
            {openPMD::UnitDimension::L,  1.}
        };
        else if( record_name == "momentum" ) return {
            {openPMD::UnitDimension::L,  1.},
            {openPMD::UnitDimension::M,  1.},
            {openPMD::UnitDimension::T, -1.}
        };
        else if( record_name == "charge" ) return {
            {openPMD::UnitDimension::T,  1.},
            {openPMD::UnitDimension::I,  1.}
        };
        else if( record_name == "mass" ) return {
            {openPMD::UnitDimension::M,  1.}
        };
        else if( record_name == "E" ) return {
            {openPMD::UnitDimension::L,  1.},
            {openPMD::UnitDimension::M,  1.},
            {openPMD::UnitDimension::T, -3.},
            {openPMD::UnitDimension::I, -1.},
        };
        else if( record_name == "B" ) return {
            {openPMD::UnitDimension::M,  1.},
            {openPMD::UnitDimension::I, -1.},
            {openPMD::UnitDimension::T, -2.}
        };
        else return {};
    }

    /** \brief For a given field that is to be written to an openPMD file,
     * set the metadata that indicates the physical unit.
     */
    inline void
    setOpenPMDUnit ( openPMD::Mesh mesh, const std::string field_name )
    {
        if (field_name[0] == 'E'){  // Electric field
            mesh.setUnitDimension({
                                          {openPMD::UnitDimension::L,  1},
                                          {openPMD::UnitDimension::M,  1},
                                          {openPMD::UnitDimension::T, -3},
                                          {openPMD::UnitDimension::I, -1},
                                  });
        } else if (field_name[0] == 'B'){ // Magnetic field
            mesh.setUnitDimension({
                                          {openPMD::UnitDimension::M,  1},
                                          {openPMD::UnitDimension::I, -1},
                                          {openPMD::UnitDimension::T, -2}
                                  });
        } else if (field_name[0] == 'j'){ // current
            mesh.setUnitDimension({
                                          {openPMD::UnitDimension::L, -2},
                                          {openPMD::UnitDimension::I,  1},
                                  });
        } else if (field_name.substr(0,3) == "rho"){ // charge density
            mesh.setUnitDimension({
                                          {openPMD::UnitDimension::L, -3},
                                          {openPMD::UnitDimension::I,  1},
                                          {openPMD::UnitDimension::T,  1},
                                  });
        }
    }
#endif // WARPX_USE_OPENPMD
} // namespace detail

#ifdef WARPX_USE_OPENPMD
WarpXOpenPMDPlot::WarpXOpenPMDPlot (
    openPMD::IterationEncoding ie,
    std::string openPMDFileType,
    std::string operator_type,
    std::map< std::string, std::string > operator_parameters,
    std::string engine_type,
    std::map< std::string, std::string > engine_parameters,
    std::vector<bool> fieldPMLdirections)
  :m_Series(nullptr),
   m_Encoding(ie),
   m_OpenPMDFileType(std::move(openPMDFileType)),
   m_fieldPMLdirections(std::move(fieldPMLdirections))
{
  // pick first available backend if default is chosen
  if( m_OpenPMDFileType == "default" )
#if openPMD_HAVE_ADIOS2==1
    m_OpenPMDFileType = "bp";
#elif openPMD_HAVE_ADIOS1==1
    m_OpenPMDFileType = "bp";
#elif openPMD_HAVE_HDF5==1
    m_OpenPMDFileType = "h5";
#else
    m_OpenPMDFileType = "json";
#endif

    m_OpenPMDoptions = detail::getSeriesOptions(operator_type, operator_parameters,
                                                engine_type, engine_parameters);
}

WarpXOpenPMDPlot::~WarpXOpenPMDPlot ()
{
  if( m_Series )
  {
    m_Series->flush();
    m_Series.reset( nullptr );
  }
}

std::string
WarpXOpenPMDPlot::GetFileName (std::string& filepath)
{
  filepath.append("/");
  // transform paths for Windows
#ifdef _WIN32
  filepath = detail::replace_all(filepath, "/", "\\");
#endif

  std::string filename = "openpmd";
  //
  // OpenPMD supports timestepped names
  //
  if (m_Encoding == openPMD::IterationEncoding::fileBased) {
      std::string fileSuffix = std::string("_%0") + std::to_string(m_file_min_digits) + std::string("T");
      filename = filename.append(fileSuffix);
  }
  filename.append(".").append(m_OpenPMDFileType);
  filepath.append(filename);
  return filename;
}

void WarpXOpenPMDPlot::SetStep (int ts, const std::string& dirPrefix, int file_min_digits,
                                bool isBTD)
{
    WARPX_ALWAYS_ASSERT_WITH_MESSAGE(ts >= 0 , "openPMD iterations are unsigned");

    m_dirPrefix = dirPrefix;
    m_file_min_digits = file_min_digits;

    if( ! isBTD ) {
        if (m_CurrentStep >= ts) {
            // note m_Series is reset in Init(), so using m_Series->iterations.contains(ts) is only able to check the
            // last written step in m_Series's life time, but not other earlier written steps by other m_Series
            ablastr::warn_manager::WMRecordWarning("Diagnostics",
                    " Warning from openPMD writer: Already written iteration:"
                    + std::to_string(ts)
                );
        }
    }

    m_CurrentStep = ts;
    Init(openPMD::Access::CREATE, isBTD);
}

void WarpXOpenPMDPlot::CloseStep (bool isBTD, bool isLastBTDFlush)
{
    // default close is true
    bool callClose = true;
    // close BTD file only when isLastBTDFlush is true
    if (isBTD and !isLastBTDFlush) callClose = false;
    if (callClose) {
        if (m_Series) {
            GetIteration(m_CurrentStep, isBTD).close();
        }

        // create a little helper file for ParaView 5.9+
        if (amrex::ParallelDescriptor::IOProcessor())
        {
            // see Init()
            std::string filepath = m_dirPrefix;
            std::string const filename = GetFileName(filepath);

            std::ofstream pv_helper_file(m_dirPrefix + "/paraview.pmd");
            pv_helper_file << filename << std::endl;
            pv_helper_file.close();
        }
    }
}

void
WarpXOpenPMDPlot::Init (openPMD::Access access, bool isBTD)
{
    if( isBTD && m_Series != nullptr )
        return; // already open for this snapshot (aka timestep in lab frame)

    // either for the next ts file,
    // or init a single file for all ts
    std::string filepath = m_dirPrefix;
    GetFileName(filepath);

    // close a previously open series before creating a new one
    // see ADIOS1 limitation: https://github.com/openPMD/openPMD-api/pull/686
    if ( m_Encoding == openPMD::IterationEncoding::fileBased )
        m_Series = nullptr;
    else if ( m_Series != nullptr )
        return;

    if (amrex::ParallelDescriptor::NProcs() > 1) {
#if defined(AMREX_USE_MPI)
        m_Series = std::make_unique<openPMD::Series>(
                filepath, access,
                amrex::ParallelDescriptor::Communicator(),
                m_OpenPMDoptions
        );
        m_MPISize = amrex::ParallelDescriptor::NProcs();
        m_MPIRank = amrex::ParallelDescriptor::MyProc();
#else
        amrex::Abort(Utils::TextMsg::Err("openPMD-api not built with MPI support!"));
#endif
    } else {
        m_Series = std::make_unique<openPMD::Series>(filepath, access, m_OpenPMDoptions);
        m_MPISize = 1;
        m_MPIRank = 1;
    }

    m_Series->setIterationEncoding( m_Encoding );

    // input file / simulation setup author
    if( !WarpX::authors.empty())
        m_Series->setAuthor( WarpX::authors );
    // more natural naming for PIC
    m_Series->setMeshesPath( "fields" );
    // conform to ED-PIC extension of openPMD
    uint32_t const openPMD_ED_PIC = 1u;
    m_Series->setOpenPMDextension( openPMD_ED_PIC );
    // meta info
    m_Series->setSoftware( "WarpX", WarpX::Version() );
}

void
WarpXOpenPMDPlot::WriteOpenPMDParticles (const amrex::Vector<ParticleDiag>& particle_diags,
                  const bool isBTD, const bool isLastBTDFlush, const amrex::Vector<int>& totalParticlesFlushedAlready)
{
  WARPX_PROFILE("WarpXOpenPMDPlot::WriteOpenPMDParticles()");

  for (unsigned i = 0, n = particle_diags.size(); i < n; ++i) {

    WarpXParticleContainer* pc = particle_diags[i].getParticleContainer();
    PinnedMemoryParticleContainer* pinned_pc = particle_diags[i].getPinnedParticleContainer();
    PinnedMemoryParticleContainer tmp;
    if (! isBTD) {
        tmp = pc->make_alike<amrex::PinnedArenaAllocator>();
    } else {
        tmp = pinned_pc->make_alike<amrex::PinnedArenaAllocator>();
    }
    // names of amrex::Real and int particle attributes in SoA data
    amrex::Vector<std::string> real_names;
    amrex::Vector<std::string> int_names;
    amrex::Vector<int> int_flags;
    amrex::Vector<int> real_flags;

    // see openPMD ED-PIC extension for namings
    // note: an underscore separates the record name from its component
    //       for non-scalar records
    real_names.push_back("weighting");
    real_names.push_back("momentum_x");
    real_names.push_back("momentum_y");
    real_names.push_back("momentum_z");
#ifdef WARPX_DIM_RZ
    real_names.push_back("theta");
#endif
    // get the names of the real comps
    real_names.resize(tmp.NumRealComps());
    auto runtime_rnames = tmp.getParticleRuntimeComps();
    for (auto const& x : runtime_rnames)
    {
        real_names[x.second+PIdx::nattribs] = detail::snakeToCamel(x.first);
    }
    // plot any "extra" fields by default
    real_flags = particle_diags[i].plot_flags;
    real_flags.resize(tmp.NumRealComps(), 1);
    // and the names
    int_names.resize(tmp.NumIntComps());
    auto runtime_inames = tmp.getParticleRuntimeiComps();
    for (auto const& x : runtime_inames)
    {
        int_names[x.second+0] = detail::snakeToCamel(x.first);
    }
    // plot by default
    int_flags.resize(tmp.NumIntComps(), 1);

<<<<<<< HEAD
      pc->ConvertUnits(ConvertDirection::WarpX_to_SI);
      auto rtmap = pc->getParticleComps();
=======
>>>>>>> 2191ca66

      pc->ConvertUnits(ConvertDirection::WarpX_to_SI);
      RandomFilter const random_filter(particle_diags[i].m_do_random_filter,
                                       particle_diags[i].m_random_fraction);
      UniformFilter const uniform_filter(particle_diags[i].m_do_uniform_filter,
                                         particle_diags[i].m_uniform_stride);
      ParserFilter parser_filter(particle_diags[i].m_do_parser_filter,
                                 compileParser<9>
                                     (particle_diags[i].m_particle_filter_parser.get()),
                                 pc->getMass(), rtmap);
      parser_filter.m_units = InputUnits::SI;
      GeometryFilter const geometry_filter(particle_diags[i].m_do_geom_filter,
                                           particle_diags[i].m_diag_domain);

      if (! isBTD) {
          using SrcData = WarpXParticleContainer::ParticleTileType::ConstParticleTileDataType;
          tmp.copyParticles(*pc,
                            [=] AMREX_GPU_HOST_DEVICE (const SrcData& src, int ip, const amrex::RandomEngine& engine)
          {
              const SuperParticleType& p = src.getSuperParticle(ip);
              return random_filter(p, engine) * uniform_filter(p, engine)
                     * parser_filter(src, ip, engine) * geometry_filter(p, engine);
          }, true);
      } else if (isBTD) {
          tmp.SetParticleGeometry(0,pinned_pc->Geom(0));
          tmp.SetParticleBoxArray(0,pinned_pc->ParticleBoxArray(0));
          tmp.SetParticleDistributionMap(0, pinned_pc->ParticleDistributionMap(0));
          tmp.copyParticles(*pinned_pc, true);
      }

    // real_names contains a list of all real particle attributes.
    // real_flags is 1 or 0, whether quantity is dumped or not.

    {
      if (isBTD) {
          DumpToFile(&tmp,
             particle_diags[i].getSpeciesName(),
             m_CurrentStep,
             real_flags,
             int_flags,
             real_names, int_names,
             pc->getCharge(), pc->getMass(),
             isBTD, isLastBTDFlush,
             totalParticlesFlushedAlready[i]
          );
      } else {
          DumpToFile(&tmp,
             particle_diags[i].getSpeciesName(),
             m_CurrentStep,
             real_flags,
             int_flags,
             real_names, int_names,
             pc->getCharge(), pc->getMass(),
             isBTD, isLastBTDFlush,
             0
          );
      }
    }

    // Convert momentum back to WarpX units
    pc->ConvertUnits(ConvertDirection::SI_to_WarpX);
  }
}

void
WarpXOpenPMDPlot::DumpToFile (ParticleContainer* pc,
                    const std::string& name,
                    int iteration,
                    const amrex::Vector<int>& write_real_comp,
                    const amrex::Vector<int>& write_int_comp,
                    const amrex::Vector<std::string>& real_comp_names,
                    const amrex::Vector<std::string>&  int_comp_names,
                    amrex::ParticleReal const charge,
                    amrex::ParticleReal const mass,
                    const bool isBTD,
                    const bool isLastBTDFlush,
                    int ParticleFlushOffset) {
    WARPX_ALWAYS_ASSERT_WITH_MESSAGE(m_Series != nullptr, "openPMD: series must be initialized");

    AMREX_ALWAYS_ASSERT(write_real_comp.size() == pc->NumRealComps());
    AMREX_ALWAYS_ASSERT(write_int_comp.size() == pc->NumIntComps());
    AMREX_ALWAYS_ASSERT(real_comp_names.size() == pc->NumRealComps());
    AMREX_ALWAYS_ASSERT(int_comp_names.size() == pc->NumIntComps());

    WarpXParticleCounter counter(pc);
    auto const num_dump_particles = counter.GetTotalNumParticles();

    openPMD::Iteration currIteration = GetIteration(iteration, isBTD);
    openPMD::ParticleSpecies currSpecies = currIteration.particles[name];

    // prepare data structures the first time BTD has non-zero particles
    //   we set some of them to zero extent, so we need to time that well
    bool const is_first_flush_with_particles = num_dump_particles > 0 && ParticleFlushOffset == 0;
    // BTD: we flush multiple times to the same lab step and thus need to resize
    //   our declared particle output sizes
    bool const is_resizing_flush = num_dump_particles > 0 && ParticleFlushOffset > 0;
    // write structure & declare particles in this (lab) step empty:
    //   if not BTD, then this is the only (and last) time we flush to this step
    //   if BTD, then we may do this multiple times until it is the last BTD flush
    bool const is_last_flush_to_step = !isBTD || (isBTD && isLastBTDFlush);
    // well, even in BTD we have to recognize that some lab stations may have no
    //   particles - so we mark them empty at the end of station reconstruction
    bool const is_last_flush_and_never_particles =
            is_last_flush_to_step && num_dump_particles == 0 && ParticleFlushOffset == 0;

    //
    // prepare structure and meta-data
    //

    // define positions & offset structure
    const unsigned long long NewParticleVectorSize = num_dump_particles + ParticleFlushOffset;
    // we will set up empty particles unless it's BTD, where we might add some in a following buffer dump
    //   during this setup, we mark some particle properties as constant and potentially zero-sized
    bool doParticleSetup = true;
    if (isBTD)
        doParticleSetup = is_first_flush_with_particles || is_last_flush_and_never_particles;

    // this setup stage also implicitly calls "makeEmpty" if needed (i.e., is_last_flush_and_never_particles)
    //   for BTD, we call this multiple times as we may resize in subsequent dumps if number of particles in the buffer > 0
    if (doParticleSetup || is_resizing_flush) {
        SetupPos(currSpecies, NewParticleVectorSize, isBTD);
        SetupRealProperties(pc, currSpecies, write_real_comp, real_comp_names, write_int_comp, int_comp_names,
                            NewParticleVectorSize, isBTD);
    }

    if (is_last_flush_to_step) {
        SetConstParticleRecordsEDPIC(currSpecies, NewParticleVectorSize, charge, mass);
    }

    // open files from all processors, in case some will not contribute below
    m_Series->flush();

    // dump individual particles
    for (auto currentLevel = 0; currentLevel <= pc->finestLevel(); currentLevel++) {
        uint64_t offset = static_cast<uint64_t>( counter.m_ParticleOffsetAtRank[currentLevel] );
        // For BTD, the offset include the number of particles already flushed
        if (isBTD) offset += ParticleFlushOffset;
        for (ParticleIter pti(*pc, currentLevel); pti.isValid(); ++pti) {
            auto const numParticleOnTile = pti.numParticles();
            uint64_t const numParticleOnTile64 = static_cast<uint64_t>( numParticleOnTile );

            // Do not call storeChunk() with zero-sized particle tiles:
            //   https://github.com/openPMD/openPMD-api/issues/1147
            if (numParticleOnTile == 0) continue;

            // get position and particle ID from aos
            // note: this implementation iterates the AoS 4x...
            // if we flush late as we do now, we can also copy out the data in one go
            const auto &aos = pti.GetArrayOfStructs();  // size =  numParticlesOnTile
            {
                // Save positions
                auto const positionComponents = detail::getParticlePositionComponentLabels();
#if defined(WARPX_DIM_RZ)
                {
                   std::shared_ptr<amrex::ParticleReal> z(
                           new amrex::ParticleReal[numParticleOnTile],
                           [](amrex::ParticleReal const *p) { delete[] p; }
                   );
                   for (auto i = 0; i < numParticleOnTile; i++)
                       z.get()[i] = aos[i].pos(1);  // {0: "r", 1: "z"}
                   std::string const positionComponent = "z";
                   currSpecies["position"]["z"].storeChunk(z, {offset}, {numParticleOnTile64});
                }

                //   reconstruct x and y from polar coordinates r, theta
                auto const& soa = pti.GetStructOfArrays();
                amrex::ParticleReal const* theta = soa.GetRealData(PIdx::theta).dataPtr();
                WARPX_ALWAYS_ASSERT_WITH_MESSAGE(theta != nullptr, "openPMD: invalid theta pointer.");
                WARPX_ALWAYS_ASSERT_WITH_MESSAGE(int(soa.GetRealData(PIdx::theta).size()) == numParticleOnTile,
                                                 "openPMD: theta and tile size do not match");
                {
                    std::shared_ptr< amrex::ParticleReal > x(
                            new amrex::ParticleReal[numParticleOnTile],
                            [](amrex::ParticleReal const *p){ delete[] p; }
                    );
                    std::shared_ptr< amrex::ParticleReal > y(
                            new amrex::ParticleReal[numParticleOnTile],
                            [](amrex::ParticleReal const *p){ delete[] p; }
                    );
                    for (auto i=0; i<numParticleOnTile; i++) {
                        auto const r = aos[i].pos(0);  // {0: "r", 1: "z"}
                        x.get()[i] = r * std::cos(theta[i]);
                        y.get()[i] = r * std::sin(theta[i]);
                    }
                    currSpecies["position"]["x"].storeChunk(x, {offset}, {numParticleOnTile64});
                    currSpecies["position"]["y"].storeChunk(y, {offset}, {numParticleOnTile64});
                }
#else
                for (auto currDim = 0; currDim < AMREX_SPACEDIM; currDim++) {
                    std::shared_ptr<amrex::ParticleReal> curr(
                            new amrex::ParticleReal[numParticleOnTile],
                            [](amrex::ParticleReal const *p) { delete[] p; }
                    );
                    for (auto i = 0; i < numParticleOnTile; i++) {
                        curr.get()[i] = aos[i].pos(currDim);
                    }
                    std::string const positionComponent = positionComponents[currDim];
                    currSpecies["position"][positionComponent].storeChunk(curr, {offset},
                                                                          {numParticleOnTile64});
                }
#endif

                // save particle ID after converting it to a globally unique ID
                std::shared_ptr<uint64_t> ids(
                        new uint64_t[numParticleOnTile],
                        [](uint64_t const *p) { delete[] p; }
                );
                for (auto i = 0; i < numParticleOnTile; i++) {
                    ids.get()[i] = ablastr::particles::localIDtoGlobal(aos[i].id(), aos[i].cpu());
                }
                auto const scalar = openPMD::RecordComponent::SCALAR;
                currSpecies["id"][scalar].storeChunk(ids, {offset}, {numParticleOnTile64});

            }
            //  save "extra" particle properties in AoS and SoA
            SaveRealProperty(pti,
                             currSpecies,
                             offset,
                             write_real_comp, real_comp_names,
                             write_int_comp, int_comp_names);

            offset += numParticleOnTile64;
        }
    }
    m_Series->flush();
}

void
WarpXOpenPMDPlot::SetupRealProperties (ParticleContainer const * pc,
                      openPMD::ParticleSpecies& currSpecies,
                      const amrex::Vector<int>& write_real_comp,
                      const amrex::Vector<std::string>& real_comp_names,
                      const amrex::Vector<int>& write_int_comp,
                      const amrex::Vector<std::string>& int_comp_names,
                      const unsigned long long np, bool const isBTD) const
{
    std::string options = "{}";
    if (isBTD) options = "{ \"resizable\": true }";
    auto dtype_real = openPMD::Dataset(openPMD::determineDatatype<amrex::ParticleReal>(), {np}, options);
    auto dtype_int  = openPMD::Dataset(openPMD::determineDatatype<int>(), {np}, options);
    //
    // the beam/input3d showed write_real_comp.size() = 16 while only 10 real comp names
    // so using the min to be safe.
    //
    auto const getComponentRecord = [&currSpecies](std::string const comp_name) {
        // handle scalar and non-scalar records by name
        const auto [record_name, component_name] = detail::name2openPMD(comp_name);
        return currSpecies[record_name][component_name];
    };
    auto const real_counter = std::min(write_real_comp.size(), real_comp_names.size());
    for (int i = 0; i < real_counter; ++i) {
      if (write_real_comp[i]) {
          getComponentRecord(real_comp_names[i]).resetDataset(dtype_real);
      }
    }
    auto const int_counter = std::min(write_int_comp.size(), int_comp_names.size());
    for (int i = 0; i < int_counter; ++i) {
        if (write_int_comp[i]) {
            getComponentRecord(int_comp_names[i]).resetDataset(dtype_int);
        }
    }

    std::set< std::string > addedRecords; // add meta-data per record only once
    for (auto idx=0; idx<pc->NumRealComps(); idx++) {
        auto ii = ParticleContainer::NStructReal + idx; // jump over extra AoS names
        if (write_real_comp[ii]) {
            // handle scalar and non-scalar records by name
            const auto [record_name, component_name] = detail::name2openPMD(real_comp_names[ii]);
            auto currRecord = currSpecies[record_name];

            // meta data for ED-PIC extension
            [[maybe_unused]] const auto [_, newRecord] = addedRecords.insert(record_name);
            if( newRecord ) {
                currRecord.setUnitDimension( detail::getUnitDimension(record_name) );
                if( record_name == "weighting" )
                    currRecord.setAttribute( "macroWeighted", 1u );
                else
                    currRecord.setAttribute( "macroWeighted", 0u );
                if( record_name == "momentum" || record_name == "weighting" )
                    currRecord.setAttribute( "weightingPower", 1.0 );
                else
                    currRecord.setAttribute( "weightingPower", 0.0 );
            }
        }
    }
    for (auto idx=0; idx<int_counter; idx++) {
        auto ii = ParticleContainer::NStructInt + idx; // jump over extra AoS names
        if (write_int_comp[ii]) {
            // handle scalar and non-scalar records by name
            const auto [record_name, component_name] = detail::name2openPMD(int_comp_names[ii]);
            auto currRecord = currSpecies[record_name];

            // meta data for ED-PIC extension
            [[maybe_unused]] const auto [_, newRecord] = addedRecords.insert(record_name);
            if( newRecord ) {
                currRecord.setUnitDimension( detail::getUnitDimension(record_name) );
                currRecord.setAttribute( "macroWeighted", 0u );
                if( record_name == "momentum" || record_name == "weighting" )
                    currRecord.setAttribute( "weightingPower", 1.0 );
                else
                    currRecord.setAttribute( "weightingPower", 0.0 );
            }
        }
    }
}

void
WarpXOpenPMDPlot::SaveRealProperty (ParticleIter& pti,
                       openPMD::ParticleSpecies& currSpecies,
                       unsigned long long const offset,
                       amrex::Vector<int> const& write_real_comp,
                       amrex::Vector<std::string> const& real_comp_names,
                       amrex::Vector<int> const& write_int_comp,
                       amrex::Vector<std::string> const& int_comp_names) const

{
  auto const numParticleOnTile = pti.numParticles();
  uint64_t const numParticleOnTile64 = static_cast<uint64_t>( numParticleOnTile );
  auto const& aos = pti.GetArrayOfStructs();  // size =  numParticlesOnTile
  auto const& soa = pti.GetStructOfArrays();
  // first we concatinate the AoS into contiguous arrays
  {
    // note: WarpX does not yet use extra AoS Real attributes
    for( auto idx=0; idx<ParticleIter::ContainerType::NStructReal; idx++ ) {  // lgtm [cpp/constant-comparison]
      if( write_real_comp[idx] ) {
          // handle scalar and non-scalar records by name
          const auto [record_name, component_name] = detail::name2openPMD(real_comp_names[idx]);
          auto currRecord = currSpecies[record_name];
          auto currRecordComp = currRecord[component_name];

          std::shared_ptr< amrex::ParticleReal > d(
              new amrex::ParticleReal[numParticleOnTile],
              [](amrex::ParticleReal const *p){ delete[] p; }
          );

          for( auto kk=0; kk<numParticleOnTile; kk++ )
               d.get()[kk] = aos[kk].rdata(idx);

          currRecordComp.storeChunk(d,
               {offset}, {numParticleOnTile64});
      }
    }
  }

  auto const getComponentRecord = [&currSpecies](std::string const comp_name) {
    // handle scalar and non-scalar records by name
    const auto [record_name, component_name] = detail::name2openPMD(comp_name);
    return currSpecies[record_name][component_name];
  };

  // here we the save the SoA properties (real)
  {
    auto const real_counter = std::min(write_real_comp.size(), real_comp_names.size());
    for (auto idx=0; idx<real_counter; idx++) {
      auto ii = ParticleIter::ContainerType::NStructReal + idx;  // jump over extra AoS names
      if (write_real_comp[ii]) {
        getComponentRecord(real_comp_names[ii]).storeChunk(openPMD::shareRaw(soa.GetRealData(idx)),
          {offset}, {numParticleOnTile64});
      }
    }
  }
  // and now SoA int properties
  {
    auto const int_counter = std::min(write_int_comp.size(), int_comp_names.size());
    for (auto idx=0; idx<int_counter; idx++) {
      auto ii = ParticleIter::ContainerType::NStructInt + idx;  // jump over extra AoS names
      if (write_int_comp[ii]) {
        getComponentRecord(int_comp_names[ii]).storeChunk(openPMD::shareRaw(soa.GetIntData(idx)),
          {offset}, {numParticleOnTile64});
      }
    }
  }
}


void
WarpXOpenPMDPlot::SetupPos (
    openPMD::ParticleSpecies& currSpecies,
    const unsigned long long& np,
    bool const isBTD)
{
  std::string options = "{}";
  if (isBTD) options = "{ \"resizable\": true }";
  auto realType = openPMD::Dataset(openPMD::determineDatatype<amrex::ParticleReal>(), {np}, options);
  auto idType = openPMD::Dataset(openPMD::determineDatatype< uint64_t >(), {np}, options);

  auto const positionComponents = detail::getParticlePositionComponentLabels();
  for( auto const& comp : positionComponents ) {
      currSpecies["position"][comp].resetDataset( realType );
  }

  auto const scalar = openPMD::RecordComponent::SCALAR;
  currSpecies["id"][scalar].resetDataset( idType );
}

void
WarpXOpenPMDPlot::SetConstParticleRecordsEDPIC (
        openPMD::ParticleSpecies& currSpecies,
        const unsigned long long& np,
        amrex::ParticleReal const charge,
        amrex::ParticleReal const mass)
{
    auto realType = openPMD::Dataset(openPMD::determineDatatype<amrex::ParticleReal>(), {np});

    auto const positionComponents = detail::getParticlePositionComponentLabels();
    for( auto const& comp : positionComponents ) {
        currSpecies["positionOffset"][comp].resetDataset( realType );
    }

    // make constant
    using namespace amrex::literals;
    auto const scalar = openPMD::RecordComponent::SCALAR;
    for( auto const& comp : positionComponents ) {
        currSpecies["positionOffset"][comp].makeConstant( 0._prt );
    }
    currSpecies["charge"][scalar].makeConstant( charge );
    currSpecies["mass"][scalar].makeConstant( mass );

    // meta data
    currSpecies["position"].setUnitDimension( detail::getUnitDimension("position") );
    currSpecies["positionOffset"].setUnitDimension( detail::getUnitDimension("positionOffset") );
    currSpecies["charge"].setUnitDimension( detail::getUnitDimension("charge") );
    currSpecies["mass"].setUnitDimension( detail::getUnitDimension("mass") );

    // meta data for ED-PIC extension
    currSpecies["position"].setAttribute( "macroWeighted", 0u );
    currSpecies["position"].setAttribute( "weightingPower", 0.0 );
    currSpecies["positionOffset"].setAttribute( "macroWeighted", 0u );
    currSpecies["positionOffset"].setAttribute( "weightingPower", 0.0 );
    currSpecies["id"].setAttribute( "macroWeighted", 0u );
    currSpecies["id"].setAttribute( "weightingPower", 0.0 );
    currSpecies["charge"].setAttribute( "macroWeighted", 0u );
    currSpecies["charge"].setAttribute( "weightingPower", 1.0 );
    currSpecies["mass"].setAttribute( "macroWeighted", 0u );
    currSpecies["mass"].setAttribute( "weightingPower", 1.0 );

    // more ED-PIC attributes
    currSpecies.setAttribute("particleShape", double(WarpX::noz));
    // TODO allow this per direction in the openPMD standard, ED-PIC extension?
    currSpecies.setAttribute("particleShapes", []() {
        return std::vector<double>{
#if AMREX_SPACEDIM >= 2
                double(WarpX::nox),
#endif
#if defined(WARPX_DIM_3D)
                double(WarpX::noy),
#endif
                double(WarpX::noz)
        };
    }());
    currSpecies.setAttribute("particlePush", []() {
        switch (WarpX::particle_pusher_algo) {
            case ParticlePusherAlgo::Boris :
                return "Boris";
            case ParticlePusherAlgo::Vay :
                return "Vay";
            case ParticlePusherAlgo::HigueraCary :
                return "HigueraCary";
            default:
                return "other";
        }
    }());
    currSpecies.setAttribute("particleInterpolation", []() {
        switch (WarpX::field_gathering_algo) {
            case GatheringAlgo::EnergyConserving :
                return "energyConserving";
            case GatheringAlgo::MomentumConserving :
                return "momentumConserving";
            default:
                return "other";
        }
    }());
    currSpecies.setAttribute("particleSmoothing", "none");
    currSpecies.setAttribute("currentDeposition", []() {
        switch (WarpX::current_deposition_algo) {
            case CurrentDepositionAlgo::Esirkepov :
                return "Esirkepov";
            case CurrentDepositionAlgo::Vay :
                return "Vay";
            default:
                return "directMorseNielson";
        }
    }());
}


/*
 * Set up parameter for mesh container using the geometry (from level 0)
 *
 * @param [IN] meshes: openPMD-api mesh container
 * @param [IN] full_geom: field geometry
 *
 */
void
WarpXOpenPMDPlot::SetupFields ( openPMD::Container< openPMD::Mesh >& meshes,
                                amrex::Geometry& full_geom ) const
{
      // meta data for ED-PIC extension
      auto const period = full_geom.periodicity(); // TODO double-check: is this the proper global bound or of some level?
      std::vector<std::string> fieldBoundary(6, "reflecting");
      std::vector<std::string> particleBoundary(6, "absorbing");
      fieldBoundary.resize(AMREX_SPACEDIM * 2);
      particleBoundary.resize(AMREX_SPACEDIM * 2);

      for (auto i = 0u; i < fieldBoundary.size() / 2u; ++i)
          if (m_fieldPMLdirections.at(i))
              fieldBoundary.at(i) = "open";

      for (auto i = 0u; i < fieldBoundary.size() / 2u; ++i)
          if (period.isPeriodic(i)) {
              fieldBoundary.at(2u * i) = "periodic";
              fieldBoundary.at(2u * i + 1u) = "periodic";
              particleBoundary.at(2u * i) = "periodic";
              particleBoundary.at(2u * i + 1u) = "periodic";
          }

      meshes.setAttribute("fieldSolver", []() {
          switch (WarpX::maxwell_solver_id) {
              case MaxwellSolverAlgo::Yee :
                  return "Yee";
              case MaxwellSolverAlgo::CKC :
                  return "CK";
              case MaxwellSolverAlgo::PSATD :
                  return "PSATD";
              default:
                  return "other";
          }
      }());
      meshes.setAttribute("fieldBoundary", fieldBoundary);
      meshes.setAttribute("particleBoundary", particleBoundary);
      meshes.setAttribute("currentSmoothing", []() {
          if (WarpX::use_filter) return "Binomial";
          else return "none";
      }());
      if (WarpX::use_filter)
          meshes.setAttribute("currentSmoothingParameters", []() {
              std::stringstream ss;
              ss << "period=1;compensator=false";
#if (AMREX_SPACEDIM >= 2)
              ss << ";numPasses_x=" << WarpX::filter_npass_each_dir[0];
#endif
#if defined(WARPX_DIM_3D)
              ss << ";numPasses_y=" << WarpX::filter_npass_each_dir[1];
              ss << ";numPasses_z=" << WarpX::filter_npass_each_dir[2];
#elif defined(WARPX_DIM_XZ) || defined(WARPX_DIM_RZ)
              ss << ";numPasses_z=" << WarpX::filter_npass_each_dir[1];
#elif defined(WARPX_DIM_1D_Z)
              ss << ";numPasses_z=" << WarpX::filter_npass_each_dir[0];
#endif
              std::string currentSmoothingParameters = ss.str();
              return currentSmoothingParameters;
          }());
      meshes.setAttribute("chargeCorrection", []() {
          if (WarpX::do_dive_cleaning) return "hyperbolic"; // TODO or "spectral" or something? double-check
          else return "none";
      }());
      if (WarpX::do_dive_cleaning)
          meshes.setAttribute("chargeCorrectionParameters", "period=1");
}


/*
 * Setup component properties  for a field mesh
 * @param [IN]: mesh          a mesh field
 * @param [IN]: full_geom     geometry for the mesh
 * @param [IN]: mesh_comp     a component for the mesh
 */
void
WarpXOpenPMDPlot::SetupMeshComp (openPMD::Mesh& mesh,
                                 amrex::Geometry& full_geom,
                                 std::string comp_name,
                                 std::string field_name,
                                 amrex::MultiFab const& mf,
                                 bool var_in_theta_mode) const
{
    auto mesh_comp = mesh[comp_name];
    amrex::Box const & global_box = full_geom.Domain();
    auto global_size = getReversedVec(global_box.size() );
    // - Grid spacing
    std::vector<double> const grid_spacing = getReversedVec(full_geom.CellSize());
    // - Global offset
    std::vector<double> const global_offset = getReversedVec(full_geom.ProbLo());
#if defined(WARPX_DIM_RZ)
    auto & warpx = WarpX::GetInstance();
    if (var_in_theta_mode) {
            global_size.emplace(global_size.begin(), warpx.ncomps);
    }
#endif
    // - AxisLabels
    std::vector<std::string> axis_labels = detail::getFieldAxisLabels(var_in_theta_mode);

    // Prepare the type of dataset that will be written
    openPMD::Datatype const datatype = openPMD::determineDatatype<amrex::Real>();
    auto const dataset = openPMD::Dataset(datatype, global_size);
    mesh.setDataOrder(openPMD::Mesh::DataOrder::C);
    if (var_in_theta_mode) {
        mesh.setGeometry("thetaMode");
        mesh.setGeometryParameters("m=" + std::to_string(WarpX::n_rz_azimuthal_modes) + ";imag=+");
    }
    mesh.setAxisLabels(axis_labels);
    mesh.setGridSpacing(grid_spacing);
    mesh.setGridGlobalOffset(global_offset);
    mesh.setAttribute("fieldSmoothing", "none");
    mesh_comp.resetDataset(dataset);

    detail::setOpenPMDUnit( mesh, field_name );
    auto relative_cell_pos = utils::getRelativeCellPosition(mf);     // AMReX Fortran index order
    std::reverse( relative_cell_pos.begin(), relative_cell_pos.end() ); // now in C order
    mesh_comp.setPosition( relative_cell_pos );
}

void
WarpXOpenPMDPlot::GetMeshCompNames (int meshLevel,
                                    const std::string& varname,
                                    std::string& field_name,
                                    std::string& comp_name,
                                    bool var_in_theta_mode) const
{
    if (varname.size() >= 2u ) {
        std::string const varname_1st = varname.substr(0u, 1u); // 1st character
        std::string const varname_2nd = varname.substr(1u, 1u); // 2nd character

        // Check if this field is a vector. If so, then extract the field name
        std::vector< std::string > const vector_fields = {"E", "B", "j"};
        std::vector< std::string > const field_components = detail::getFieldComponentLabels(var_in_theta_mode);
        for( std::string const& vector_field : vector_fields ) {
            for( std::string const& component : field_components ) {
                if( vector_field.compare( varname_1st ) == 0 &&
                    component.compare( varname_2nd ) == 0 )
                {
                    field_name = varname_1st + varname.substr(2); // Strip component
                    comp_name = varname_2nd;
                }
            }
        }
    }

    if ( 0 == meshLevel )
        return;

    field_name += std::string("_lvl").append(std::to_string(meshLevel));
}

/** Find fieldName in varname and get the theta mode index, if varname = fieldName_mode_realOrImag
 *
 * @param[in] varname name of the field variable being parsed
 * @returns varname fieldName if varname = fieldName_mode_realOrImag, otherwise, varname and
 * if varname = fieldName_modeNumber_realOrImag, returns 2 * mode - 1 + (realOrImag == 'imag'), otherwise, -1
 *
 * Examples :
 * rho -> rho, -1
 * rho_0_real -> rho, 1
 * Er_1_real -> Er, 2
 * rho_species_12_1_imag -> rho_species_12, 3
 */
std::tuple<std::string, int>
GetFieldNameModeInt (const std::string& varname)
{
    // mode_index = -1 if varname isn't of form fieldName_mode_realOrImag
    // mode_index = 2 * mode - 1 + (realOrImag == 'imag')
    // in either case, there is a -1 in mode_index
    int mode_index = -1;

    std::regex e_real_imag("(.*)_([0-9]*)_(real|imag)");
    std::smatch sm;
    std::regex_match(varname, sm, e_real_imag, std::regex_constants::match_default);

    if (sm.size() != 4 ) {
        return std::make_tuple(varname, mode_index);
    } else {
        // sm = [varname, field_name, mode, real_imag]
        int mode = std::stoi(sm[2]);
        if (mode == 0) {
            mode_index = 0;
        } else {
            if (sm[3] == "imag") {
                mode_index += 1;
            }
            mode_index += 2 * mode;
        }

        return std::make_tuple(std::string(sm[1]), mode_index);
    }
}

/** Write Field with all mesh levels
 *
 */
void
WarpXOpenPMDPlot::WriteOpenPMDFieldsAll ( //const std::string& filename,
                      const std::vector<std::string>& varnames,
                      const amrex::Vector<amrex::MultiFab>& mf,
                      amrex::Vector<amrex::Geometry>& geom,
                      int output_levels,
                      const int iteration,
                      const double time,
                      bool isBTD,
                      const amrex::Geometry& full_BTD_snapshot ) const
{
    //This is AMReX's tiny profiler. Possibly will apply it later
    WARPX_PROFILE("WarpXOpenPMDPlot::WriteOpenPMDFields()");

    WARPX_ALWAYS_ASSERT_WITH_MESSAGE(m_Series != nullptr, "openPMD series must be initialized");

    // is this either a regular write (true) or the first write in a
    // backtransformed diagnostic (BTD):
    bool const first_write_to_iteration = ! m_Series->iterations.contains( iteration );

    // meta data
    openPMD::Iteration series_iteration = GetIteration(m_CurrentStep, isBTD);

    // collective open
    series_iteration.open();

    auto meshes = series_iteration.meshes;
    if (first_write_to_iteration) {
        // lets see whether full_geom varies from geom[0]   xgeom[1]
        series_iteration.setTime( time );
    }

    // If there are no fields to be written, interrupt the function here
    if ( varnames.size()==0 ) return;

    // loop over levels up to output_levels
    //   note: this is usually the finestLevel, not the maxLevel
    for (int lev=0; lev < output_levels; lev++) {
        amrex::Geometry full_geom = geom[lev];
        if( isBTD )
            full_geom = full_BTD_snapshot;

        // setup is called once. So it uses property "period" from first
        // geometry for <all> field levels.
        if ( (0 == lev) && first_write_to_iteration )
            SetupFields(meshes, full_geom);

        amrex::Box const & global_box = full_geom.Domain();

        int const ncomp = mf[lev].nComp();
        for ( int icomp=0; icomp<ncomp; icomp++ ) {
            std::string const & varname = varnames[icomp];

            auto [varname_no_mode, mode_index] = GetFieldNameModeInt(varname);
            bool var_in_theta_mode = mode_index != -1; // thetaMode or reconstructed Cartesian 2D slice
            std::string field_name = varname_no_mode;
            std::string comp_name = openPMD::MeshRecordComponent::SCALAR;
            // assume fields are scalar unless they match the following match of known vector fields
            GetMeshCompNames( lev, varname_no_mode, field_name, comp_name, var_in_theta_mode );
            if ( first_write_to_iteration )
            {
                if (comp_name == openPMD::MeshRecordComponent::SCALAR) {
                    if ( ! meshes.contains(field_name) ) {
                        auto mesh = meshes[field_name];
                        SetupMeshComp(  mesh,
                                        full_geom,
                                        comp_name,
                                        field_name,
                                        mf[lev],
                                        var_in_theta_mode );
                    }
                } else {
                    auto mesh = meshes[field_name];
                    if ( ! mesh.contains(comp_name) ) {
                        SetupMeshComp(  mesh,
                                        full_geom,
                                        comp_name,
                                        field_name,
                                        mf[lev],
                                        var_in_theta_mode );
                    }
                }
            }
        } // icomp setup loop

        for ( int icomp=0; icomp<ncomp; icomp++ ) {
            std::string const & varname = varnames[icomp];

            auto [varname_no_mode, mode_index] = GetFieldNameModeInt(varname);
            [[maybe_unused]] bool var_in_theta_mode = mode_index != -1;

            std::string field_name(varname_no_mode);
            std::string comp_name = openPMD::MeshRecordComponent::SCALAR;
            // assume fields are scalar unless they match the following match of known vector fields
            GetMeshCompNames( lev, varname_no_mode, field_name, comp_name, var_in_theta_mode );

            auto mesh = meshes[field_name];
            auto mesh_comp = mesh[comp_name];

            // Loop through the multifab, and store each box as a chunk,
            // in the openPMD file.
            for( amrex::MFIter mfi(mf[lev]); mfi.isValid(); ++mfi )
            {
                amrex::FArrayBox const& fab = mf[lev][mfi];
                amrex::Box const& local_box = fab.box();

                // Determine the offset and size of this chunk
                amrex::IntVect const box_offset = local_box.smallEnd() - global_box.smallEnd();
                auto chunk_offset = getReversedVec( box_offset );
                auto chunk_size = getReversedVec( local_box.size() );

                if (var_in_theta_mode) {
                    chunk_offset.emplace(chunk_offset.begin(), mode_index);
                    chunk_size.emplace(chunk_size.begin(), 1);
                }

                // we avoid relying on managed memory by copying explicitly to host
                //   remove the copies and "streamSynchronize" if you like to pass
                //   GPU pointers to the I/O library
#ifdef AMREX_USE_GPU
                if (fab.arena()->isManaged() || fab.arena()->isDevice()) {
                    amrex::BaseFab<amrex::Real> foo(local_box, 1, amrex::The_Pinned_Arena());
                    std::shared_ptr<amrex::Real> data_pinned(foo.release());
                    amrex::Gpu::dtoh_memcpy_async(data_pinned.get(), fab.dataPtr(icomp), local_box.numPts()*sizeof(amrex::Real));
                    // intentionally delayed until before we .flush(): amrex::Gpu::streamSynchronize();
                    mesh_comp.storeChunk(data_pinned, chunk_offset, chunk_size);
                } else
#endif
                {
                    amrex::Real const *local_data = fab.dataPtr(icomp);
                    mesh_comp.storeChunk(openPMD::shareRaw(local_data),
                                         chunk_offset, chunk_size);
                }
            }
        } // icomp store loop

#ifdef AMREX_USE_GPU
        amrex::Gpu::streamSynchronize();
#endif
        // Flush data to disk after looping over all components
        m_Series->flush();
    } // levels loop (i)
}
#endif // WARPX_USE_OPENPMD



//
//
//
WarpXParticleCounter::WarpXParticleCounter (ParticleContainer* pc)
{
  m_MPISize = amrex::ParallelDescriptor::NProcs();
  m_MPIRank = amrex::ParallelDescriptor::MyProc();

  m_ParticleCounterByLevel.resize(pc->finestLevel()+1);
  m_ParticleOffsetAtRank.resize(pc->finestLevel()+1);
  m_ParticleSizeAtRank.resize(pc->finestLevel()+1);

  for (auto currentLevel = 0; currentLevel <= pc->finestLevel(); currentLevel++)
    {
      long numParticles = 0; // numParticles in this processor

      for (ParticleIter pti(*pc, currentLevel); pti.isValid(); ++pti) {
          auto numParticleOnTile = pti.numParticles();
          numParticles += numParticleOnTile;
      }

      unsigned long long offset=0; // offset of this level
      unsigned long long sum=0; // numParticles in this level (sum from all processors)

      GetParticleOffsetOfProcessor(numParticles, offset,  sum);

      m_ParticleCounterByLevel[currentLevel] = sum;
      m_ParticleOffsetAtRank[currentLevel] = offset;
      m_ParticleSizeAtRank[currentLevel] = numParticles;

      // adjust offset, it should be numbered after particles from previous levels
      for (auto lv=0; lv<currentLevel; lv++)
    m_ParticleOffsetAtRank[currentLevel] += m_ParticleCounterByLevel[lv];

      m_Total += sum;
    }
}


// get the offset in the overall particle id collection
//
// note: this is a MPI-collective operation
//
// input: num of particles  of from each   processor
//
// output:
//     offset within <all> the particles in the comm
//     sum of all particles in the comm
//
void
WarpXParticleCounter::GetParticleOffsetOfProcessor (
    const long& numParticles,
    unsigned long long& offset,
    unsigned long long& sum
) const
{
    offset = 0;
#if defined(AMREX_USE_MPI)
    std::vector<long> result(m_MPISize, 0);
    amrex::ParallelGather::Gather (numParticles, result.data(), -1, amrex::ParallelDescriptor::Communicator());

    sum = 0;
    int const num_results = result.size();
    for (int i=0; i<num_results; i++) {
        sum += result[i];
        if (i<m_MPIRank)
            offset += result[i];
    }
#else
    sum = numParticles;
#endif
}<|MERGE_RESOLUTION|>--- conflicted
+++ resolved
@@ -602,11 +602,7 @@
     // plot by default
     int_flags.resize(tmp.NumIntComps(), 1);
 
-<<<<<<< HEAD
-      pc->ConvertUnits(ConvertDirection::WarpX_to_SI);
       auto rtmap = pc->getParticleComps();
-=======
->>>>>>> 2191ca66
 
       pc->ConvertUnits(ConvertDirection::WarpX_to_SI);
       RandomFilter const random_filter(particle_diags[i].m_do_random_filter,
