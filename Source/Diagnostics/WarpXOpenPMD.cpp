/* Copyright 2019-2021 Axel Huebl, Junmin Gu
 *
 * This file is part of WarpX.
 *
 * License: BSD-3-Clause-LBNL
 */
#include "WarpXOpenPMD.H"

#include "Particles/ParticleIO.H"
#include "Diagnostics/ParticleDiag/ParticleDiag.H"
#include "FieldIO.H"
#include "Particles/Filter/FilterFunctors.H"
#include "Utils/TextMsg.H"
#include "Utils/Parser/ParserUtils.H"
#include "Utils/RelativeCellPosition.H"
#include "Utils/WarpXAlgorithmSelection.H"
#include "Utils/WarpXProfilerWrapper.H"
#include "WarpX.H"

#include <ablastr/particles/IndexHandling.H>
#include <ablastr/warn_manager/WarnManager.H>

#include <AMReX.H>
#include <AMReX_ArrayOfStructs.H>
#include <AMReX_BLassert.H>
#include <AMReX_Box.H>
#include <AMReX_Config.H>
#include <AMReX_DataAllocator.H>
#include <AMReX_FArrayBox.H>
#include <AMReX_FabArray.H>
#include <AMReX_GpuQualifiers.H>
#include <AMReX_IntVect.H>
#include <AMReX_MFIter.H>
#include <AMReX_MultiFab.H>
#include <AMReX_PODVector.H>
#include <AMReX_ParallelDescriptor.H>
#include <AMReX_ParallelReduce.H>
#include <AMReX_Particle.H>
#include <AMReX_Particles.H>
#include <AMReX_Periodicity.H>
#include <AMReX_StructOfArrays.H>

#include <algorithm>
#include <cctype>
#include <cstdint>
#include <iostream>
#include <map>
#include <memory>
#include <regex>
#include <set>
#include <string>
#include <tuple>
#include <utility>

namespace detail
{
#ifdef WARPX_USE_OPENPMD
#   ifdef _WIN32
    /** Replace all occurrences of a string
     *
     * Same as openPMD::auxiliary::replace_all (not public in <=0.14.2)
     *
     * @param[in] s input string
     * @param[in] target string to be replaced
     * @param[in] replacement string to be replaced with
     * @return modified value of s
     */
    inline std::string
    replace_all(std::string s,
                std::string const& target,
                std::string const& replacement)
    {
        std::string::size_type pos = 0;
        auto tsize = target.size();
        assert(tsize > 0);
        auto rsize = replacement.size();
        while (true)
        {
            pos = s.find(target, pos);
            if (pos == std::string::npos)
                break;
            s.replace(pos, tsize, replacement);
            // Allow replacing recursively, but only if
            // the next replaced substring overlaps with
            // some parts of the original word.
            // This avoids loops.
            pos += rsize - std::min(tsize - 1, rsize);
        }
        s.shrink_to_fit();
        return s;
    }
#   endif

    /** \brief Convert a snake_case string to a camelCase one.
     *
     *  WarpX uses snake_case internally for some component
     *  names, but OpenPMD assumes "_" indicates vector or
     *  tensor fields.
     *
     * @return camelCase version of input
     */
    inline std::string
    snakeToCamel (const std::string& snake_string)
    {
        std::string camelString = snake_string;
        int n = camelString.length();
        for (int x = 0; x < n; x++)
        {
            if (x == 0)
            {
                std::transform(camelString.begin(), camelString.begin()+1, camelString.begin(),
                               [](unsigned char c){ return std::tolower(c); });
            }
            if (camelString[x] == '_')
            {
                std::string tempString = camelString.substr(x + 1, 1);
                std::transform(tempString.begin(), tempString.end(), tempString.begin(),
                               [](unsigned char c){ return std::toupper(c); });
                camelString.erase(x, 2);
                camelString.insert(x, tempString);
            }
        }

        return camelString;
    }

    /** Create the option string
     *
     * @return JSON option string for openPMD::Series
     */
    inline std::string
    getSeriesOptions (std::string const & operator_type,
                      std::map< std::string, std::string > const & operator_parameters,
                      std::string const & engine_type,
                      std::map< std::string, std::string > const & engine_parameters)
    {
        if (operator_type.empty() && engine_type.empty())
            return "{}";

        std::string options;
        std::string top_block;
        std::string end_block;
        std::string op_block;
        std::string en_block;

        std::string op_parameters;
        for (const auto& kv : operator_parameters) {
            if (!op_parameters.empty()) op_parameters.append(",\n");
            op_parameters.append(std::string(12, ' '))         /* just pretty alignment */
                    .append("\"").append(kv.first).append("\": ")    /* key */
                    .append("\"").append(kv.second).append("\""); /* value (as string) */
        }

        std::string en_parameters;
        for (const auto& kv : engine_parameters) {
            if (!en_parameters.empty()) en_parameters.append(",\n");
            en_parameters.append(std::string(12, ' '))         /* just pretty alignment */
                    .append("\"").append(kv.first).append("\": ")    /* key */
                    .append("\"").append(kv.second).append("\""); /* value (as string) */
        }

        // create the outer-level blocks
        top_block = R"END(
{
  "adios2": {)END";

        end_block = R"END(
  }
})END";

        // add the operator string block
        if (!operator_type.empty()) {
            op_block = R"END(
    "dataset": {
      "operators": [
        {
          "type": ")END";
            op_block += operator_type + "\"";

            if (!op_parameters.empty()) {
                op_block += R"END(,
          "parameters": {
)END";
            op_block += op_parameters +
                        "\n          }";
        }
            op_block += R"END(
        }
      ]
    })END";
            if (!engine_type.empty() || !en_parameters.empty())
                op_block += ",";
        }  // end operator string block

        // add the engine string block
        if (!engine_type.empty() || !en_parameters.empty())
        {
            en_block = R"END(
    "engine": {)END";

            // non-default engine type
            if (!engine_type.empty()) {
                en_block += R"END(
      "type": ")END";
                en_block += engine_type + "\"";

                if(!en_parameters.empty())
                    en_block += ",";
            }

            // non-default engine parameters
            if (!en_parameters.empty()) {
                en_block += R"END(
      "parameters": {
)END";
                en_block += en_parameters +
                            "\n      }";
            }

            en_block += R"END(
    })END";
        }  // end engine string block

        options = top_block + op_block + en_block + end_block;
        return options;
    }

    /** Unclutter a real_names to openPMD record
     *
     * @param fullName name as in real_names variable
     * @return pair of openPMD record and component name
     */
    inline std::pair< std::string, std::string >
    name2openPMD ( std::string const& fullName )
    {
        std::string record_name = fullName;
        std::string component_name = openPMD::RecordComponent::SCALAR;

        // we use "_" as separator in names to group vector records
        std::size_t startComp = fullName.find_last_of("_");
        if( startComp != std::string::npos ) {  // non-scalar
            record_name = fullName.substr(0, startComp);
            component_name = fullName.substr(startComp + 1u);
        }
        return make_pair(record_name, component_name);
    }

    /** Return the component labels for particle positions
     */
    inline std::vector< std::string >
    getParticlePositionComponentLabels ()
    {
        using vs = std::vector< std::string >;
#if defined(WARPX_DIM_1D_Z)
        vs const positionComponents{"z"};
#elif defined(WARPX_DIM_XZ)
        vs const positionComponents{"x", "z"};
#elif defined(WARPX_DIM_RZ)
        // note: although we internally store particle positions
        //       for AMReX in r,z and a theta attribute, we
        //       actually need them for algorithms (e.g. push)
        //       and I/O in Cartesian.
        //       Other attributes like momentum are consequently
        //       stored in x,y,z internally.
        vs const positionComponents{"x", "y", "z"};
#elif defined(WARPX_DIM_3D)
        vs const positionComponents{"x", "y", "z"};
#else
#   error Unknown WarpX dimensionality.
#endif
        return positionComponents;
    }

    /** Return the axis (index) names of a mesh
     *
     * This will be returned in C order. This is inverse of the Fortran order
     * of the index labels for the AMReX FArrayBox.
     *
     * @param var_in_theta_mode indicate if this field will be output with theta
     *                          modes (instead of a reconstructed 2D slice)
     */
    inline std::vector< std::string >
    getFieldAxisLabels ([[maybe_unused]] bool const var_in_theta_mode)
    {
        using vs = std::vector< std::string >;

        // Fortran order of the index labels for the AMReX FArrayBox
#if defined(WARPX_DIM_1D_Z)
        vs const axisLabels{"z"};  // z varies fastest in memory
#elif defined(WARPX_DIM_XZ)
        vs const axisLabels{"x", "z"};  // x varies fastest in memory
#elif defined(WARPX_DIM_RZ)
        // when we write individual modes of a field (default)
        vs const circAxisLabels{"r", "z"};  // r varies fastest in memory
        // if we just write reconstructed 2D fields at theta=0
        vs const cartAxisLabels{"x", "z"};  // x varies fastest in memory

        vs const axisLabels = var_in_theta_mode ? circAxisLabels : cartAxisLabels;
#elif defined(WARPX_DIM_3D)
        vs const axisLabels{"x", "y", "z"};  // x varies fastest in memory
#else
#   error Unknown WarpX dimensionality.
#endif
        // revert to C order (fastest varying index last)
        return {axisLabels.rbegin(), axisLabels.rend()};
    }

    /** Return the component names of a mesh
     *
     * @param var_in_theta_mode indicate if this field will be output with theta
     *                          modes (instead of a reconstructed 2D slice)
     */
    inline std::vector< std::string >
    getFieldComponentLabels (bool const var_in_theta_mode)
    {
        using vs = std::vector< std::string >;
        if (var_in_theta_mode) {
            // if we write individual modes
            vs const fieldComponents{"r", "t", "z"};
            return fieldComponents;
        } else {
            // if we just write reconstructed fields at theta=0 or are Cartesian
            // note: 1D3V and 2D3V simulations still have 3 components for the fields
            vs const fieldComponents{"x", "y", "z"};
            return fieldComponents;
        }
    }

    /** Get the openPMD physical dimensionality of a record
     *
     * @param record_name name of the openPMD record
     * @return map with base quantities and power scaling
     */
    inline std::map< openPMD::UnitDimension, double >
    getUnitDimension ( std::string const & record_name )
    {

        if( record_name == "position" ) return {
            {openPMD::UnitDimension::L,  1.}
        };
        else if( record_name == "positionOffset" ) return {
            {openPMD::UnitDimension::L,  1.}
        };
        else if( record_name == "momentum" ) return {
            {openPMD::UnitDimension::L,  1.},
            {openPMD::UnitDimension::M,  1.},
            {openPMD::UnitDimension::T, -1.}
        };
        else if( record_name == "charge" ) return {
            {openPMD::UnitDimension::T,  1.},
            {openPMD::UnitDimension::I,  1.}
        };
        else if( record_name == "mass" ) return {
            {openPMD::UnitDimension::M,  1.}
        };
        else if( record_name == "E" ) return {
            {openPMD::UnitDimension::L,  1.},
            {openPMD::UnitDimension::M,  1.},
            {openPMD::UnitDimension::T, -3.},
            {openPMD::UnitDimension::I, -1.},
        };
        else if( record_name == "B" ) return {
            {openPMD::UnitDimension::M,  1.},
            {openPMD::UnitDimension::I, -1.},
            {openPMD::UnitDimension::T, -2.}
        };
        else return {};
    }

    /** \brief For a given field that is to be written to an openPMD file,
     * set the metadata that indicates the physical unit.
     */
    inline void
    setOpenPMDUnit ( openPMD::Mesh mesh, const std::string field_name )
    {
        if (field_name[0] == 'E'){  // Electric field
            mesh.setUnitDimension({
                                          {openPMD::UnitDimension::L,  1},
                                          {openPMD::UnitDimension::M,  1},
                                          {openPMD::UnitDimension::T, -3},
                                          {openPMD::UnitDimension::I, -1},
                                  });
        } else if (field_name[0] == 'B'){ // Magnetic field
            mesh.setUnitDimension({
                                          {openPMD::UnitDimension::M,  1},
                                          {openPMD::UnitDimension::I, -1},
                                          {openPMD::UnitDimension::T, -2}
                                  });
        } else if (field_name[0] == 'j'){ // current
            mesh.setUnitDimension({
                                          {openPMD::UnitDimension::L, -2},
                                          {openPMD::UnitDimension::I,  1},
                                  });
        } else if (field_name.substr(0,3) == "rho"){ // charge density
            mesh.setUnitDimension({
                                          {openPMD::UnitDimension::L, -3},
                                          {openPMD::UnitDimension::I,  1},
                                          {openPMD::UnitDimension::T,  1},
                                  });
        }
    }
#endif // WARPX_USE_OPENPMD
} // namespace detail

#ifdef WARPX_USE_OPENPMD
WarpXOpenPMDPlot::WarpXOpenPMDPlot (
    openPMD::IterationEncoding ie,
    std::string openPMDFileType,
    std::string operator_type,
    std::map< std::string, std::string > operator_parameters,
    std::string engine_type,
    std::map< std::string, std::string > engine_parameters,
    std::vector<bool> fieldPMLdirections)
  :m_Series(nullptr),
   m_Encoding(ie),
   m_OpenPMDFileType(std::move(openPMDFileType)),
   m_fieldPMLdirections(std::move(fieldPMLdirections))
{
  // pick first available backend if default is chosen
  if( m_OpenPMDFileType == "default" )
#if openPMD_HAVE_ADIOS2==1
    m_OpenPMDFileType = "bp";
#elif openPMD_HAVE_ADIOS1==1
    m_OpenPMDFileType = "bp";
#elif openPMD_HAVE_HDF5==1
    m_OpenPMDFileType = "h5";
#else
    m_OpenPMDFileType = "json";
#endif

    m_OpenPMDoptions = detail::getSeriesOptions(operator_type, operator_parameters,
                                                engine_type, engine_parameters);
}

WarpXOpenPMDPlot::~WarpXOpenPMDPlot ()
{
  if( m_Series )
  {
    m_Series->flush();
    m_Series.reset( nullptr );
  }
}

std::string
WarpXOpenPMDPlot::GetFileName (std::string& filepath)
{
  filepath.append("/");
  // transform paths for Windows
#ifdef _WIN32
  filepath = detail::replace_all(filepath, "/", "\\");
#endif

  std::string filename = "openpmd";
  //
  // OpenPMD supports timestepped names
  //
  if (m_Encoding == openPMD::IterationEncoding::fileBased) {
      std::string fileSuffix = std::string("_%0") + std::to_string(m_file_min_digits) + std::string("T");
      filename = filename.append(fileSuffix);
  }
  filename.append(".").append(m_OpenPMDFileType);
  filepath.append(filename);
  return filename;
}

void WarpXOpenPMDPlot::SetStep (int ts, const std::string& dirPrefix, int file_min_digits,
                                bool isBTD)
{
    WARPX_ALWAYS_ASSERT_WITH_MESSAGE(ts >= 0 , "openPMD iterations are unsigned");

    m_dirPrefix = dirPrefix;
    m_file_min_digits = file_min_digits;

    if( ! isBTD ) {
        if (m_CurrentStep >= ts) {
            // note m_Series is reset in Init(), so using m_Series->iterations.contains(ts) is only able to check the
            // last written step in m_Series's life time, but not other earlier written steps by other m_Series
            ablastr::warn_manager::WMRecordWarning("Diagnostics",
                    " Warning from openPMD writer: Already written iteration:"
                    + std::to_string(ts)
                );
        }
    }

    m_CurrentStep = ts;
    Init(openPMD::Access::CREATE, isBTD);
}

void WarpXOpenPMDPlot::CloseStep (bool isBTD, bool isLastBTDFlush)
{
    // default close is true
    bool callClose = true;
    // close BTD file only when isLastBTDFlush is true
    if (isBTD and !isLastBTDFlush) callClose = false;
    if (callClose) {
        if (m_Series) {
            GetIteration(m_CurrentStep, isBTD).close();
        }

        // create a little helper file for ParaView 5.9+
        if (amrex::ParallelDescriptor::IOProcessor())
        {
            // see Init()
            std::string filepath = m_dirPrefix;
            std::string const filename = GetFileName(filepath);

            std::ofstream pv_helper_file(m_dirPrefix + "/paraview.pmd");
            pv_helper_file << filename << std::endl;
            pv_helper_file.close();
        }
    }
}

void
WarpXOpenPMDPlot::Init (openPMD::Access access, bool isBTD)
{
    if( isBTD && m_Series != nullptr )
        return; // already open for this snapshot (aka timestep in lab frame)

    // either for the next ts file,
    // or init a single file for all ts
    std::string filepath = m_dirPrefix;
    GetFileName(filepath);

    // close a previously open series before creating a new one
    // see ADIOS1 limitation: https://github.com/openPMD/openPMD-api/pull/686
    if ( m_Encoding == openPMD::IterationEncoding::fileBased )
        m_Series = nullptr;
    else if ( m_Series != nullptr )
        return;

    if (amrex::ParallelDescriptor::NProcs() > 1) {
#if defined(AMREX_USE_MPI)
        m_Series = std::make_unique<openPMD::Series>(
                filepath, access,
                amrex::ParallelDescriptor::Communicator(),
                m_OpenPMDoptions
        );
        m_MPISize = amrex::ParallelDescriptor::NProcs();
        m_MPIRank = amrex::ParallelDescriptor::MyProc();
#else
        amrex::Abort(Utils::TextMsg::Err("openPMD-api not built with MPI support!"));
#endif
    } else {
        m_Series = std::make_unique<openPMD::Series>(filepath, access, m_OpenPMDoptions);
        m_MPISize = 1;
        m_MPIRank = 1;
    }

    m_Series->setIterationEncoding( m_Encoding );

    // input file / simulation setup author
    if( !WarpX::authors.empty())
        m_Series->setAuthor( WarpX::authors );
    // more natural naming for PIC
    m_Series->setMeshesPath( "fields" );
    // conform to ED-PIC extension of openPMD
    uint32_t const openPMD_ED_PIC = 1u;
    m_Series->setOpenPMDextension( openPMD_ED_PIC );
    // meta info
    m_Series->setSoftware( "WarpX", WarpX::Version() );
}

void
WarpXOpenPMDPlot::WriteOpenPMDParticles (const amrex::Vector<ParticleDiag>& particle_diags,
                  const bool use_pinned_pc, const bool isBTD, const bool isLastBTDFlush,
                  const amrex::Vector<int>& totalParticlesFlushedAlready)
{
  WARPX_PROFILE("WarpXOpenPMDPlot::WriteOpenPMDParticles()");

  for (unsigned i = 0, n = particle_diags.size(); i < n; ++i) {

    WarpXParticleContainer* pc = particle_diags[i].getParticleContainer();
    PinnedMemoryParticleContainer* pinned_pc = particle_diags[i].getPinnedParticleContainer();
    PinnedMemoryParticleContainer tmp;
    if (isBTD || use_pinned_pc) {
        if (!pinned_pc->isDefined()) continue; // Skip to the next particle container
        tmp = pinned_pc->make_alike<amrex::PinnedArenaAllocator>();
    } else {
        tmp = pc->make_alike<amrex::PinnedArenaAllocator>();
    }
    // names of amrex::Real and int particle attributes in SoA data
    amrex::Vector<std::string> real_names;
    amrex::Vector<std::string> int_names;
    amrex::Vector<int> int_flags;
    amrex::Vector<int> real_flags;

    // see openPMD ED-PIC extension for namings
    // note: an underscore separates the record name from its component
    //       for non-scalar records
    real_names.push_back("weighting");
    real_names.push_back("momentum_x");
    real_names.push_back("momentum_y");
    real_names.push_back("momentum_z");
#ifdef WARPX_DIM_RZ
    real_names.push_back("theta");
#endif
    // get the names of the real comps
    real_names.resize(tmp.NumRealComps());
    auto runtime_rnames = tmp.getParticleRuntimeComps();
    for (auto const& x : runtime_rnames)
    {
        real_names[x.second+PIdx::nattribs] = detail::snakeToCamel(x.first);
    }
    // plot any "extra" fields by default
    real_flags = particle_diags[i].m_plot_flags;
    real_flags.resize(tmp.NumRealComps(), 1);
    // and the names
    int_names.resize(tmp.NumIntComps());
    auto runtime_inames = tmp.getParticleRuntimeiComps();
    for (auto const& x : runtime_inames)
    {
        int_names[x.second+0] = detail::snakeToCamel(x.first);
    }
    // plot by default
    int_flags.resize(tmp.NumIntComps(), 1);

    auto rtmap = pc->getParticleComps();

    const auto mass = pc->AmIA<PhysicalSpecies::photon>() ? PhysConst::m_e : pc->getMass();
      RandomFilter const random_filter(particle_diags[i].m_do_random_filter,
                                       particle_diags[i].m_random_fraction);
      UniformFilter const uniform_filter(particle_diags[i].m_do_uniform_filter,
                                         particle_diags[i].m_uniform_stride);
      ParserFilter parser_filter(particle_diags[i].m_do_parser_filter,
<<<<<<< HEAD
                                 compileParser<9>
=======
                                utils::parser::compileParser<ParticleDiag::m_nvars>
>>>>>>> 037d0ac1
                                     (particle_diags[i].m_particle_filter_parser.get()),
                                 pc->getMass(), rtmap);
      parser_filter.m_units = InputUnits::SI;
      GeometryFilter const geometry_filter(particle_diags[i].m_do_geom_filter,
                                           particle_diags[i].m_diag_domain);

      if (isBTD || use_pinned_pc) {
          tmp.copyParticles(*pinned_pc, true);
          particlesConvertUnits(ConvertDirection::WarpX_to_SI, &tmp, mass);
      } else {
          particlesConvertUnits(ConvertDirection::WarpX_to_SI, pc, mass);
          using SrcData = WarpXParticleContainer::ParticleTileType::ConstParticleTileDataType;
          tmp.copyParticles(*pc,
                            [=] AMREX_GPU_HOST_DEVICE (const SrcData& src, int ip, const amrex::RandomEngine& engine)
          {
              const SuperParticleType& p = src.getSuperParticle(ip);
              return random_filter(p, engine) * uniform_filter(p, engine)
                     * parser_filter(src, ip, engine) * geometry_filter(p, engine);
          }, true);
          particlesConvertUnits(ConvertDirection::SI_to_WarpX, pc, mass);
      }

    // real_names contains a list of all real particle attributes.
    // real_flags is 1 or 0, whether quantity is dumped or not.

    {
      if (isBTD) {
          DumpToFile(&tmp,
             particle_diags[i].getSpeciesName(),
             m_CurrentStep,
             real_flags,
             int_flags,
             real_names, int_names,
             pc->getCharge(), pc->getMass(),
             isBTD, isLastBTDFlush,
             totalParticlesFlushedAlready[i]
          );
      } else {
          DumpToFile(&tmp,
             particle_diags[i].getSpeciesName(),
             m_CurrentStep,
             real_flags,
             int_flags,
             real_names, int_names,
             pc->getCharge(), pc->getMass(),
             isBTD, isLastBTDFlush,
             0
          );
      }
    }
  }
}

void
WarpXOpenPMDPlot::DumpToFile (ParticleContainer* pc,
                    const std::string& name,
                    int iteration,
                    const amrex::Vector<int>& write_real_comp,
                    const amrex::Vector<int>& write_int_comp,
                    const amrex::Vector<std::string>& real_comp_names,
                    const amrex::Vector<std::string>&  int_comp_names,
                    amrex::ParticleReal const charge,
                    amrex::ParticleReal const mass,
                    const bool isBTD,
                    const bool isLastBTDFlush,
                    int ParticleFlushOffset) {
    WARPX_ALWAYS_ASSERT_WITH_MESSAGE(m_Series != nullptr, "openPMD: series must be initialized");

    AMREX_ALWAYS_ASSERT(write_real_comp.size() == pc->NumRealComps());
    AMREX_ALWAYS_ASSERT(write_int_comp.size() == pc->NumIntComps());
    AMREX_ALWAYS_ASSERT(real_comp_names.size() == pc->NumRealComps());
    AMREX_ALWAYS_ASSERT(int_comp_names.size() == pc->NumIntComps());

    WarpXParticleCounter counter(pc);
    auto const num_dump_particles = counter.GetTotalNumParticles();

    openPMD::Iteration currIteration = GetIteration(iteration, isBTD);
    openPMD::ParticleSpecies currSpecies = currIteration.particles[name];

    // prepare data structures the first time BTD has non-zero particles
    //   we set some of them to zero extent, so we need to time that well
    bool const is_first_flush_with_particles = num_dump_particles > 0 && ParticleFlushOffset == 0;
    // BTD: we flush multiple times to the same lab step and thus need to resize
    //   our declared particle output sizes
    bool const is_resizing_flush = num_dump_particles > 0 && ParticleFlushOffset > 0;
    // write structure & declare particles in this (lab) step empty:
    //   if not BTD, then this is the only (and last) time we flush to this step
    //   if BTD, then we may do this multiple times until it is the last BTD flush
    bool const is_last_flush_to_step = !isBTD || (isBTD && isLastBTDFlush);
    // well, even in BTD we have to recognize that some lab stations may have no
    //   particles - so we mark them empty at the end of station reconstruction
    bool const is_last_flush_and_never_particles =
            is_last_flush_to_step && num_dump_particles == 0 && ParticleFlushOffset == 0;

    //
    // prepare structure and meta-data
    //

    // define positions & offset structure
    const unsigned long long NewParticleVectorSize = num_dump_particles + ParticleFlushOffset;
    // we will set up empty particles unless it's BTD, where we might add some in a following buffer dump
    //   during this setup, we mark some particle properties as constant and potentially zero-sized
    bool doParticleSetup = true;
    if (isBTD)
        doParticleSetup = is_first_flush_with_particles || is_last_flush_and_never_particles;

    // this setup stage also implicitly calls "makeEmpty" if needed (i.e., is_last_flush_and_never_particles)
    //   for BTD, we call this multiple times as we may resize in subsequent dumps if number of particles in the buffer > 0
    if (doParticleSetup || is_resizing_flush) {
        SetupPos(currSpecies, NewParticleVectorSize, isBTD);
        SetupRealProperties(pc, currSpecies, write_real_comp, real_comp_names, write_int_comp, int_comp_names,
                            NewParticleVectorSize, isBTD);
    }

    if (is_last_flush_to_step) {
        SetConstParticleRecordsEDPIC(currSpecies, NewParticleVectorSize, charge, mass);
    }

    // open files from all processors, in case some will not contribute below
    m_Series->flush();

    // dump individual particles
    for (auto currentLevel = 0; currentLevel <= pc->finestLevel(); currentLevel++) {
        uint64_t offset = static_cast<uint64_t>( counter.m_ParticleOffsetAtRank[currentLevel] );
        // For BTD, the offset include the number of particles already flushed
        if (isBTD) offset += ParticleFlushOffset;
        for (ParticleIter pti(*pc, currentLevel); pti.isValid(); ++pti) {
            auto const numParticleOnTile = pti.numParticles();
            uint64_t const numParticleOnTile64 = static_cast<uint64_t>( numParticleOnTile );

            // Do not call storeChunk() with zero-sized particle tiles:
            //   https://github.com/openPMD/openPMD-api/issues/1147
            if (numParticleOnTile == 0) continue;

            // get position and particle ID from aos
            // note: this implementation iterates the AoS 4x...
            // if we flush late as we do now, we can also copy out the data in one go
            const auto &aos = pti.GetArrayOfStructs();  // size =  numParticlesOnTile
            {
                // Save positions
                auto const positionComponents = detail::getParticlePositionComponentLabels();
#if defined(WARPX_DIM_RZ)
                {
                   std::shared_ptr<amrex::ParticleReal> z(
                           new amrex::ParticleReal[numParticleOnTile],
                           [](amrex::ParticleReal const *p) { delete[] p; }
                   );
                   for (auto i = 0; i < numParticleOnTile; i++)
                       z.get()[i] = aos[i].pos(1);  // {0: "r", 1: "z"}
                   std::string const positionComponent = "z";
                   currSpecies["position"]["z"].storeChunk(z, {offset}, {numParticleOnTile64});
                }

                //   reconstruct x and y from polar coordinates r, theta
                auto const& soa = pti.GetStructOfArrays();
                amrex::ParticleReal const* theta = soa.GetRealData(PIdx::theta).dataPtr();
                WARPX_ALWAYS_ASSERT_WITH_MESSAGE(theta != nullptr, "openPMD: invalid theta pointer.");
                WARPX_ALWAYS_ASSERT_WITH_MESSAGE(int(soa.GetRealData(PIdx::theta).size()) == numParticleOnTile,
                                                 "openPMD: theta and tile size do not match");
                {
                    std::shared_ptr< amrex::ParticleReal > x(
                            new amrex::ParticleReal[numParticleOnTile],
                            [](amrex::ParticleReal const *p){ delete[] p; }
                    );
                    std::shared_ptr< amrex::ParticleReal > y(
                            new amrex::ParticleReal[numParticleOnTile],
                            [](amrex::ParticleReal const *p){ delete[] p; }
                    );
                    for (auto i=0; i<numParticleOnTile; i++) {
                        auto const r = aos[i].pos(0);  // {0: "r", 1: "z"}
                        x.get()[i] = r * std::cos(theta[i]);
                        y.get()[i] = r * std::sin(theta[i]);
                    }
                    currSpecies["position"]["x"].storeChunk(x, {offset}, {numParticleOnTile64});
                    currSpecies["position"]["y"].storeChunk(y, {offset}, {numParticleOnTile64});
                }
#else
                for (auto currDim = 0; currDim < AMREX_SPACEDIM; currDim++) {
                    std::shared_ptr<amrex::ParticleReal> curr(
                            new amrex::ParticleReal[numParticleOnTile],
                            [](amrex::ParticleReal const *p) { delete[] p; }
                    );
                    for (auto i = 0; i < numParticleOnTile; i++) {
                        curr.get()[i] = aos[i].pos(currDim);
                    }
                    std::string const positionComponent = positionComponents[currDim];
                    currSpecies["position"][positionComponent].storeChunk(curr, {offset},
                                                                          {numParticleOnTile64});
                }
#endif

                // save particle ID after converting it to a globally unique ID
                std::shared_ptr<uint64_t> ids(
                        new uint64_t[numParticleOnTile],
                        [](uint64_t const *p) { delete[] p; }
                );
                for (auto i = 0; i < numParticleOnTile; i++) {
                    ids.get()[i] = ablastr::particles::localIDtoGlobal(aos[i].id(), aos[i].cpu());
                }
                auto const scalar = openPMD::RecordComponent::SCALAR;
                currSpecies["id"][scalar].storeChunk(ids, {offset}, {numParticleOnTile64});

            }
            //  save "extra" particle properties in AoS and SoA
            SaveRealProperty(pti,
                             currSpecies,
                             offset,
                             write_real_comp, real_comp_names,
                             write_int_comp, int_comp_names);

            offset += numParticleOnTile64;
        }
    }
    m_Series->flush();
}

void
WarpXOpenPMDPlot::SetupRealProperties (ParticleContainer const * pc,
                      openPMD::ParticleSpecies& currSpecies,
                      const amrex::Vector<int>& write_real_comp,
                      const amrex::Vector<std::string>& real_comp_names,
                      const amrex::Vector<int>& write_int_comp,
                      const amrex::Vector<std::string>& int_comp_names,
                      const unsigned long long np, bool const isBTD) const
{
    std::string options = "{}";
    if (isBTD) options = "{ \"resizable\": true }";
    auto dtype_real = openPMD::Dataset(openPMD::determineDatatype<amrex::ParticleReal>(), {np}, options);
    auto dtype_int  = openPMD::Dataset(openPMD::determineDatatype<int>(), {np}, options);
    //
    // the beam/input3d showed write_real_comp.size() = 16 while only 10 real comp names
    // so using the min to be safe.
    //
    auto const getComponentRecord = [&currSpecies](std::string const comp_name) {
        // handle scalar and non-scalar records by name
        const auto [record_name, component_name] = detail::name2openPMD(comp_name);
        return currSpecies[record_name][component_name];
    };
    auto const real_counter = std::min(write_real_comp.size(), real_comp_names.size());
    for (int i = 0; i < real_counter; ++i) {
      if (write_real_comp[i]) {
          getComponentRecord(real_comp_names[i]).resetDataset(dtype_real);
      }
    }
    auto const int_counter = std::min(write_int_comp.size(), int_comp_names.size());
    for (int i = 0; i < int_counter; ++i) {
        if (write_int_comp[i]) {
            getComponentRecord(int_comp_names[i]).resetDataset(dtype_int);
        }
    }

    std::set< std::string > addedRecords; // add meta-data per record only once
    for (auto idx=0; idx<pc->NumRealComps(); idx++) {
        auto ii = ParticleContainer::NStructReal + idx; // jump over extra AoS names
        if (write_real_comp[ii]) {
            // handle scalar and non-scalar records by name
            const auto [record_name, component_name] = detail::name2openPMD(real_comp_names[ii]);
            auto currRecord = currSpecies[record_name];

            // meta data for ED-PIC extension
            [[maybe_unused]] const auto [_, newRecord] = addedRecords.insert(record_name);
            if( newRecord ) {
                currRecord.setUnitDimension( detail::getUnitDimension(record_name) );
                if( record_name == "weighting" )
                    currRecord.setAttribute( "macroWeighted", 1u );
                else
                    currRecord.setAttribute( "macroWeighted", 0u );
                if( record_name == "momentum" || record_name == "weighting" )
                    currRecord.setAttribute( "weightingPower", 1.0 );
                else
                    currRecord.setAttribute( "weightingPower", 0.0 );
            }
        }
    }
    for (auto idx=0; idx<int_counter; idx++) {
        auto ii = ParticleContainer::NStructInt + idx; // jump over extra AoS names
        if (write_int_comp[ii]) {
            // handle scalar and non-scalar records by name
            const auto [record_name, component_name] = detail::name2openPMD(int_comp_names[ii]);
            auto currRecord = currSpecies[record_name];

            // meta data for ED-PIC extension
            [[maybe_unused]] const auto [_, newRecord] = addedRecords.insert(record_name);
            if( newRecord ) {
                currRecord.setUnitDimension( detail::getUnitDimension(record_name) );
                currRecord.setAttribute( "macroWeighted", 0u );
                if( record_name == "momentum" || record_name == "weighting" )
                    currRecord.setAttribute( "weightingPower", 1.0 );
                else
                    currRecord.setAttribute( "weightingPower", 0.0 );
            }
        }
    }
}

void
WarpXOpenPMDPlot::SaveRealProperty (ParticleIter& pti,
                       openPMD::ParticleSpecies& currSpecies,
                       unsigned long long const offset,
                       amrex::Vector<int> const& write_real_comp,
                       amrex::Vector<std::string> const& real_comp_names,
                       amrex::Vector<int> const& write_int_comp,
                       amrex::Vector<std::string> const& int_comp_names) const

{
  auto const numParticleOnTile = pti.numParticles();
  uint64_t const numParticleOnTile64 = static_cast<uint64_t>( numParticleOnTile );
  auto const& aos = pti.GetArrayOfStructs();  // size =  numParticlesOnTile
  auto const& soa = pti.GetStructOfArrays();
  // first we concatinate the AoS into contiguous arrays
  {
    // note: WarpX does not yet use extra AoS Real attributes
    for( auto idx=0; idx<ParticleIter::ContainerType::NStructReal; idx++ ) {  // lgtm [cpp/constant-comparison]
      if( write_real_comp[idx] ) {
          // handle scalar and non-scalar records by name
          const auto [record_name, component_name] = detail::name2openPMD(real_comp_names[idx]);
          auto currRecord = currSpecies[record_name];
          auto currRecordComp = currRecord[component_name];

          std::shared_ptr< amrex::ParticleReal > d(
              new amrex::ParticleReal[numParticleOnTile],
              [](amrex::ParticleReal const *p){ delete[] p; }
          );

          for( auto kk=0; kk<numParticleOnTile; kk++ )
               d.get()[kk] = aos[kk].rdata(idx);

          currRecordComp.storeChunk(d,
               {offset}, {numParticleOnTile64});
      }
    }
  }

  auto const getComponentRecord = [&currSpecies](std::string const comp_name) {
    // handle scalar and non-scalar records by name
    const auto [record_name, component_name] = detail::name2openPMD(comp_name);
    return currSpecies[record_name][component_name];
  };

  // here we the save the SoA properties (real)
  {
    auto const real_counter = std::min(write_real_comp.size(), real_comp_names.size());
    for (auto idx=0; idx<real_counter; idx++) {
      auto ii = ParticleIter::ContainerType::NStructReal + idx;  // jump over extra AoS names
      if (write_real_comp[ii]) {
        getComponentRecord(real_comp_names[ii]).storeChunk(openPMD::shareRaw(soa.GetRealData(idx)),
          {offset}, {numParticleOnTile64});
      }
    }
  }
  // and now SoA int properties
  {
    auto const int_counter = std::min(write_int_comp.size(), int_comp_names.size());
    for (auto idx=0; idx<int_counter; idx++) {
      auto ii = ParticleIter::ContainerType::NStructInt + idx;  // jump over extra AoS names
      if (write_int_comp[ii]) {
        getComponentRecord(int_comp_names[ii]).storeChunk(openPMD::shareRaw(soa.GetIntData(idx)),
          {offset}, {numParticleOnTile64});
      }
    }
  }
}


void
WarpXOpenPMDPlot::SetupPos (
    openPMD::ParticleSpecies& currSpecies,
    const unsigned long long& np,
    bool const isBTD)
{
  std::string options = "{}";
  if (isBTD) options = "{ \"resizable\": true }";
  auto realType = openPMD::Dataset(openPMD::determineDatatype<amrex::ParticleReal>(), {np}, options);
  auto idType = openPMD::Dataset(openPMD::determineDatatype< uint64_t >(), {np}, options);

  auto const positionComponents = detail::getParticlePositionComponentLabels();
  for( auto const& comp : positionComponents ) {
      currSpecies["position"][comp].resetDataset( realType );
  }

  auto const scalar = openPMD::RecordComponent::SCALAR;
  currSpecies["id"][scalar].resetDataset( idType );
}

void
WarpXOpenPMDPlot::SetConstParticleRecordsEDPIC (
        openPMD::ParticleSpecies& currSpecies,
        const unsigned long long& np,
        amrex::ParticleReal const charge,
        amrex::ParticleReal const mass)
{
    auto realType = openPMD::Dataset(openPMD::determineDatatype<amrex::ParticleReal>(), {np});
    auto const scalar = openPMD::RecordComponent::SCALAR;

    // define record shape to be number of particles
    auto const positionComponents = detail::getParticlePositionComponentLabels();
    for( auto const& comp : positionComponents ) {
        currSpecies["positionOffset"][comp].resetDataset( realType );
    }
    currSpecies["charge"][scalar].resetDataset( realType );
    currSpecies["mass"][scalar].resetDataset( realType );

    // make constant
    using namespace amrex::literals;
    for( auto const& comp : positionComponents ) {
        currSpecies["positionOffset"][comp].makeConstant( 0._prt );
    }
    currSpecies["charge"][scalar].makeConstant( charge );
    currSpecies["mass"][scalar].makeConstant( mass );

    // meta data
    currSpecies["position"].setUnitDimension( detail::getUnitDimension("position") );
    currSpecies["positionOffset"].setUnitDimension( detail::getUnitDimension("positionOffset") );
    currSpecies["charge"].setUnitDimension( detail::getUnitDimension("charge") );
    currSpecies["mass"].setUnitDimension( detail::getUnitDimension("mass") );

    // meta data for ED-PIC extension
    currSpecies["position"].setAttribute( "macroWeighted", 0u );
    currSpecies["position"].setAttribute( "weightingPower", 0.0 );
    currSpecies["positionOffset"].setAttribute( "macroWeighted", 0u );
    currSpecies["positionOffset"].setAttribute( "weightingPower", 0.0 );
    currSpecies["id"].setAttribute( "macroWeighted", 0u );
    currSpecies["id"].setAttribute( "weightingPower", 0.0 );
    currSpecies["charge"].setAttribute( "macroWeighted", 0u );
    currSpecies["charge"].setAttribute( "weightingPower", 1.0 );
    currSpecies["mass"].setAttribute( "macroWeighted", 0u );
    currSpecies["mass"].setAttribute( "weightingPower", 1.0 );

    // more ED-PIC attributes
    currSpecies.setAttribute("particleShape", double(WarpX::noz));
    // TODO allow this per direction in the openPMD standard, ED-PIC extension?
    currSpecies.setAttribute("particleShapes", []() {
        return std::vector<double>{
#if AMREX_SPACEDIM >= 2
                double(WarpX::nox),
#endif
#if defined(WARPX_DIM_3D)
                double(WarpX::noy),
#endif
                double(WarpX::noz)
        };
    }());
    currSpecies.setAttribute("particlePush", []() {
        switch (WarpX::particle_pusher_algo) {
            case ParticlePusherAlgo::Boris :
                return "Boris";
            case ParticlePusherAlgo::Vay :
                return "Vay";
            case ParticlePusherAlgo::HigueraCary :
                return "HigueraCary";
            default:
                return "other";
        }
    }());
    currSpecies.setAttribute("particleInterpolation", []() {
        switch (WarpX::field_gathering_algo) {
            case GatheringAlgo::EnergyConserving :
                return "energyConserving";
            case GatheringAlgo::MomentumConserving :
                return "momentumConserving";
            default:
                return "other";
        }
    }());
    currSpecies.setAttribute("particleSmoothing", "none");
    currSpecies.setAttribute("currentDeposition", []() {
        switch (WarpX::current_deposition_algo) {
            case CurrentDepositionAlgo::Esirkepov :
                return "Esirkepov";
            case CurrentDepositionAlgo::Vay :
                return "Vay";
            default:
                return "directMorseNielson";
        }
    }());
}


/*
 * Set up parameter for mesh container using the geometry (from level 0)
 *
 * @param [IN] meshes: openPMD-api mesh container
 * @param [IN] full_geom: field geometry
 *
 */
void
WarpXOpenPMDPlot::SetupFields ( openPMD::Container< openPMD::Mesh >& meshes,
                                amrex::Geometry& full_geom ) const
{
      // meta data for ED-PIC extension
      auto const period = full_geom.periodicity(); // TODO double-check: is this the proper global bound or of some level?
      std::vector<std::string> fieldBoundary(6, "reflecting");
      std::vector<std::string> particleBoundary(6, "absorbing");
      fieldBoundary.resize(AMREX_SPACEDIM * 2);
      particleBoundary.resize(AMREX_SPACEDIM * 2);

      for (auto i = 0u; i < fieldBoundary.size() / 2u; ++i)
          if (m_fieldPMLdirections.at(i))
              fieldBoundary.at(i) = "open";

      for (auto i = 0u; i < fieldBoundary.size() / 2u; ++i)
          if (period.isPeriodic(i)) {
              fieldBoundary.at(2u * i) = "periodic";
              fieldBoundary.at(2u * i + 1u) = "periodic";
              particleBoundary.at(2u * i) = "periodic";
              particleBoundary.at(2u * i + 1u) = "periodic";
          }

      meshes.setAttribute("fieldSolver", []() {
          switch (WarpX::maxwell_solver_id) {
              case MaxwellSolverAlgo::Yee :
                  return "Yee";
              case MaxwellSolverAlgo::CKC :
                  return "CK";
              case MaxwellSolverAlgo::PSATD :
                  return "PSATD";
              default:
                  return "other";
          }
      }());
      meshes.setAttribute("fieldBoundary", fieldBoundary);
      meshes.setAttribute("particleBoundary", particleBoundary);
      meshes.setAttribute("currentSmoothing", []() {
          if (WarpX::use_filter) return "Binomial";
          else return "none";
      }());
      if (WarpX::use_filter)
          meshes.setAttribute("currentSmoothingParameters", []() {
              std::stringstream ss;
              ss << "period=1;compensator=false";
#if (AMREX_SPACEDIM >= 2)
              ss << ";numPasses_x=" << WarpX::filter_npass_each_dir[0];
#endif
#if defined(WARPX_DIM_3D)
              ss << ";numPasses_y=" << WarpX::filter_npass_each_dir[1];
              ss << ";numPasses_z=" << WarpX::filter_npass_each_dir[2];
#elif defined(WARPX_DIM_XZ) || defined(WARPX_DIM_RZ)
              ss << ";numPasses_z=" << WarpX::filter_npass_each_dir[1];
#elif defined(WARPX_DIM_1D_Z)
              ss << ";numPasses_z=" << WarpX::filter_npass_each_dir[0];
#endif
              std::string currentSmoothingParameters = ss.str();
              return currentSmoothingParameters;
          }());
      meshes.setAttribute("chargeCorrection", []() {
          if (WarpX::do_dive_cleaning) return "hyperbolic"; // TODO or "spectral" or something? double-check
          else return "none";
      }());
      if (WarpX::do_dive_cleaning)
          meshes.setAttribute("chargeCorrectionParameters", "period=1");
}


/*
 * Setup component properties  for a field mesh
 * @param [IN]: mesh          a mesh field
 * @param [IN]: full_geom     geometry for the mesh
 * @param [IN]: mesh_comp     a component for the mesh
 */
void
WarpXOpenPMDPlot::SetupMeshComp (openPMD::Mesh& mesh,
                                 amrex::Geometry& full_geom,
                                 std::string comp_name,
                                 std::string field_name,
                                 amrex::MultiFab const& mf,
                                 bool var_in_theta_mode) const
{
    auto mesh_comp = mesh[comp_name];
    amrex::Box const & global_box = full_geom.Domain();
    auto global_size = getReversedVec(global_box.size() );
    // - Grid spacing
    std::vector<double> const grid_spacing = getReversedVec(full_geom.CellSize());
    // - Global offset
    std::vector<double> const global_offset = getReversedVec(full_geom.ProbLo());
#if defined(WARPX_DIM_RZ)
    auto & warpx = WarpX::GetInstance();
    if (var_in_theta_mode) {
            global_size.emplace(global_size.begin(), warpx.ncomps);
    }
#endif
    // - AxisLabels
    std::vector<std::string> axis_labels = detail::getFieldAxisLabels(var_in_theta_mode);

    // Prepare the type of dataset that will be written
    openPMD::Datatype const datatype = openPMD::determineDatatype<amrex::Real>();
    auto const dataset = openPMD::Dataset(datatype, global_size);
    mesh.setDataOrder(openPMD::Mesh::DataOrder::C);
    if (var_in_theta_mode) {
        mesh.setGeometry("thetaMode");
        mesh.setGeometryParameters("m=" + std::to_string(WarpX::n_rz_azimuthal_modes) + ";imag=+");
    }
    mesh.setAxisLabels(axis_labels);
    mesh.setGridSpacing(grid_spacing);
    mesh.setGridGlobalOffset(global_offset);
    mesh.setAttribute("fieldSmoothing", "none");
    mesh_comp.resetDataset(dataset);

    detail::setOpenPMDUnit( mesh, field_name );
    auto relative_cell_pos = utils::getRelativeCellPosition(mf);     // AMReX Fortran index order
    std::reverse( relative_cell_pos.begin(), relative_cell_pos.end() ); // now in C order
    mesh_comp.setPosition( relative_cell_pos );
}

void
WarpXOpenPMDPlot::GetMeshCompNames (int meshLevel,
                                    const std::string& varname,
                                    std::string& field_name,
                                    std::string& comp_name,
                                    bool var_in_theta_mode) const
{
    if (varname.size() >= 2u ) {
        std::string const varname_1st = varname.substr(0u, 1u); // 1st character
        std::string const varname_2nd = varname.substr(1u, 1u); // 2nd character

        // Check if this field is a vector. If so, then extract the field name
        std::vector< std::string > const vector_fields = {"E", "B", "j"};
        std::vector< std::string > const field_components = detail::getFieldComponentLabels(var_in_theta_mode);
        for( std::string const& vector_field : vector_fields ) {
            for( std::string const& component : field_components ) {
                if( vector_field.compare( varname_1st ) == 0 &&
                    component.compare( varname_2nd ) == 0 )
                {
                    field_name = varname_1st + varname.substr(2); // Strip component
                    comp_name = varname_2nd;
                }
            }
        }
    }

    if ( 0 == meshLevel )
        return;

    field_name += std::string("_lvl").append(std::to_string(meshLevel));
}

/** Find fieldName in varname and get the theta mode index, if varname = fieldName_mode_realOrImag
 *
 * @param[in] varname name of the field variable being parsed
 * @returns varname fieldName if varname = fieldName_mode_realOrImag, otherwise, varname and
 * if varname = fieldName_modeNumber_realOrImag, returns 2 * mode - 1 + (realOrImag == 'imag'), otherwise, -1
 *
 * Examples :
 * rho -> rho, -1
 * rho_0_real -> rho, 1
 * Er_1_real -> Er, 2
 * rho_species_12_1_imag -> rho_species_12, 3
 */
std::tuple<std::string, int>
GetFieldNameModeInt (const std::string& varname)
{
    // mode_index = -1 if varname isn't of form fieldName_mode_realOrImag
    // mode_index = 2 * mode - 1 + (realOrImag == 'imag')
    // in either case, there is a -1 in mode_index
    int mode_index = -1;

    std::regex e_real_imag("(.*)_([0-9]*)_(real|imag)");
    std::smatch sm;
    std::regex_match(varname, sm, e_real_imag, std::regex_constants::match_default);

    if (sm.size() != 4 ) {
        return std::make_tuple(varname, mode_index);
    } else {
        // sm = [varname, field_name, mode, real_imag]
        int mode = std::stoi(sm[2]);
        if (mode == 0) {
            mode_index = 0;
        } else {
            if (sm[3] == "imag") {
                mode_index += 1;
            }
            mode_index += 2 * mode;
        }

        return std::make_tuple(std::string(sm[1]), mode_index);
    }
}

/** Write Field with all mesh levels
 *
 */
void
WarpXOpenPMDPlot::WriteOpenPMDFieldsAll ( //const std::string& filename,
                      const std::vector<std::string>& varnames,
                      const amrex::Vector<amrex::MultiFab>& mf,
                      amrex::Vector<amrex::Geometry>& geom,
                      int output_levels,
                      const int iteration,
                      const double time,
                      bool isBTD,
                      const amrex::Geometry& full_BTD_snapshot ) const
{
    //This is AMReX's tiny profiler. Possibly will apply it later
    WARPX_PROFILE("WarpXOpenPMDPlot::WriteOpenPMDFields()");

    WARPX_ALWAYS_ASSERT_WITH_MESSAGE(m_Series != nullptr, "openPMD series must be initialized");

    // is this either a regular write (true) or the first write in a
    // backtransformed diagnostic (BTD):
    bool const first_write_to_iteration = ! m_Series->iterations.contains( iteration );

    // meta data
    openPMD::Iteration series_iteration = GetIteration(m_CurrentStep, isBTD);

    // collective open
    series_iteration.open();

    auto meshes = series_iteration.meshes;
    if (first_write_to_iteration) {
        // lets see whether full_geom varies from geom[0]   xgeom[1]
        series_iteration.setTime( time );
    }

    // If there are no fields to be written, interrupt the function here
    if ( varnames.size()==0 ) return;

    // loop over levels up to output_levels
    //   note: this is usually the finestLevel, not the maxLevel
    for (int lev=0; lev < output_levels; lev++) {
        amrex::Geometry full_geom = geom[lev];
        if( isBTD )
            full_geom = full_BTD_snapshot;

        // setup is called once. So it uses property "period" from first
        // geometry for <all> field levels.
        if ( (0 == lev) && first_write_to_iteration )
            SetupFields(meshes, full_geom);

        amrex::Box const & global_box = full_geom.Domain();

        int const ncomp = mf[lev].nComp();
        for ( int icomp=0; icomp<ncomp; icomp++ ) {
            std::string const & varname = varnames[icomp];

            auto [varname_no_mode, mode_index] = GetFieldNameModeInt(varname);
            bool var_in_theta_mode = mode_index != -1; // thetaMode or reconstructed Cartesian 2D slice
            std::string field_name = varname_no_mode;
            std::string comp_name = openPMD::MeshRecordComponent::SCALAR;
            // assume fields are scalar unless they match the following match of known vector fields
            GetMeshCompNames( lev, varname_no_mode, field_name, comp_name, var_in_theta_mode );
            if ( first_write_to_iteration )
            {
                if (comp_name == openPMD::MeshRecordComponent::SCALAR) {
                    if ( ! meshes.contains(field_name) ) {
                        auto mesh = meshes[field_name];
                        SetupMeshComp(  mesh,
                                        full_geom,
                                        comp_name,
                                        field_name,
                                        mf[lev],
                                        var_in_theta_mode );
                    }
                } else {
                    auto mesh = meshes[field_name];
                    if ( ! mesh.contains(comp_name) ) {
                        SetupMeshComp(  mesh,
                                        full_geom,
                                        comp_name,
                                        field_name,
                                        mf[lev],
                                        var_in_theta_mode );
                    }
                }
            }
        } // icomp setup loop

        for ( int icomp=0; icomp<ncomp; icomp++ ) {
            std::string const & varname = varnames[icomp];

            auto [varname_no_mode, mode_index] = GetFieldNameModeInt(varname);
            [[maybe_unused]] bool var_in_theta_mode = mode_index != -1;

            std::string field_name(varname_no_mode);
            std::string comp_name = openPMD::MeshRecordComponent::SCALAR;
            // assume fields are scalar unless they match the following match of known vector fields
            GetMeshCompNames( lev, varname_no_mode, field_name, comp_name, var_in_theta_mode );

            auto mesh = meshes[field_name];
            auto mesh_comp = mesh[comp_name];

            // Loop through the multifab, and store each box as a chunk,
            // in the openPMD file.
            for( amrex::MFIter mfi(mf[lev]); mfi.isValid(); ++mfi )
            {
                amrex::FArrayBox const& fab = mf[lev][mfi];
                amrex::Box const& local_box = fab.box();

                // Determine the offset and size of this chunk
                amrex::IntVect const box_offset = local_box.smallEnd() - global_box.smallEnd();
                auto chunk_offset = getReversedVec( box_offset );
                auto chunk_size = getReversedVec( local_box.size() );

                if (var_in_theta_mode) {
                    chunk_offset.emplace(chunk_offset.begin(), mode_index);
                    chunk_size.emplace(chunk_size.begin(), 1);
                }

                // we avoid relying on managed memory by copying explicitly to host
                //   remove the copies and "streamSynchronize" if you like to pass
                //   GPU pointers to the I/O library
#ifdef AMREX_USE_GPU
                if (fab.arena()->isManaged() || fab.arena()->isDevice()) {
                    amrex::BaseFab<amrex::Real> foo(local_box, 1, amrex::The_Pinned_Arena());
                    std::shared_ptr<amrex::Real> data_pinned(foo.release());
                    amrex::Gpu::dtoh_memcpy_async(data_pinned.get(), fab.dataPtr(icomp), local_box.numPts()*sizeof(amrex::Real));
                    // intentionally delayed until before we .flush(): amrex::Gpu::streamSynchronize();
                    mesh_comp.storeChunk(data_pinned, chunk_offset, chunk_size);
                } else
#endif
                {
                    amrex::Real const *local_data = fab.dataPtr(icomp);
                    mesh_comp.storeChunk(openPMD::shareRaw(local_data),
                                         chunk_offset, chunk_size);
                }
            }
        } // icomp store loop

#ifdef AMREX_USE_GPU
        amrex::Gpu::streamSynchronize();
#endif
        // Flush data to disk after looping over all components
        m_Series->flush();
    } // levels loop (i)
}
#endif // WARPX_USE_OPENPMD



//
//
//
WarpXParticleCounter::WarpXParticleCounter (ParticleContainer* pc)
{
  m_MPISize = amrex::ParallelDescriptor::NProcs();
  m_MPIRank = amrex::ParallelDescriptor::MyProc();

  m_ParticleCounterByLevel.resize(pc->finestLevel()+1);
  m_ParticleOffsetAtRank.resize(pc->finestLevel()+1);
  m_ParticleSizeAtRank.resize(pc->finestLevel()+1);

  for (auto currentLevel = 0; currentLevel <= pc->finestLevel(); currentLevel++)
    {
      long numParticles = 0; // numParticles in this processor

      for (ParticleIter pti(*pc, currentLevel); pti.isValid(); ++pti) {
          auto numParticleOnTile = pti.numParticles();
          numParticles += numParticleOnTile;
      }

      unsigned long long offset=0; // offset of this level
      unsigned long long sum=0; // numParticles in this level (sum from all processors)

      GetParticleOffsetOfProcessor(numParticles, offset,  sum);

      m_ParticleCounterByLevel[currentLevel] = sum;
      m_ParticleOffsetAtRank[currentLevel] = offset;
      m_ParticleSizeAtRank[currentLevel] = numParticles;

      // adjust offset, it should be numbered after particles from previous levels
      for (auto lv=0; lv<currentLevel; lv++)
    m_ParticleOffsetAtRank[currentLevel] += m_ParticleCounterByLevel[lv];

      m_Total += sum;
    }
}


// get the offset in the overall particle id collection
//
// note: this is a MPI-collective operation
//
// input: num of particles  of from each   processor
//
// output:
//     offset within <all> the particles in the comm
//     sum of all particles in the comm
//
void
WarpXParticleCounter::GetParticleOffsetOfProcessor (
    const long& numParticles,
    unsigned long long& offset,
    unsigned long long& sum
) const
{
    offset = 0;
#if defined(AMREX_USE_MPI)
    std::vector<long> result(m_MPISize, 0);
    amrex::ParallelGather::Gather (numParticles, result.data(), -1, amrex::ParallelDescriptor::Communicator());

    sum = 0;
    int const num_results = result.size();
    for (int i=0; i<num_results; i++) {
        sum += result[i];
        if (i<m_MPIRank)
            offset += result[i];
    }
#else
    sum = numParticles;
#endif
}<|MERGE_RESOLUTION|>--- conflicted
+++ resolved
@@ -623,11 +623,7 @@
       UniformFilter const uniform_filter(particle_diags[i].m_do_uniform_filter,
                                          particle_diags[i].m_uniform_stride);
       ParserFilter parser_filter(particle_diags[i].m_do_parser_filter,
-<<<<<<< HEAD
-                                 compileParser<9>
-=======
                                 utils::parser::compileParser<ParticleDiag::m_nvars>
->>>>>>> 037d0ac1
                                      (particle_diags[i].m_particle_filter_parser.get()),
                                  pc->getMass(), rtmap);
       parser_filter.m_units = InputUnits::SI;
