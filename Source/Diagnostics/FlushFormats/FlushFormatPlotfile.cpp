#include "FlushFormatPlotfile.H"

#include "Particles/ParticleIO.H"
#include "Diagnostics/ParticleDiag/ParticleDiag.H"
#include "Particles/Filter/FilterFunctors.H"
#include "Particles/WarpXParticleContainer.H"
#include "Particles/PinnedMemoryParticleContainer.H"
#include "Utils/Interpolate.H"
#include "Utils/Parser/ParserUtils.H"
#include "Utils/TextMsg.H"
#include "Utils/WarpXProfilerWrapper.H"
#include "WarpX.H"
#include "Diagnostics/MultiDiagnostics.H"

#include <AMReX.H>
#include <AMReX_Box.H>
#include <AMReX_BoxArray.H>
#include <AMReX_Config.H>
#include <AMReX_GpuAllocators.H>
#include <AMReX_GpuQualifiers.H>
#include <AMReX_IntVect.H>
#include <AMReX_MakeType.H>
#include <AMReX_MultiFab.H>
#include <AMReX_PODVector.H>
#include <AMReX_ParallelDescriptor.H>
#include <AMReX_ParmParse.H>
#include <AMReX_ParticleIO.H>
#include <AMReX_Particles.H>
#include <AMReX_PlotFileUtil.H>
#include <AMReX_Print.H>
#include <AMReX_REAL.H>
#include <AMReX_Utility.H>
#include <AMReX_VisMF.H>
#include <AMReX_buildInfo.H>

#ifdef AMREX_USE_OMP
#   include <omp.h>
#endif

#include <algorithm>
#include <array>
#include <cstring>
#include <fstream>
#include <map>
#include <memory>
#include <utility>
#include <vector>

using namespace amrex;

namespace
{
    const std::string default_level_prefix {"Level_"};
}

void
FlushFormatPlotfile::WriteToFile (
    const amrex::Vector<std::string> varnames,
    const amrex::Vector<amrex::MultiFab>& mf,
    amrex::Vector<amrex::Geometry>& geom,
    const amrex::Vector<int> iteration, const double time,
    const amrex::Vector<ParticleDiag>& particle_diags, int nlev,
    const std::string prefix, int file_min_digits, bool plot_raw_fields,
    bool plot_raw_fields_guards,
    const bool /*use_pinned_pc*/,
    bool isBTD, int snapshotID,  int bufferID, int numBuffers,
    const amrex::Geometry& /*full_BTD_snapshot*/,
    bool isLastBTDFlush, const amrex::Vector<int>& /* totalParticlesFlushedAlready*/) const
{
    WARPX_PROFILE("FlushFormatPlotfile::WriteToFile()");
    auto & warpx = WarpX::GetInstance();
    const std::string& filename = amrex::Concatenate(prefix, iteration[0], file_min_digits);
    if (!isBTD)
    {
      amrex::Print() << Utils::TextMsg::Info("Writing plotfile " + filename);
    } else
    {
      amrex::Print() << Utils::TextMsg::Info("Writing buffer " + std::to_string(bufferID+1) + " of " + std::to_string(numBuffers)
                        + " to snapshot " + std::to_string(snapshotID) +  " in plotfile BTD " + prefix );
      if (isLastBTDFlush)
      {
        amrex::Print() << Utils::TextMsg::Info("Finished writing snapshot " + std::to_string(snapshotID) + " in plotfile BTD " + filename);
      }
    }

    Vector<std::string> rfs;
    VisMF::Header::Version current_version = VisMF::GetHeaderVersion();
    VisMF::SetHeaderVersion(amrex::VisMF::Header::Version_v1);
    if (plot_raw_fields) rfs.emplace_back("raw_fields");
    amrex::WriteMultiLevelPlotfile(filename, nlev,
                                   amrex::GetVecOfConstPtrs(mf),
                                   varnames, geom,
                                   static_cast<Real>(time), iteration, warpx.refRatio(),
                                   "HyperCLaw-V1.1",
                                   "Level_",
                                   "Cell",
                                   rfs
                                   );

    WriteAllRawFields(plot_raw_fields, nlev, filename, plot_raw_fields_guards);

    WriteParticles(filename, particle_diags, isBTD);

    WriteJobInfo(filename);

    WriteWarpXHeader(filename, geom);

    VisMF::SetHeaderVersion(current_version);
}

void
FlushFormatPlotfile::WriteJobInfo(const std::string& dir) const
{

    auto & warpx = WarpX::GetInstance();

    if (ParallelDescriptor::IOProcessor())
    {
        // job_info file with details about the run
        std::ofstream jobInfoFile;
        std::string FullPathJobInfoFile = dir;

        std::string PrettyLine = std::string(78, '=') + "\n";
//        std::string OtherLine = std::string(78, '-') + "\n";
//        std::string SkipSpace = std::string(8, ' ') + "\n";

        FullPathJobInfoFile += "/warpx_job_info";
        jobInfoFile.open(FullPathJobInfoFile.c_str(), std::ios::out);

        // job information
        jobInfoFile << PrettyLine;
        jobInfoFile << " WarpX Job Information\n";
        jobInfoFile << PrettyLine;

        jobInfoFile << "number of MPI processes: " << ParallelDescriptor::NProcs() << "\n";
#ifdef AMREX_USE_OMP
        jobInfoFile << "number of threads:       " << omp_get_max_threads() << "\n";
#endif

        jobInfoFile << "\n\n";

        // build information
        jobInfoFile << PrettyLine;
        jobInfoFile << " Build Information\n";
        jobInfoFile << PrettyLine;

        jobInfoFile << "build date:    " << buildInfoGetBuildDate() << "\n";
        jobInfoFile << "build machine: " << buildInfoGetBuildMachine() << "\n";
        jobInfoFile << "build dir:     " << buildInfoGetBuildDir() << "\n";
        jobInfoFile << "AMReX dir:     " << buildInfoGetAMReXDir() << "\n";

        jobInfoFile << "\n";

        jobInfoFile << "COMP:          " << buildInfoGetComp() << "\n";
        jobInfoFile << "COMP version:  " << buildInfoGetCompVersion() << "\n";

        jobInfoFile << "\n";

        jobInfoFile << "C++ compiler:  " << buildInfoGetCXXName() << "\n";
        jobInfoFile << "C++ flags:     " << buildInfoGetCXXFlags() << "\n";

        jobInfoFile << "\n";

        jobInfoFile << "Fortran comp:  " << buildInfoGetFName() << "\n";
        jobInfoFile << "Fortran flags: " << buildInfoGetFFlags() << "\n";

        jobInfoFile << "\n";

        jobInfoFile << "Link flags:    " << buildInfoGetLinkFlags() << "\n";
        jobInfoFile << "Libraries:     " << buildInfoGetLibraries() << "\n";

        jobInfoFile << "\n";

        const char* githash1 = buildInfoGetGitHash(1);
        const char* githash2 = buildInfoGetGitHash(2);
        const char* githash3 = buildInfoGetGitHash(3);
        if (strlen(githash1) > 0) {
            jobInfoFile << "WarpX  git describe: " << githash1 << "\n";
        }
        if (strlen(githash2) > 0) {
            jobInfoFile << "AMReX  git describe: " << githash2 << "\n";
        }
        if (strlen(githash3) > 0) {
            jobInfoFile << "PICSAR git describe: " << githash3 << "\n";
        }

        jobInfoFile << "\n\n";

        // grid information
        jobInfoFile << PrettyLine;
        jobInfoFile << " Grid Information\n";
        jobInfoFile << PrettyLine;

        for (int i = 0; i <= warpx.finestLevel(); i++)
        {
            jobInfoFile << " level: " << i << "\n";
            jobInfoFile << "   number of boxes = " << warpx.boxArray(i).size() << "\n";
            jobInfoFile << "   maximum zones   = ";
            for (int n = 0; n < AMREX_SPACEDIM; n++)
            {
                jobInfoFile << warpx.Geom(i).Domain().length(n) << " ";
            }
            jobInfoFile << "\n\n";
        }

        jobInfoFile << " Boundary conditions\n";

        jobInfoFile << "   -x: " << "interior" << "\n";
        jobInfoFile << "   +x: " << "interior" << "\n";
        if (AMREX_SPACEDIM >= 2) {
            jobInfoFile << "   -y: " << "interior" << "\n";
            jobInfoFile << "   +y: " << "interior" << "\n";
        }
#if defined(WARPX_DIM_3D)
            jobInfoFile << "   -z: " << "interior" << "\n";
            jobInfoFile << "   +z: " << "interior" << "\n";
#endif

        jobInfoFile << "\n\n";


        // runtime parameters
        jobInfoFile << PrettyLine;
        jobInfoFile << " Inputs File Parameters\n";
        jobInfoFile << PrettyLine;

        ParmParse::dumpTable(jobInfoFile, true);

        jobInfoFile.close();
    }
}

void
FlushFormatPlotfile::WriteWarpXHeader(
    const std::string& name,
    amrex::Vector<amrex::Geometry>& geom) const
{
    auto & warpx = WarpX::GetInstance();
    if (ParallelDescriptor::IOProcessor())
    {
        VisMF::IO_Buffer io_buffer(VisMF::IO_Buffer_Size);
        std::ofstream HeaderFile;
        HeaderFile.rdbuf()->pubsetbuf(io_buffer.dataPtr(), io_buffer.size());
        std::string HeaderFileName(name + "/WarpXHeader");
        HeaderFile.open(HeaderFileName.c_str(), std::ofstream::out   |
                                                std::ofstream::trunc |
                                                std::ofstream::binary);
        if( ! HeaderFile.good())
            amrex::FileOpenFailed(HeaderFileName);

        HeaderFile.precision(17);

        HeaderFile << "Checkpoint version: 1\n";

        const int nlevels = warpx.finestLevel()+1;
        HeaderFile << nlevels << "\n";

        for (int i = 0; i < warpx.getistep().size(); ++i) {
            HeaderFile << warpx.getistep(i) << " ";
        }
        HeaderFile << "\n";

        for (int i = 0; i < warpx.getnsubsteps().size(); ++i) {
            HeaderFile << warpx.getnsubsteps(i) << " ";
        }
        HeaderFile << "\n";

        for (int i = 0; i < warpx.gett_new().size(); ++i) {
            HeaderFile << warpx.gett_new(i) << " ";
        }
        HeaderFile << "\n";

        for (int i = 0; i < warpx.gett_old().size(); ++i) {
            HeaderFile << warpx.gett_old(i) << " ";
        }
        HeaderFile << "\n";

        for (int i = 0; i < warpx.getdt().size(); ++i) {
            HeaderFile << warpx.getdt(i) << " ";
        }
        HeaderFile << "\n";

        HeaderFile << warpx.getmoving_window_x() << "\n";

        HeaderFile << warpx.getis_synchronized() << "\n";

        // Geometry
        for (int i = 0; i < AMREX_SPACEDIM; ++i) {
            HeaderFile << geom[0].ProbLo(i) << ' ';
        }
        HeaderFile << '\n';
        for (int i = 0; i < AMREX_SPACEDIM; ++i) {
            HeaderFile << geom[0].ProbHi(i) << ' ';
        }
        HeaderFile << '\n';

        // BoxArray
        for (int lev = 0; lev < nlevels; ++lev) {
            warpx.boxArray(lev).writeOn(HeaderFile);
            HeaderFile << '\n';
        }

        warpx.GetPartContainer().WriteHeader(HeaderFile);

        HeaderFile << warpx.getcurrent_injection_position() << "\n";

        HeaderFile << warpx.getdo_moving_window() << "\n";

        HeaderFile << warpx.time_of_last_gal_shift << "\n";

        for (int idiag = 0; idiag < warpx.GetMultiDiags().GetTotalDiags(); ++idiag)
        {
            if( warpx.GetMultiDiags().diagstypes(idiag) == DiagTypes::BackTransformed )
            {
                auto& diag = warpx.GetMultiDiags().GetDiag(idiag);
                for (int i_buffer=0; i_buffer<diag.getnumbuffers(); ++i_buffer){
                    HeaderFile << diag.gettlab(i_buffer) << "\n";
                    HeaderFile << diag.get_buffer_k_index_hi(i_buffer) << "\n";
                    for (int idim = 0; idim < AMREX_SPACEDIM; ++idim) {
                        HeaderFile << diag.get_snapshot_domain_lo(i_buffer, idim) << "\n";
                    }
                    for (int idim = 0; idim < AMREX_SPACEDIM; ++idim) {
                        HeaderFile << diag.get_snapshot_domain_hi(i_buffer, idim) << "\n";
                    }
                    HeaderFile << diag.get_flush_counter(i_buffer) << "\n";
                    HeaderFile << diag.get_last_valid_Zslice(i_buffer) << "\n";
                    HeaderFile << diag.get_snapshot_full_flag(i_buffer) << "\n";
                }
            }
        }
    }
}

void
FlushFormatPlotfile::WriteParticles(const std::string& dir,
                                    const amrex::Vector<ParticleDiag>& particle_diags,
                                    bool isBTD) const
{

    for (auto& part_diag : particle_diags) {
        WarpXParticleContainer* pc = part_diag.getParticleContainer();
        auto tmp = pc->make_alike<amrex::PinnedArenaAllocator>();
        if (isBTD) {
            PinnedMemoryParticleContainer* pinned_pc = part_diag.getPinnedParticleContainer();
            tmp = pinned_pc->make_alike<amrex::PinnedArenaAllocator>();
        }

        Vector<std::string> real_names;
        Vector<std::string> int_names;
        Vector<int> int_flags;
        Vector<int> real_flags;

        real_names.push_back("weight");

        real_names.push_back("momentum_x");
        real_names.push_back("momentum_y");
        real_names.push_back("momentum_z");

#ifdef WARPX_DIM_RZ
        real_names.push_back("theta");
#endif

        // get the names of the real comps
        real_names.resize(pc->NumRealComps());
        auto runtime_rnames = pc->getParticleRuntimeComps();
        for (auto const& x : runtime_rnames) { real_names[x.second+PIdx::nattribs] = x.first; }

        // plot any "extra" fields by default
        real_flags = part_diag.m_plot_flags;
        real_flags.resize(pc->NumRealComps(), 1);

        // and the names
        int_names.resize(pc->NumIntComps());
        auto runtime_inames = pc->getParticleRuntimeiComps();
        for (auto const& x : runtime_inames) { int_names[x.second+0] = x.first; }

        // plot by default
        int_flags.resize(pc->NumIntComps(), 1);

        auto rtmap = pc->getParticleComps();

        const auto mass = pc->AmIA<PhysicalSpecies::photon>() ? PhysConst::m_e : pc->getMass();
        RandomFilter const random_filter(part_diag.m_do_random_filter,
                                         part_diag.m_random_fraction);
        UniformFilter const uniform_filter(part_diag.m_do_uniform_filter,
                                           part_diag.m_uniform_stride);
        ParserFilter parser_filter(part_diag.m_do_parser_filter,
                                   utils::parser::compileParser<ParticleDiag::m_nvars>
<<<<<<< HEAD
                                       (particle_diags[i].m_particle_filter_parser.get()),
                                   pc->getMass(), rtmap);
=======
                                       (part_diag.m_particle_filter_parser.get()),
                                   pc->getMass());
>>>>>>> f71597fc
        parser_filter.m_units = InputUnits::SI;
        GeometryFilter const geometry_filter(part_diag.m_do_geom_filter,
                                             part_diag.m_diag_domain);

        if (!isBTD) {
            particlesConvertUnits(ConvertDirection::WarpX_to_SI, pc, mass);
            using SrcData = WarpXParticleContainer::ParticleTileType::ConstParticleTileDataType;
            tmp.copyParticles(*pc,
                              [=] AMREX_GPU_HOST_DEVICE (const SrcData& src, int ip, const amrex::RandomEngine& engine)
            {
                const SuperParticleType& p = src.getSuperParticle(ip);
                return random_filter(p, engine) * uniform_filter(p, engine)
                    * parser_filter(src, ip, engine) * geometry_filter(p, engine);
            }, true);
            particlesConvertUnits(ConvertDirection::SI_to_WarpX, pc, mass);
        } else {
            PinnedMemoryParticleContainer* pinned_pc = part_diag.getPinnedParticleContainer();
            tmp.copyParticles(*pinned_pc, true);
            particlesConvertUnits(ConvertDirection::WarpX_to_SI, &tmp, mass);
        }
        // real_names contains a list of all particle attributes.
        // real_flags & int_flags are 1 or 0, whether quantity is dumped or not.
        tmp.WritePlotFile(
            dir, part_diag.getSpeciesName(),
            real_flags, int_flags,
            real_names, int_names);
    }
}

/** \brief Write the data from MultiFab `F` into the file `filename`
 *  as a raw field (i.e. no interpolation to cell centers).
 *  Write guard cells if `plot_guards` is True.
 */
void
WriteRawMF ( const MultiFab& F, const DistributionMapping& dm,
             const std::string& filename,
             const std::string& level_prefix,
             const std::string& field_name,
             const int lev, const bool plot_guards )
{
    std::string prefix = amrex::MultiFabFileFullPrefix(lev,
                            filename, level_prefix, field_name);
    if (plot_guards) {
        // Dump original MultiFab F
        VisMF::Write(F, prefix);
    } else {
        // Copy original MultiFab into one that does not have guard cells
        MultiFab tmpF( F.boxArray(), dm, F.nComp(), 0);
        MultiFab::Copy(tmpF, F, 0, 0, F.nComp(), 0);
        VisMF::Write(tmpF, prefix);
    }
}

/** \brief Write a multifab of the same shape as `F` but filled with 0.
 *  (The shape includes guard cells if `plot_guards` is True.)
 *  This is mainly needed because the yt reader requires all levels of the
 *  coarse/fine patch to be written, but WarpX does not have data for
 *  the coarse patch of level 0 (meaningless).
 */
void
WriteZeroRawMF( const MultiFab& F, const DistributionMapping& dm,
                const std::string& filename,
                const std::string& level_prefix,
                const std::string& field_name,
                const int lev, const IntVect ng )
{
    std::string prefix = amrex::MultiFabFileFullPrefix(lev,
                            filename, level_prefix, field_name);

    MultiFab tmpF(F.boxArray(), dm, F.nComp(), ng);
    tmpF.setVal(0.);
    VisMF::Write(tmpF, prefix);
}

/** \brief Write the coarse vector multifab `F*_cp` to the file `filename`
 *  *after* sampling/interpolating its value on the fine grid corresponding
 *  to `F*_fp`. This is mainly needed because the yt reader requires the
 *  coarse and fine patch to have the same shape.
 */
void
WriteCoarseVector( const std::string field_name,
    const MultiFab* Fx_cp,
    const MultiFab* Fy_cp,
    const MultiFab* Fz_cp,
    const MultiFab* Fx_fp,
    const MultiFab* Fy_fp,
    const MultiFab* Fz_fp,
    const DistributionMapping& dm,
    const std::string& filename,
    const std::string& level_prefix,
    const int lev, const bool plot_guards )
{
    IntVect ng(0);
    if (plot_guards) ng = Fx_fp->nGrowVect();

    if (lev == 0) {
        // No coarse field for level 0: instead write a MultiFab
        // filled with 0, with the same number of cells as the _fp field
        WriteZeroRawMF( *Fx_fp, dm, filename, level_prefix, field_name+"x_cp", lev, ng );
        WriteZeroRawMF( *Fy_fp, dm, filename, level_prefix, field_name+"y_cp", lev, ng );
        WriteZeroRawMF( *Fz_fp, dm, filename, level_prefix, field_name+"z_cp", lev, ng );
    } else {
        // Interpolate coarse data onto fine grid
        amrex::IntVect r_ratio = WarpX::GetInstance().refRatio(lev-1);
        const Real* dx = WarpX::GetInstance().Geom(lev-1).CellSize();
        auto F = Interpolate::getInterpolatedVector( Fx_cp, Fy_cp, Fz_cp, Fx_fp, Fy_fp, Fz_fp,
                                    dm, r_ratio, dx, ng );
        // Write interpolated raw data
        WriteRawMF( *F[0], dm, filename, level_prefix, field_name+"x_cp", lev, plot_guards );
        WriteRawMF( *F[1], dm, filename, level_prefix, field_name+"y_cp", lev, plot_guards );
        WriteRawMF( *F[2], dm, filename, level_prefix, field_name+"z_cp", lev, plot_guards );
    }
}

/** \brief Write the coarse scalar multifab `F_cp` to the file `filename`
 *  *after* sampling/interpolating its value on the fine grid corresponding
 *  to `F_fp`. This is mainly needed because the yt reader requires the
 *  coarse and fine patch to have the same shape.
 */
void
WriteCoarseScalar( const std::string field_name,
    const MultiFab* F_cp,
    const MultiFab* F_fp,
    const DistributionMapping& dm,
    const std::string& filename,
    const std::string& level_prefix,
    const int lev, const bool plot_guards,
    const int icomp )
{
    IntVect ng(0);
    if (plot_guards) ng = F_fp->nGrowVect();

    if (lev == 0) {
        // No coarse field for level 0: instead write a MultiFab
        // filled with 0, with the same number of cells as the _fp field
        WriteZeroRawMF( *F_fp, dm, filename, level_prefix, field_name+"_cp", lev, ng );
    } else {
        // Create an alias to the component `icomp` of F_cp
        MultiFab F_comp(*F_cp, amrex::make_alias, icomp, 1);
        // Interpolate coarse data onto fine grid
        const amrex::IntVect r_ratio = WarpX::GetInstance().refRatio(lev-1);
        const Real* dx = WarpX::GetInstance().Geom(lev-1).CellSize();
        auto F = Interpolate::getInterpolatedScalar( F_comp, *F_fp, dm, r_ratio, dx, ng );
        // Write interpolated raw data
        WriteRawMF( *F, dm, filename, level_prefix, field_name+"_cp", lev, plot_guards );
    }
}

void
FlushFormatPlotfile::WriteAllRawFields(
    const bool plot_raw_fields, const int nlevels, const std::string& plotfilename,
    const bool plot_raw_fields_guards) const
{
    if (!plot_raw_fields) return;
    auto & warpx = WarpX::GetInstance();
    for (int lev = 0; lev < nlevels; ++lev)
    {
        const std::unique_ptr<MultiFab> empty_ptr;
        const std::string raw_pltname = plotfilename + "/raw_fields";
        const DistributionMapping& dm = warpx.DistributionMap(lev);

        // Auxiliary patch

        WriteRawMF( warpx.getEfield(lev, 0), dm, raw_pltname, default_level_prefix, "Ex_aux", lev, plot_raw_fields_guards);
        WriteRawMF( warpx.getEfield(lev, 1), dm, raw_pltname, default_level_prefix, "Ey_aux", lev, plot_raw_fields_guards);
        WriteRawMF( warpx.getEfield(lev, 2), dm, raw_pltname, default_level_prefix, "Ez_aux", lev, plot_raw_fields_guards);
        WriteRawMF( warpx.getBfield(lev, 0), dm, raw_pltname, default_level_prefix, "Bx_aux", lev, plot_raw_fields_guards);
        WriteRawMF( warpx.getBfield(lev, 1), dm, raw_pltname, default_level_prefix, "By_aux", lev, plot_raw_fields_guards);
        WriteRawMF( warpx.getBfield(lev, 2), dm, raw_pltname, default_level_prefix, "Bz_aux", lev, plot_raw_fields_guards);

        // fine patch
        WriteRawMF( warpx.getEfield_fp(lev, 0), dm, raw_pltname, default_level_prefix, "Ex_fp", lev, plot_raw_fields_guards);
        WriteRawMF( warpx.getEfield_fp(lev, 1), dm, raw_pltname, default_level_prefix, "Ey_fp", lev, plot_raw_fields_guards);
        WriteRawMF( warpx.getEfield_fp(lev, 2), dm, raw_pltname, default_level_prefix, "Ez_fp", lev, plot_raw_fields_guards);
        WriteRawMF( warpx.getcurrent_fp(lev, 0), dm, raw_pltname, default_level_prefix, "jx_fp", lev, plot_raw_fields_guards);
        WriteRawMF( warpx.getcurrent_fp(lev, 1), dm, raw_pltname, default_level_prefix, "jy_fp", lev, plot_raw_fields_guards);
        WriteRawMF( warpx.getcurrent_fp(lev, 2), dm, raw_pltname, default_level_prefix, "jz_fp", lev, plot_raw_fields_guards);
        WriteRawMF( warpx.getBfield_fp(lev, 0), dm, raw_pltname, default_level_prefix, "Bx_fp", lev, plot_raw_fields_guards);
        WriteRawMF( warpx.getBfield_fp(lev, 1), dm, raw_pltname, default_level_prefix, "By_fp", lev, plot_raw_fields_guards);
        WriteRawMF( warpx.getBfield_fp(lev, 2), dm, raw_pltname, default_level_prefix, "Bz_fp", lev, plot_raw_fields_guards);
        if (warpx.get_pointer_F_fp(lev))
        {
            WriteRawMF(warpx.getF_fp(lev), dm, raw_pltname, default_level_prefix, "F_fp", lev, plot_raw_fields_guards);
        }
        if (warpx.get_pointer_rho_fp(lev))
        {
            // Use the component 1 of `rho_fp`, i.e. rho_new for time synchronization
            // If nComp > 1, this is the upper half of the list of components.
            MultiFab rho_new(warpx.getrho_fp(lev), amrex::make_alias, warpx.getrho_fp(lev).nComp()/2, warpx.getrho_fp(lev).nComp()/2);
            WriteRawMF(rho_new, dm, raw_pltname, default_level_prefix, "rho_fp", lev, plot_raw_fields_guards);
        }
        if (warpx.get_pointer_phi_fp(lev) != nullptr) {
            WriteRawMF(warpx.getphi_fp(lev), dm, raw_pltname, default_level_prefix, "phi_fp", lev, plot_raw_fields_guards);
        }

        // Averaged fields on fine patch
        if (warpx.fft_do_time_averaging)
        {
            WriteRawMF(warpx.getEfield_avg_fp(lev, 0) , dm, raw_pltname, default_level_prefix,
                       "Ex_avg_fp", lev, plot_raw_fields_guards);

            WriteRawMF(warpx.getEfield_avg_fp(lev, 1) , dm, raw_pltname, default_level_prefix,
                       "Ey_avg_fp", lev, plot_raw_fields_guards);

            WriteRawMF(warpx.getEfield_avg_fp(lev, 2) , dm, raw_pltname, default_level_prefix,
                       "Ez_avg_fp", lev, plot_raw_fields_guards);

            WriteRawMF(warpx.getBfield_avg_fp(lev, 0) , dm, raw_pltname, default_level_prefix,
                       "Bx_avg_fp", lev, plot_raw_fields_guards);

            WriteRawMF(warpx.getBfield_avg_fp(lev, 1) , dm, raw_pltname, default_level_prefix,
                       "By_avg_fp", lev, plot_raw_fields_guards);

            WriteRawMF(warpx.getBfield_avg_fp(lev, 2) , dm, raw_pltname, default_level_prefix,
                       "Bz_avg_fp", lev, plot_raw_fields_guards);
        }

        // Coarse path
        if (lev > 0) {
            WriteCoarseVector( "E",
                               warpx.get_pointer_Efield_cp(lev, 0), warpx.get_pointer_Efield_cp(lev, 1), warpx.get_pointer_Efield_cp(lev, 2),
                               warpx.get_pointer_Efield_fp(lev, 0), warpx.get_pointer_Efield_fp(lev, 1), warpx.get_pointer_Efield_fp(lev, 2),
                               dm, raw_pltname, default_level_prefix, lev, plot_raw_fields_guards);
            WriteCoarseVector( "B",
                               warpx.get_pointer_Bfield_cp(lev, 0), warpx.get_pointer_Bfield_cp(lev, 1), warpx.get_pointer_Bfield_cp(lev, 2),
                               warpx.get_pointer_Bfield_fp(lev, 0), warpx.get_pointer_Bfield_fp(lev, 1), warpx.get_pointer_Bfield_fp(lev, 2),
                               dm, raw_pltname, default_level_prefix, lev, plot_raw_fields_guards);
            WriteCoarseVector( "j",
                               warpx.get_pointer_current_cp(lev, 0), warpx.get_pointer_current_cp(lev, 1), warpx.get_pointer_current_cp(lev, 2),
                               warpx.get_pointer_current_fp(lev, 0), warpx.get_pointer_current_fp(lev, 1), warpx.get_pointer_current_fp(lev, 2),
                               dm, raw_pltname, default_level_prefix, lev, plot_raw_fields_guards);
            if (warpx.get_pointer_F_fp(lev) && warpx.get_pointer_F_cp(lev))
            {
                WriteCoarseScalar("F", warpx.get_pointer_F_cp(lev), warpx.get_pointer_F_fp(lev),
                    dm, raw_pltname, default_level_prefix, lev, plot_raw_fields_guards, 0);
            }
            if (warpx.get_pointer_rho_fp(lev) && warpx.get_pointer_rho_cp(lev))
            {
                // Use the component 1 of `rho_cp`, i.e. rho_new for time synchronization
                WriteCoarseScalar("rho", warpx.get_pointer_rho_cp(lev), warpx.get_pointer_rho_fp(lev),
                    dm, raw_pltname, default_level_prefix, lev, plot_raw_fields_guards, 1);
            }
        }
    }
}<|MERGE_RESOLUTION|>--- conflicted
+++ resolved
@@ -386,13 +386,8 @@
                                            part_diag.m_uniform_stride);
         ParserFilter parser_filter(part_diag.m_do_parser_filter,
                                    utils::parser::compileParser<ParticleDiag::m_nvars>
-<<<<<<< HEAD
-                                       (particle_diags[i].m_particle_filter_parser.get()),
+                                       (part_diag.m_particle_filter_parser.get()),
                                    pc->getMass(), rtmap);
-=======
-                                       (part_diag.m_particle_filter_parser.get()),
-                                   pc->getMass());
->>>>>>> f71597fc
         parser_filter.m_units = InputUnits::SI;
         GeometryFilter const geometry_filter(part_diag.m_do_geom_filter,
                                              part_diag.m_diag_domain);
