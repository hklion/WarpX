--- conflicted
+++ resolved
@@ -61,16 +61,9 @@
 
     if (m_do_parser_filter) {
         std::string function_string = "";
-<<<<<<< HEAD
-        Store_parserString(pp_diag_name_species_name,"plot_filter_function(t,x,y,z,ux,uy,uz,upstream,track)",
-                           function_string);
+        utils::parser::Store_parserString(
+            pp_diag_name_species_name,"plot_filter_function(t,x,y,z,ux,uy,uz,upstream,track)", function_string);
         m_particle_filter_parser = std::make_unique<amrex::Parser>(
-            makeParser(function_string,{"t","x","y","z","ux","uy","uz","upstream","track"}));
-=======
-        utils::parser::Store_parserString(
-            pp_diag_name_species_name,"plot_filter_function(t,x,y,z,ux,uy,uz)", function_string);
-        m_particle_filter_parser = std::make_unique<amrex::Parser>(
-            utils::parser::makeParser(function_string,{"t","x","y","z","ux","uy","uz"}));
->>>>>>> f814d563
+            utils::parser::makeParser(function_string,{"t","x","y","z","ux","uy","uz","upstream","track"}));
     }
 }