#include <AMReX_MultiFabUtil.H>
#include <AMReX_PlotFileUtil.H>
#include <AMReX_FillPatchUtil_F.H>

#include <WarpX.H>
#include <FieldIO.H>

#include "AMReX_buildInfo.H"

#ifdef BL_USE_SENSEI_INSITU
#include <AMReX_AmrMeshInSituBridge.H>
#endif

<<<<<<< HEAD
#include "SliceDiagnostic.H"
=======
#ifdef AMREX_USE_ASCENT
#include <ascent.hpp>
#include <AMReX_Conduit_Blueprint.H>
#endif
>>>>>>> 2394d3ce

using namespace amrex;

namespace
{
    const std::string level_prefix {"Level_"};
}

void
WarpX::GotoNextLine (std::istream& is)
{
    constexpr std::streamsize bl_ignore_max { 100000 };
    is.ignore(bl_ignore_max, '\n');
}

void
WarpX::WriteWarpXHeader(const std::string& name) const
{
   if (ParallelDescriptor::IOProcessor())
    {
	VisMF::IO_Buffer io_buffer(VisMF::IO_Buffer_Size);
	std::ofstream HeaderFile;
	HeaderFile.rdbuf()->pubsetbuf(io_buffer.dataPtr(), io_buffer.size());
	std::string HeaderFileName(name + "/WarpXHeader");
        HeaderFile.open(HeaderFileName.c_str(), std::ofstream::out   |
                                                std::ofstream::trunc |
                                                std::ofstream::binary);
	if( ! HeaderFile.good()) {
	    amrex::FileOpenFailed(HeaderFileName);
	}

	HeaderFile.precision(17);

	HeaderFile << "Checkpoint version: 1\n";

	const int nlevels = finestLevel()+1;
	HeaderFile << nlevels << "\n";

	for (int i = 0; i < istep.size(); ++i) {
	    HeaderFile << istep[i] << " ";
	}
	HeaderFile << "\n";

	for (int i = 0; i < nsubsteps.size(); ++i) {
	    HeaderFile << nsubsteps[i] << " ";
	}
	HeaderFile << "\n";

	for (int i = 0; i < t_new.size(); ++i) {
	    HeaderFile << t_new[i] << " ";
	}
	HeaderFile << "\n";

	for (int i = 0; i < t_old.size(); ++i) {
	    HeaderFile << t_old[i] << " ";
	}
	HeaderFile << "\n";

	for (int i = 0; i < dt.size(); ++i) {
	    HeaderFile << dt[i] << " ";
	}
	HeaderFile << "\n";

	HeaderFile << moving_window_x << "\n";

        HeaderFile << is_synchronized << "\n";

	// Geometry
	for (int i = 0; i < AMREX_SPACEDIM; ++i) {
            HeaderFile << Geometry::ProbLo(i) << ' ';
	}
        HeaderFile << '\n';
        for (int i = 0; i < AMREX_SPACEDIM; ++i) {
            HeaderFile << Geometry::ProbHi(i) << ' ';
	}
        HeaderFile << '\n';

	// BoxArray
	for (int lev = 0; lev < nlevels; ++lev) {
	    boxArray(lev).writeOn(HeaderFile);
	    HeaderFile << '\n';
	}

	mypc->WriteHeader(HeaderFile);
    }
}

void
WarpX::WriteCheckPointFile() const
{
    BL_PROFILE("WarpX::WriteCheckPointFile()");

    VisMF::Header::Version current_version = VisMF::GetHeaderVersion();
    VisMF::SetHeaderVersion(checkpoint_headerversion);

    const std::string& checkpointname = amrex::Concatenate(check_file,istep[0]);

    amrex::Print() << "  Writing checkpoint " << checkpointname << "\n";

    const int nlevels = finestLevel()+1;
    amrex::PreBuildDirectorHierarchy(checkpointname, level_prefix, nlevels, true);

    WriteWarpXHeader(checkpointname);

    WriteJobInfo(checkpointname);

    for (int lev = 0; lev < nlevels; ++lev)
    {
	VisMF::Write(*Efield_fp[lev][0],
		     amrex::MultiFabFileFullPrefix(lev, checkpointname, level_prefix, "Ex_fp"));
	VisMF::Write(*Efield_fp[lev][1],
		     amrex::MultiFabFileFullPrefix(lev, checkpointname, level_prefix, "Ey_fp"));
	VisMF::Write(*Efield_fp[lev][2],
		     amrex::MultiFabFileFullPrefix(lev, checkpointname, level_prefix, "Ez_fp"));
	VisMF::Write(*Bfield_fp[lev][0],
		     amrex::MultiFabFileFullPrefix(lev, checkpointname, level_prefix, "Bx_fp"));
	VisMF::Write(*Bfield_fp[lev][1],
		     amrex::MultiFabFileFullPrefix(lev, checkpointname, level_prefix, "By_fp"));
	VisMF::Write(*Bfield_fp[lev][2],
		     amrex::MultiFabFileFullPrefix(lev, checkpointname, level_prefix, "Bz_fp"));
        if (is_synchronized) {
            // Need to save j if synchronized because after restart we need j to evolve E by dt/2.
            VisMF::Write(*current_fp[lev][0],
                         amrex::MultiFabFileFullPrefix(lev, checkpointname, level_prefix, "jx_fp"));
            VisMF::Write(*current_fp[lev][1],
                         amrex::MultiFabFileFullPrefix(lev, checkpointname, level_prefix, "jy_fp"));
            VisMF::Write(*current_fp[lev][2],
                         amrex::MultiFabFileFullPrefix(lev, checkpointname, level_prefix, "jz_fp"));
        }

        if (lev > 0)
        {
            VisMF::Write(*Efield_cp[lev][0],
                         amrex::MultiFabFileFullPrefix(lev, checkpointname, level_prefix, "Ex_cp"));
            VisMF::Write(*Efield_cp[lev][1],
                         amrex::MultiFabFileFullPrefix(lev, checkpointname, level_prefix, "Ey_cp"));
            VisMF::Write(*Efield_cp[lev][2],
                         amrex::MultiFabFileFullPrefix(lev, checkpointname, level_prefix, "Ez_cp"));
            VisMF::Write(*Bfield_cp[lev][0],
                         amrex::MultiFabFileFullPrefix(lev, checkpointname, level_prefix, "Bx_cp"));
            VisMF::Write(*Bfield_cp[lev][1],
                         amrex::MultiFabFileFullPrefix(lev, checkpointname, level_prefix, "By_cp"));
            VisMF::Write(*Bfield_cp[lev][2],
                         amrex::MultiFabFileFullPrefix(lev, checkpointname, level_prefix, "Bz_cp"));
            if (is_synchronized) {
                // Need to save j if synchronized because after restart we need j to evolve E by dt/2.
                VisMF::Write(*current_cp[lev][0],
                             amrex::MultiFabFileFullPrefix(lev, checkpointname, level_prefix, "jx_cp"));
                VisMF::Write(*current_cp[lev][1],
                             amrex::MultiFabFileFullPrefix(lev, checkpointname, level_prefix, "jy_cp"));
                VisMF::Write(*current_cp[lev][2],
                             amrex::MultiFabFileFullPrefix(lev, checkpointname, level_prefix, "jz_cp"));
            }
        }

        if (do_pml && pml[lev]) {
            pml[lev]->CheckPoint(amrex::MultiFabFileFullPrefix(lev, checkpointname, level_prefix, "pml"));
        }

        if (costs[lev]) {
            VisMF::Write(*costs[lev],
                         amrex::MultiFabFileFullPrefix(lev, checkpointname, level_prefix, "costs"));
        }
    }

    mypc->Checkpoint(checkpointname);

    VisMF::SetHeaderVersion(current_version);
}

void
WarpX::InitFromCheckpoint ()
{
    BL_PROFILE("WarpX::InitFromCheckpoint()");

    amrex::Print() << "  Restart from checkpoint " << restart_chkfile << "\n";

    // Header
    {
	std::string File(restart_chkfile + "/WarpXHeader");

	VisMF::IO_Buffer io_buffer(VisMF::GetIOBufferSize());

	Vector<char> fileCharPtr;
	ParallelDescriptor::ReadAndBcastFile(File, fileCharPtr);
	std::string fileCharPtrString(fileCharPtr.dataPtr());
	std::istringstream is(fileCharPtrString, std::istringstream::in);

	std::string line, word;

	std::getline(is, line);

	int nlevs;
	is >> nlevs;
	GotoNextLine(is);
	finest_level = nlevs-1;

	std::getline(is, line);
	{
	    std::istringstream lis(line);
	    int i = 0;
	    while (lis >> word) {
		istep[i++] = std::stoi(word);
	    }
	}

	std::getline(is, line);
	{
	    std::istringstream lis(line);
	    int i = 0;
	    while (lis >> word) {
		nsubsteps[i++] = std::stoi(word);
	    }
	}

	std::getline(is, line);
	{
	    std::istringstream lis(line);
	    int i = 0;
	    while (lis >> word) {
		t_new[i++] = std::stod(word);
	    }
	}

	std::getline(is, line);
	{
	    std::istringstream lis(line);
	    int i = 0;
	    while (lis >> word) {
		t_old[i++] = std::stod(word);
	    }
	}

	std::getline(is, line);
	{
	    std::istringstream lis(line);
	    int i = 0;
	    while (lis >> word) {
		dt[i++] = std::stod(word);
	    }
	}

	is >> moving_window_x;
	GotoNextLine(is);

        is >> is_synchronized;
	GotoNextLine(is);

	Real prob_lo[AMREX_SPACEDIM];
	std::getline(is, line);
	{
	    std::istringstream lis(line);
	    int i = 0;
	    while (lis >> word) {
		prob_lo[i++] = std::stod(word);
	    }
	}

	Real prob_hi[AMREX_SPACEDIM];
	std::getline(is, line);
	{
	    std::istringstream lis(line);
	    int i = 0;
	    while (lis >> word) {
		prob_hi[i++] = std::stod(word);
	    }
	}

	Geometry::ProbDomain(RealBox(prob_lo,prob_hi));

	for (int lev = 0; lev < nlevs; ++lev) {
	    BoxArray ba;
	    ba.readFrom(is);
	    GotoNextLine(is);
	    DistributionMapping dm { ba, ParallelDescriptor::NProcs() };
            SetBoxArray(lev, ba);
            SetDistributionMap(lev, dm);
	    AllocLevelData(lev, ba, dm);
	}

	mypc->ReadHeader(is);
    }

    const int nlevs = finestLevel()+1;

    // Initialize the field data
    for (int lev = 0; lev < nlevs; ++lev)
    {
        for (int i = 0; i < 3; ++i) {
            current_fp[lev][i]->setVal(0.0);
            Efield_fp[lev][i]->setVal(0.0);
            Bfield_fp[lev][i]->setVal(0.0);
        }

        if (lev > 0) {
            for (int i = 0; i < 3; ++i) {
                Efield_aux[lev][i]->setVal(0.0);
                Bfield_aux[lev][i]->setVal(0.0);

                current_cp[lev][i]->setVal(0.0);
                Efield_cp[lev][i]->setVal(0.0);
                Bfield_cp[lev][i]->setVal(0.0);
            }
        }

        VisMF::Read(*Efield_fp[lev][0],
                    amrex::MultiFabFileFullPrefix(lev, restart_chkfile, level_prefix, "Ex_fp"));
        VisMF::Read(*Efield_fp[lev][1],
                    amrex::MultiFabFileFullPrefix(lev, restart_chkfile, level_prefix, "Ey_fp"));
        VisMF::Read(*Efield_fp[lev][2],
                    amrex::MultiFabFileFullPrefix(lev, restart_chkfile, level_prefix, "Ez_fp"));

        VisMF::Read(*Bfield_fp[lev][0],
                    amrex::MultiFabFileFullPrefix(lev, restart_chkfile, level_prefix, "Bx_fp"));
        VisMF::Read(*Bfield_fp[lev][1],
                    amrex::MultiFabFileFullPrefix(lev, restart_chkfile, level_prefix, "By_fp"));
        VisMF::Read(*Bfield_fp[lev][2],
                    amrex::MultiFabFileFullPrefix(lev, restart_chkfile, level_prefix, "Bz_fp"));

        if (is_synchronized) {
            VisMF::Read(*current_fp[lev][0],
                        amrex::MultiFabFileFullPrefix(lev, restart_chkfile, level_prefix, "jx_fp"));
            VisMF::Read(*current_fp[lev][1],
                        amrex::MultiFabFileFullPrefix(lev, restart_chkfile, level_prefix, "jy_fp"));
            VisMF::Read(*current_fp[lev][2],
                        amrex::MultiFabFileFullPrefix(lev, restart_chkfile, level_prefix, "jz_fp"));
        }

        if (lev > 0)
        {
            VisMF::Read(*Efield_cp[lev][0],
                        amrex::MultiFabFileFullPrefix(lev, restart_chkfile, level_prefix, "Ex_cp"));
            VisMF::Read(*Efield_cp[lev][1],
                        amrex::MultiFabFileFullPrefix(lev, restart_chkfile, level_prefix, "Ey_cp"));
            VisMF::Read(*Efield_cp[lev][2],
                        amrex::MultiFabFileFullPrefix(lev, restart_chkfile, level_prefix, "Ez_cp"));

            VisMF::Read(*Bfield_cp[lev][0],
                        amrex::MultiFabFileFullPrefix(lev, restart_chkfile, level_prefix, "Bx_cp"));
            VisMF::Read(*Bfield_cp[lev][1],
                        amrex::MultiFabFileFullPrefix(lev, restart_chkfile, level_prefix, "By_cp"));
            VisMF::Read(*Bfield_cp[lev][2],
                        amrex::MultiFabFileFullPrefix(lev, restart_chkfile, level_prefix, "Bz_cp"));

            if (is_synchronized) {
                VisMF::Read(*current_cp[lev][0],
                            amrex::MultiFabFileFullPrefix(lev, restart_chkfile, level_prefix, "jx_cp"));
                VisMF::Read(*current_cp[lev][1],
                            amrex::MultiFabFileFullPrefix(lev, restart_chkfile, level_prefix, "jy_cp"));
                VisMF::Read(*current_cp[lev][2],
                            amrex::MultiFabFileFullPrefix(lev, restart_chkfile, level_prefix, "jz_cp"));
            }
        }

        if (costs[lev]) {
            const auto& cost_mf_name =
                amrex::MultiFabFileFullPrefix(lev, restart_chkfile, level_prefix, "costs");
            if (VisMF::Exist(cost_mf_name)) {
                VisMF::Read(*costs[lev], cost_mf_name);
            } else {
                costs[lev]->setVal(0.0);
            }
        }
    }

    if (do_pml)
    {
        InitPML();
        for (int lev = 0; lev < nlevs; ++lev) {
            pml[lev]->Restart(amrex::MultiFabFileFullPrefix(lev, restart_chkfile, level_prefix, "pml"));
        }
    }

    // Initilize particles
    mypc->AllocData();
    mypc->Restart(restart_chkfile);

#ifdef WARPX_DO_ELECTROSTATIC
    if (do_electrostatic) {
        getLevelMasks(masks);

        // the plus one is to convert from num_cells to num_nodes
        getLevelMasks(gather_masks, 4 + 1);
    }
#endif // WARPX_DO_ELECTROSTATIC
}


std::unique_ptr<MultiFab>
WarpX::GetCellCenteredData() {

    BL_PROFILE("WarpX::GetCellCenteredData");

    const int ng =  1;
    const int nc = 10;

    Vector<std::unique_ptr<MultiFab> > cc(finest_level+1);

    for (int lev = 0; lev <= finest_level; ++lev)
    {
        cc[lev].reset( new MultiFab(grids[lev], dmap[lev], nc, ng) );

        int dcomp = 0;
        // first the electric field
        AverageAndPackVectorField( *cc[lev], Efield_aux[lev], dcomp, ng );
        dcomp += 3;
        // then the magnetic field
        AverageAndPackVectorField( *cc[lev], Efield_aux[lev], dcomp, ng );
        dcomp += 3;
        // then the current density
        AverageAndPackVectorField( *cc[lev], current_fp[lev], dcomp, ng );
        dcomp += 3;
        const std::unique_ptr<MultiFab>& charge_density = mypc->GetChargeDensity(lev);
        AverageAndPackScalarField( *cc[lev], *charge_density, dcomp, ng );

        cc[lev]->FillBoundary(geom[lev].periodicity());
    }

    for (int lev = finest_level; lev > 0; --lev)
    {
        amrex::average_down(*cc[lev], *cc[lev-1], 0, nc, refRatio(lev-1));
    }

    return std::move(cc[0]);
}

void
WarpX::UpdateInSitu () const
{
#if defined(BL_USE_SENSEI_INSITU) || defined(AMREX_USE_ASCENT)
    BL_PROFILE("WarpX::UpdateInSitu()");

    // Average the fields from the simulation to the cell centers
    const int ngrow = 1;
    Vector<std::string> varnames; // Name of the written fields
    // mf_avg will contain the averaged, cell-centered fields
    Vector<MultiFab> mf_avg;
    WarpX::AverageAndPackFields( varnames, mf_avg, ngrow );

#ifdef BL_USE_SENSEI_INSITU
    if (insitu_bridge->update(istep[0], t_new[0],
        dynamic_cast<amrex::AmrMesh*>(const_cast<WarpX*>(this)),
        {&mf_avg}, {varnames}))
    {
        amrex::ErrorStream()
            << "WarpXIO::UpdateInSitu : Failed to update the in situ bridge."
            << std::endl;

        amrex::Abort();
    }
#endif

#ifdef AMREX_USE_ASCENT
    conduit::Node bp_mesh;
    MultiLevelToBlueprint(finest_level+1,
            amrex::GetVecOfConstPtrs(mf_avg),
            varnames,
            Geom(),
            t_new[0],
            istep,
            refRatio(),
            bp_mesh);

    ascent::Ascent ascent;
    conduit::Node opts;
    opts["exceptions"] = "catch";
    opts["mpi_comm"] = MPI_Comm_c2f(ParallelDescriptor::Communicator());
    ascent.open(opts);
    ascent.publish(bp_mesh);
    conduit::Node actions;
    ascent.execute(actions);
    ascent.close();
#endif

#endif
}

void
WarpX::WritePlotFile () const
{
    BL_PROFILE("WarpX::WritePlotFile()");

    const std::string& plotfilename = amrex::Concatenate(plot_file,istep[0]);
    amrex::Print() << "  Writing plotfile " << plotfilename << "\n";

    // Average the fields from the simulation grid to the cell centers
    const int ngrow = 0;
    Vector<std::string> varnames; // Name of the written fields
    // mf_avg will contain the averaged, cell-centered fields
    Vector<MultiFab> mf_avg;
    WarpX::AverageAndPackFields( varnames, mf_avg, ngrow );

    // Coarsen the fields, if requested by the user
    Vector<const MultiFab*> output_mf; // will point to the data to be written
    Vector<MultiFab> coarse_mf; // will remain empty if there is no coarsening
    Vector<Geometry> output_geom;
    if (plot_coarsening_ratio != 1) {
        coarsenCellCenteredFields( coarse_mf, output_geom, mf_avg, Geom(),
                                    plot_coarsening_ratio, finest_level );
        output_mf = amrex::GetVecOfConstPtrs(coarse_mf);
    } else {  // No averaging necessary, simply point to mf_avg
        output_mf = amrex::GetVecOfConstPtrs(mf_avg);
        output_geom = Geom();
    }

#ifdef WARPX_USE_OPENPMD
    if (dump_openpmd){
        // Write openPMD format: only for level 0
        std::string filename = amrex::Concatenate("diags/hdf5/data", istep[0]);
        filename += ".h5";
        WriteOpenPMDFields( filename, varnames,
                      *output_mf[0], output_geom[0], istep[0], t_new[0] );
    }
#endif

    if (dump_plotfiles){

    // Write the fields contained in `mf_avg`, and corresponding to the
    // names `varnames`, into a plotfile.
    // Prepare extra directory (filled later), for the raw fields
    Vector<std::string> rfs;
    VisMF::Header::Version current_version = VisMF::GetHeaderVersion();
    VisMF::SetHeaderVersion(plotfile_headerversion);
    if (plot_raw_fields) rfs.emplace_back("raw_fields");
    amrex::WriteMultiLevelPlotfile(plotfilename, finest_level+1,
                                   output_mf, varnames, output_geom,
                                   t_new[0], istep, refRatio(),
                                   "HyperCLaw-V1.1",
                                   "Level_",
                                   "Cell",
                                   rfs
                                   );


    if (plot_raw_fields)
    {
        const int nlevels = finestLevel()+1;
        for (int lev = 0; lev < nlevels; ++lev)
        {
            const std::unique_ptr<MultiFab> empty_ptr;
            const std::string raw_pltname = plotfilename + "/raw_fields";
            const DistributionMapping& dm = DistributionMap(lev);

            // Auxiliary patch
            WriteRawField( *Efield_aux[lev][0], dm, raw_pltname, level_prefix, "Ex_aux", lev, plot_raw_fields_guards);
            WriteRawField( *Efield_aux[lev][1], dm, raw_pltname, level_prefix, "Ey_aux", lev, plot_raw_fields_guards);
            WriteRawField( *Efield_aux[lev][2], dm, raw_pltname, level_prefix, "Ez_aux", lev, plot_raw_fields_guards);
            WriteRawField( *Bfield_aux[lev][0], dm, raw_pltname, level_prefix, "Bx_aux", lev, plot_raw_fields_guards);
            WriteRawField( *Bfield_aux[lev][1], dm, raw_pltname, level_prefix, "By_aux", lev, plot_raw_fields_guards);
            WriteRawField( *Bfield_aux[lev][2], dm, raw_pltname, level_prefix, "Bz_aux", lev, plot_raw_fields_guards);

            // Fine patch
            if (plot_finepatch) {
                WriteRawField( *Efield_fp[lev][0], dm, raw_pltname, level_prefix, "Ex_fp", lev, plot_raw_fields_guards);
                WriteRawField( *Efield_fp[lev][1], dm, raw_pltname, level_prefix, "Ey_fp", lev, plot_raw_fields_guards);
                WriteRawField( *Efield_fp[lev][2], dm, raw_pltname, level_prefix, "Ez_fp", lev, plot_raw_fields_guards);
                WriteRawField( *current_fp[lev][0], dm, raw_pltname, level_prefix, "jx_fp", lev, plot_raw_fields_guards);
                WriteRawField( *current_fp[lev][1], dm, raw_pltname, level_prefix, "jy_fp", lev, plot_raw_fields_guards);
                WriteRawField( *current_fp[lev][2], dm, raw_pltname, level_prefix, "jz_fp", lev, plot_raw_fields_guards);
                WriteRawField( *Bfield_fp[lev][0], dm, raw_pltname, level_prefix, "Bx_fp", lev, plot_raw_fields_guards);
                WriteRawField( *Bfield_fp[lev][1], dm, raw_pltname, level_prefix, "By_fp", lev, plot_raw_fields_guards);
                WriteRawField( *Bfield_fp[lev][2], dm, raw_pltname, level_prefix, "Bz_fp", lev, plot_raw_fields_guards);
                if (F_fp[lev]) WriteRawField( *F_fp[lev], dm, raw_pltname, level_prefix, "F_fp", lev, plot_raw_fields_guards);
                if (plot_rho) {
                    // Use the component 1 of `rho_fp`, i.e. rho_new for time synchronization
                    MultiFab rho_new(*rho_fp[lev], amrex::make_alias, 1, 1);
                    WriteRawField( rho_new, dm, raw_pltname, level_prefix, "rho_fp", lev, plot_raw_fields_guards);
                }
            }

            // Coarse path
            if (plot_crsepatch) {
                WriteCoarseVector( "E",
                    Efield_cp[lev][0], Efield_cp[lev][1], Efield_cp[lev][2],
                    Efield_fp[lev][0], Efield_fp[lev][1], Efield_fp[lev][2],
                    dm, raw_pltname, level_prefix, lev, plot_raw_fields_guards);
                WriteCoarseVector( "B",
                    Bfield_cp[lev][0], Bfield_cp[lev][1], Bfield_cp[lev][2],
                    Bfield_fp[lev][0], Bfield_fp[lev][1], Bfield_fp[lev][2],
                    dm, raw_pltname, level_prefix, lev, plot_raw_fields_guards);
                WriteCoarseVector( "j",
                    current_cp[lev][0], current_cp[lev][1], current_cp[lev][2],
                    current_fp[lev][0], current_fp[lev][1], current_fp[lev][2],
                    dm, raw_pltname, level_prefix, lev, plot_raw_fields_guards);
                if (F_cp[lev]) WriteCoarseScalar(
                        "F", F_cp[lev], F_fp[lev],
                        dm, raw_pltname, level_prefix, lev,
                        plot_raw_fields_guards);
                if (plot_rho) WriteCoarseScalar(
                        "rho", rho_cp[lev], rho_fp[lev],
                        dm, raw_pltname, level_prefix, lev,
                        plot_raw_fields_guards, 1);
                        // Use the component 1 of `rho_cp`, i.e. rho_new for time synchronization
            }
        }
    }

    Vector<std::string> particle_varnames;
    particle_varnames.push_back("weight");

    particle_varnames.push_back("momentum_x");
    particle_varnames.push_back("momentum_y");
    particle_varnames.push_back("momentum_z");

    particle_varnames.push_back("Ex");
    particle_varnames.push_back("Ey");
    particle_varnames.push_back("Ez");

    particle_varnames.push_back("Bx");
    particle_varnames.push_back("By");
    particle_varnames.push_back("Bz");

#ifdef WARPX_STORE_OLD_PARTICLE_ATTRIBS
    particle_varnames.push_back("xold");
    particle_varnames.push_back("yold");
    particle_varnames.push_back("zold");

    particle_varnames.push_back("uxold");
    particle_varnames.push_back("uyold");
    particle_varnames.push_back("uzold");
#endif

    mypc->WritePlotFile(plotfilename, particle_plot_flags, particle_varnames);

    WriteJobInfo(plotfilename);

    WriteWarpXHeader(plotfilename);

    VisMF::SetHeaderVersion(current_version);
    } // endif: dump_plotfiles

}

void
WarpX::WriteJobInfo (const std::string& dir) const
{
    if (ParallelDescriptor::IOProcessor())
    {
	// job_info file with details about the run
	std::ofstream jobInfoFile;
	std::string FullPathJobInfoFile = dir;

        std::string PrettyLine = std::string(78, '=') + "\n";
//        std::string OtherLine = std::string(78, '-') + "\n";
//        std::string SkipSpace = std::string(8, ' ') + "\n";

	FullPathJobInfoFile += "/warpx_job_info";
	jobInfoFile.open(FullPathJobInfoFile.c_str(), std::ios::out);

	// job information
	jobInfoFile << PrettyLine;
	jobInfoFile << " WarpX Job Information\n";
	jobInfoFile << PrettyLine;

	jobInfoFile << "number of MPI processes: " << ParallelDescriptor::NProcs() << "\n";
#ifdef _OPENMP
	jobInfoFile << "number of threads:       " << omp_get_max_threads() << "\n";
#endif

	jobInfoFile << "\n\n";

        // build information
	jobInfoFile << PrettyLine;
	jobInfoFile << " Build Information\n";
	jobInfoFile << PrettyLine;

	jobInfoFile << "build date:    " << buildInfoGetBuildDate() << "\n";
	jobInfoFile << "build machine: " << buildInfoGetBuildMachine() << "\n";
	jobInfoFile << "build dir:     " << buildInfoGetBuildDir() << "\n";
	jobInfoFile << "AMReX dir:     " << buildInfoGetAMReXDir() << "\n";

	jobInfoFile << "\n";

	jobInfoFile << "COMP:          " << buildInfoGetComp() << "\n";
	jobInfoFile << "COMP version:  " << buildInfoGetCompVersion() << "\n";

        jobInfoFile << "\n";

        jobInfoFile << "C++ compiler:  " << buildInfoGetCXXName() << "\n";
        jobInfoFile << "C++ flags:     " << buildInfoGetCXXFlags() << "\n";

        jobInfoFile << "\n";

        jobInfoFile << "Fortran comp:  " << buildInfoGetFName() << "\n";
        jobInfoFile << "Fortran flags: " << buildInfoGetFFlags() << "\n";

        jobInfoFile << "\n";

        jobInfoFile << "Link flags:    " << buildInfoGetLinkFlags() << "\n";
        jobInfoFile << "Libraries:     " << buildInfoGetLibraries() << "\n";

	jobInfoFile << "\n";

	const char* githash1 = buildInfoGetGitHash(1);
	const char* githash2 = buildInfoGetGitHash(2);
	const char* githash3 = buildInfoGetGitHash(3);
	if (strlen(githash1) > 0) {
	  jobInfoFile << "WarpX  git describe: " << githash1 << "\n";
	}
	if (strlen(githash2) > 0) {
	  jobInfoFile << "AMReX  git describe: " << githash2 << "\n";
	}
	if (strlen(githash3) > 0) {
	  jobInfoFile << "PICSAR git describe: " << githash3 << "\n";
	}

	jobInfoFile << "\n\n";

	// grid information
        jobInfoFile << PrettyLine;
        jobInfoFile << " Grid Information\n";
        jobInfoFile << PrettyLine;

        for (int i = 0; i <= finest_level; i++)
	{
            jobInfoFile << " level: " << i << "\n";
            jobInfoFile << "   number of boxes = " << grids[i].size() << "\n";
            jobInfoFile << "   maximum zones   = ";
            for (int n = 0; n < AMREX_SPACEDIM; n++)
	    {
                jobInfoFile << geom[i].Domain().length(n) << " ";
	    }
            jobInfoFile << "\n\n";
	}

        jobInfoFile << " Boundary conditions\n";

        jobInfoFile << "   -x: " << "interior" << "\n";
        jobInfoFile << "   +x: " << "interior" << "\n";
        if (AMREX_SPACEDIM >= 2) {
	    jobInfoFile << "   -y: " << "interior" << "\n";
	    jobInfoFile << "   +y: " << "interior" << "\n";
        }
        if (AMREX_SPACEDIM == 3) {
	    jobInfoFile << "   -z: " << "interior" << "\n";
	    jobInfoFile << "   +z: " << "interior" << "\n";
        }

        jobInfoFile << "\n\n";


	// runtime parameters
	jobInfoFile << PrettyLine;
	jobInfoFile << " Inputs File Parameters\n";
	jobInfoFile << PrettyLine;

	ParmParse::dumpTable(jobInfoFile, true);

	jobInfoFile.close();
    }
<<<<<<< HEAD
}

std::array<std::unique_ptr<MultiFab>, 3> WarpX::getInterpolatedE(int lev) const
{

    const int ngrow = 0;

    std::array<std::unique_ptr<MultiFab>, 3> interpolated_E;
    for (int i = 0; i < 3; ++i) {
        interpolated_E[i].reset( new MultiFab(Efield_aux[lev][i]->boxArray(), dmap[lev], 1, ngrow) );
        interpolated_E[i]->setVal(0.0);
    }

    const int r_ratio = refRatio(lev-1)[0];
    const int use_limiter = 0;
#ifdef _OPEMP
#pragma omp parallel
#endif
    {
        std::array<FArrayBox,3> efab;
        for (MFIter mfi(*interpolated_E[0]); mfi.isValid(); ++mfi)
        {
            Box ccbx = mfi.fabbox();
            ccbx.enclosedCells();
            ccbx.coarsen(r_ratio).refine(r_ratio); // so that ccbx is coarsenable

            const FArrayBox& cxfab = (*Efield_cp[lev][0])[mfi];
            const FArrayBox& cyfab = (*Efield_cp[lev][1])[mfi];
            const FArrayBox& czfab = (*Efield_cp[lev][2])[mfi];

            efab[0].resize(amrex::convert(ccbx,Ex_nodal_flag));
            efab[1].resize(amrex::convert(ccbx,Ey_nodal_flag));
            efab[2].resize(amrex::convert(ccbx,Ez_nodal_flag));

#if (AMREX_SPACEDIM == 3)
            amrex_interp_efield(ccbx.loVect(), ccbx.hiVect(),
                                BL_TO_FORTRAN_ANYD(efab[0]),
                                BL_TO_FORTRAN_ANYD(efab[1]),
                                BL_TO_FORTRAN_ANYD(efab[2]),
                                BL_TO_FORTRAN_ANYD(cxfab),
                                BL_TO_FORTRAN_ANYD(cyfab),
                                BL_TO_FORTRAN_ANYD(czfab),
                                &r_ratio,&use_limiter);
#else
            amrex_interp_efield(ccbx.loVect(), ccbx.hiVect(),
                                BL_TO_FORTRAN_ANYD(efab[0]),
                                BL_TO_FORTRAN_ANYD(efab[2]),
                                BL_TO_FORTRAN_ANYD(cxfab),
                                BL_TO_FORTRAN_ANYD(czfab),
                                &r_ratio,&use_limiter);
            amrex_interp_nd_efield(ccbx.loVect(), ccbx.hiVect(),
                                   BL_TO_FORTRAN_ANYD(efab[1]),
                                   BL_TO_FORTRAN_ANYD(cyfab),
                                   &r_ratio);
#endif

            for (int i = 0; i < 3; ++i) {
                const Box& bx = (*interpolated_E[i])[mfi].box();
                (*interpolated_E[i])[mfi].plus(efab[i], bx, bx, 0, 0, 1);
            }
        }
    }

    return interpolated_E;
}

std::array<std::unique_ptr<MultiFab>, 3> WarpX::getInterpolatedB(int lev) const
{
    const int ngrow = 0;

    std::array<std::unique_ptr<MultiFab>, 3> interpolated_B;
    for (int i = 0; i < 3; ++i) {
        interpolated_B[i].reset( new MultiFab(Bfield_aux[lev][i]->boxArray(), dmap[lev], 1, ngrow) );
        interpolated_B[i]->setVal(0.0);
    }

    const Real* dx = Geom(lev-1).CellSize();
    const int r_ratio = refRatio(lev-1)[0];
    const int use_limiter = 0;
#ifdef _OPEMP
#pragma omp parallel
#endif
    {
        std::array<FArrayBox,3> bfab;
        for (MFIter mfi(*interpolated_B[0]); mfi.isValid(); ++mfi)
        {
            Box ccbx = mfi.fabbox();
            ccbx.enclosedCells();
            ccbx.coarsen(r_ratio).refine(r_ratio); // so that ccbx is coarsenable

            const FArrayBox& cxfab = (*Bfield_cp[lev][0])[mfi];
            const FArrayBox& cyfab = (*Bfield_cp[lev][1])[mfi];
            const FArrayBox& czfab = (*Bfield_cp[lev][2])[mfi];

            bfab[0].resize(amrex::convert(ccbx,Bx_nodal_flag));
            bfab[1].resize(amrex::convert(ccbx,By_nodal_flag));
            bfab[2].resize(amrex::convert(ccbx,Bz_nodal_flag));

#if (AMREX_SPACEDIM == 3)
            amrex_interp_div_free_bfield(ccbx.loVect(), ccbx.hiVect(),
                                         BL_TO_FORTRAN_ANYD(bfab[0]),
                                         BL_TO_FORTRAN_ANYD(bfab[1]),
                                         BL_TO_FORTRAN_ANYD(bfab[2]),
                                         BL_TO_FORTRAN_ANYD(cxfab),
                                         BL_TO_FORTRAN_ANYD(cyfab),
                                         BL_TO_FORTRAN_ANYD(czfab),
                                         dx, &r_ratio, &use_limiter);
#else
            amrex_interp_div_free_bfield(ccbx.loVect(), ccbx.hiVect(),
                                         BL_TO_FORTRAN_ANYD(bfab[0]),
                                         BL_TO_FORTRAN_ANYD(bfab[2]),
                                         BL_TO_FORTRAN_ANYD(cxfab),
                                         BL_TO_FORTRAN_ANYD(czfab),
                                         dx, &r_ratio, &use_limiter);
            amrex_interp_cc_bfield(ccbx.loVect(), ccbx.hiVect(),
                                   BL_TO_FORTRAN_ANYD(bfab[1]),
                                   BL_TO_FORTRAN_ANYD(cyfab),
                                   &r_ratio, &use_limiter);
#endif

            for (int i = 0; i < 3; ++i) {
                const Box& bx = (*interpolated_B[i])[mfi].box();
                (*interpolated_B[i])[mfi].plus(bfab[i], bx, bx, 0, 0, 1);
            }
        }
    }
    return interpolated_B;
}

//void
//WarpX::PackPlotDataPtrs (Vector<const MultiFab*>& pmf,
//                         const std::array<std::unique_ptr<MultiFab>,3>& data)
//{
//    BL_ASSERT(pmf.size() == AMREX_SPACEDIM);
//#if (AMREX_SPACEDIM == 3)
//    pmf[0] = data[0].get();
//    pmf[1] = data[1].get();
//    pmf[2] = data[2].get();
//#elif (AMREX_SPACEDIM == 2)
//    pmf[0] = data[0].get();
//    pmf[1] = data[2].get();
//#endif
//}

// slice generation //
void
WarpX::WriteSlicePlotFile () const
{
    if (F_fp[0] ) {
       VisMF::Write( (*F_slice[0]), "vismf_F_slice");
    }

    if (rho_fp[0]) {
       VisMF::Write( (*rho_slice[0]), "vismf_rho_slice");
    }

    VisMF::Write( (*Efield_slice[0][0]), amrex::Concatenate("vismf_Ex_slice_",istep[0]));
    VisMF::Write( (*Efield_slice[0][1]), amrex::Concatenate("vismf_Ey_slice_",istep[0]));
    VisMF::Write( (*Efield_slice[0][2]), amrex::Concatenate("vismf_Ez_slice_",istep[0]));
    VisMF::Write( (*Bfield_slice[0][0]), amrex::Concatenate("vismf_Bx_slice_",istep[0]));
    VisMF::Write( (*Bfield_slice[0][1]), amrex::Concatenate("vismf_By_slice_",istep[0]));
    VisMF::Write( (*Bfield_slice[0][2]), amrex::Concatenate("vismf_Bz_slice_",istep[0]));
    VisMF::Write( (*current_slice[0][0]), amrex::Concatenate("vismf_jx_slice_",istep[0]));
    VisMF::Write( (*current_slice[0][1]), amrex::Concatenate("vismf_jy_slice_",istep[0]));
    VisMF::Write( (*current_slice[0][2]), amrex::Concatenate("vismf_jz_slice_",istep[0]));

}


void 
WarpX::InitializeSliceMultiFabs ()
{

    int nlevels = Geom().size();

    F_slice.resize(nlevels);
    rho_slice.resize(nlevels);
    current_slice.resize(nlevels);
    Efield_slice.resize(nlevels);
    Bfield_slice.resize(nlevels);

}


// To generate slice that inherits index type of underlying data //
void 
WarpX::SliceGenerationForDiagnostics ()
{

    Vector<Geometry> dom_geom;
    dom_geom = Geom();

    if (F_fp[0] ) {
       F_slice[0] = CreateSlice( F_fp[0].get(), dom_geom, slice_realbox, slice_cr_ratio );
    }
    if (rho_fp[0]) {
       rho_slice[0] = CreateSlice( rho_fp[0].get(), dom_geom, slice_realbox, slice_cr_ratio );
    }

    for (int idim = 0; idim < AMREX_SPACEDIM; ++idim) {
       Efield_slice[0][idim] = CreateSlice( Efield_fp[0][idim].get(), dom_geom, slice_realbox, slice_cr_ratio );
       Bfield_slice[0][idim] = CreateSlice( Bfield_fp[0][idim].get(), dom_geom, slice_realbox, slice_cr_ratio );
       current_slice[0][idim] = CreateSlice( current_fp[0][idim].get(), dom_geom, slice_realbox, slice_cr_ratio );
    }


}


void 
WarpX::ClearSliceMultiFabs ()
{

    F_slice.clear();
    rho_slice.clear();
    current_slice.clear();
    Efield_slice.clear();
    Bfield_slice.clear();
    F_slice.shrink_to_fit();
    rho_slice.shrink_to_fit();
    current_slice.shrink_to_fit();
    Efield_slice.shrink_to_fit();
    Bfield_slice.shrink_to_fit();

}
=======
}
>>>>>>> 2394d3ce
<|MERGE_RESOLUTION|>--- conflicted
+++ resolved
@@ -11,14 +11,12 @@
 #include <AMReX_AmrMeshInSituBridge.H>
 #endif
 
-<<<<<<< HEAD
 #include "SliceDiagnostic.H"
-=======
+
 #ifdef AMREX_USE_ASCENT
 #include <ascent.hpp>
 #include <AMReX_Conduit_Blueprint.H>
 #endif
->>>>>>> 2394d3ce
 
 using namespace amrex;
 
@@ -769,150 +767,8 @@
 
 	jobInfoFile.close();
     }
-<<<<<<< HEAD
-}
-
-std::array<std::unique_ptr<MultiFab>, 3> WarpX::getInterpolatedE(int lev) const
-{
-
-    const int ngrow = 0;
-
-    std::array<std::unique_ptr<MultiFab>, 3> interpolated_E;
-    for (int i = 0; i < 3; ++i) {
-        interpolated_E[i].reset( new MultiFab(Efield_aux[lev][i]->boxArray(), dmap[lev], 1, ngrow) );
-        interpolated_E[i]->setVal(0.0);
-    }
-
-    const int r_ratio = refRatio(lev-1)[0];
-    const int use_limiter = 0;
-#ifdef _OPEMP
-#pragma omp parallel
-#endif
-    {
-        std::array<FArrayBox,3> efab;
-        for (MFIter mfi(*interpolated_E[0]); mfi.isValid(); ++mfi)
-        {
-            Box ccbx = mfi.fabbox();
-            ccbx.enclosedCells();
-            ccbx.coarsen(r_ratio).refine(r_ratio); // so that ccbx is coarsenable
-
-            const FArrayBox& cxfab = (*Efield_cp[lev][0])[mfi];
-            const FArrayBox& cyfab = (*Efield_cp[lev][1])[mfi];
-            const FArrayBox& czfab = (*Efield_cp[lev][2])[mfi];
-
-            efab[0].resize(amrex::convert(ccbx,Ex_nodal_flag));
-            efab[1].resize(amrex::convert(ccbx,Ey_nodal_flag));
-            efab[2].resize(amrex::convert(ccbx,Ez_nodal_flag));
-
-#if (AMREX_SPACEDIM == 3)
-            amrex_interp_efield(ccbx.loVect(), ccbx.hiVect(),
-                                BL_TO_FORTRAN_ANYD(efab[0]),
-                                BL_TO_FORTRAN_ANYD(efab[1]),
-                                BL_TO_FORTRAN_ANYD(efab[2]),
-                                BL_TO_FORTRAN_ANYD(cxfab),
-                                BL_TO_FORTRAN_ANYD(cyfab),
-                                BL_TO_FORTRAN_ANYD(czfab),
-                                &r_ratio,&use_limiter);
-#else
-            amrex_interp_efield(ccbx.loVect(), ccbx.hiVect(),
-                                BL_TO_FORTRAN_ANYD(efab[0]),
-                                BL_TO_FORTRAN_ANYD(efab[2]),
-                                BL_TO_FORTRAN_ANYD(cxfab),
-                                BL_TO_FORTRAN_ANYD(czfab),
-                                &r_ratio,&use_limiter);
-            amrex_interp_nd_efield(ccbx.loVect(), ccbx.hiVect(),
-                                   BL_TO_FORTRAN_ANYD(efab[1]),
-                                   BL_TO_FORTRAN_ANYD(cyfab),
-                                   &r_ratio);
-#endif
-
-            for (int i = 0; i < 3; ++i) {
-                const Box& bx = (*interpolated_E[i])[mfi].box();
-                (*interpolated_E[i])[mfi].plus(efab[i], bx, bx, 0, 0, 1);
-            }
-        }
-    }
-
-    return interpolated_E;
-}
-
-std::array<std::unique_ptr<MultiFab>, 3> WarpX::getInterpolatedB(int lev) const
-{
-    const int ngrow = 0;
-
-    std::array<std::unique_ptr<MultiFab>, 3> interpolated_B;
-    for (int i = 0; i < 3; ++i) {
-        interpolated_B[i].reset( new MultiFab(Bfield_aux[lev][i]->boxArray(), dmap[lev], 1, ngrow) );
-        interpolated_B[i]->setVal(0.0);
-    }
-
-    const Real* dx = Geom(lev-1).CellSize();
-    const int r_ratio = refRatio(lev-1)[0];
-    const int use_limiter = 0;
-#ifdef _OPEMP
-#pragma omp parallel
-#endif
-    {
-        std::array<FArrayBox,3> bfab;
-        for (MFIter mfi(*interpolated_B[0]); mfi.isValid(); ++mfi)
-        {
-            Box ccbx = mfi.fabbox();
-            ccbx.enclosedCells();
-            ccbx.coarsen(r_ratio).refine(r_ratio); // so that ccbx is coarsenable
-
-            const FArrayBox& cxfab = (*Bfield_cp[lev][0])[mfi];
-            const FArrayBox& cyfab = (*Bfield_cp[lev][1])[mfi];
-            const FArrayBox& czfab = (*Bfield_cp[lev][2])[mfi];
-
-            bfab[0].resize(amrex::convert(ccbx,Bx_nodal_flag));
-            bfab[1].resize(amrex::convert(ccbx,By_nodal_flag));
-            bfab[2].resize(amrex::convert(ccbx,Bz_nodal_flag));
-
-#if (AMREX_SPACEDIM == 3)
-            amrex_interp_div_free_bfield(ccbx.loVect(), ccbx.hiVect(),
-                                         BL_TO_FORTRAN_ANYD(bfab[0]),
-                                         BL_TO_FORTRAN_ANYD(bfab[1]),
-                                         BL_TO_FORTRAN_ANYD(bfab[2]),
-                                         BL_TO_FORTRAN_ANYD(cxfab),
-                                         BL_TO_FORTRAN_ANYD(cyfab),
-                                         BL_TO_FORTRAN_ANYD(czfab),
-                                         dx, &r_ratio, &use_limiter);
-#else
-            amrex_interp_div_free_bfield(ccbx.loVect(), ccbx.hiVect(),
-                                         BL_TO_FORTRAN_ANYD(bfab[0]),
-                                         BL_TO_FORTRAN_ANYD(bfab[2]),
-                                         BL_TO_FORTRAN_ANYD(cxfab),
-                                         BL_TO_FORTRAN_ANYD(czfab),
-                                         dx, &r_ratio, &use_limiter);
-            amrex_interp_cc_bfield(ccbx.loVect(), ccbx.hiVect(),
-                                   BL_TO_FORTRAN_ANYD(bfab[1]),
-                                   BL_TO_FORTRAN_ANYD(cyfab),
-                                   &r_ratio, &use_limiter);
-#endif
-
-            for (int i = 0; i < 3; ++i) {
-                const Box& bx = (*interpolated_B[i])[mfi].box();
-                (*interpolated_B[i])[mfi].plus(bfab[i], bx, bx, 0, 0, 1);
-            }
-        }
-    }
-    return interpolated_B;
-}
-
-//void
-//WarpX::PackPlotDataPtrs (Vector<const MultiFab*>& pmf,
-//                         const std::array<std::unique_ptr<MultiFab>,3>& data)
-//{
-//    BL_ASSERT(pmf.size() == AMREX_SPACEDIM);
-//#if (AMREX_SPACEDIM == 3)
-//    pmf[0] = data[0].get();
-//    pmf[1] = data[1].get();
-//    pmf[2] = data[2].get();
-//#elif (AMREX_SPACEDIM == 2)
-//    pmf[0] = data[0].get();
-//    pmf[1] = data[2].get();
-//#endif
-//}
+}
+
 
 // slice generation //
 void
@@ -995,6 +851,3 @@
     Bfield_slice.shrink_to_fit();
 
 }
-=======
-}
->>>>>>> 2394d3ce
