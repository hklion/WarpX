/* Copyright 2019-2021 Yinjian Zhao, Axel Huebl
 *
 * This file is part of WarpX.
 *
 * License: BSD-3-Clause-LBNL
 */

#include "ParticleHistogram.H"

#include "Diagnostics/ReducedDiags/ReducedDiags.H"
#include "Particles/MultiParticleContainer.H"
#include "Particles/Pusher/GetAndSetPosition.H"
#include "Particles/WarpXParticleContainer.H"
#include "Utils/Parser/ParserUtils.H"
#include "Utils/TextMsg.H"
#include "Utils/WarpXConst.H"
#include "WarpX.H"

#include <AMReX.H>
#include <AMReX_Config.H>
#include <AMReX_Extension.H>
#include <AMReX_GpuAtomic.H>
#include <AMReX_GpuContainers.H>
#include <AMReX_GpuControl.H>
#include <AMReX_GpuLaunch.H>
#include <AMReX_GpuQualifiers.H>
#include <AMReX_Math.H>
#include <AMReX_PODVector.H>
#include <AMReX_ParIter.H>
#include <AMReX_ParallelDescriptor.H>
#include <AMReX_ParmParse.H>
#include <AMReX_REAL.H>

#include <algorithm>
#include <array>
#include <limits>
#include <memory>
#include <ostream>
#include <vector>

using namespace amrex;

struct NormalizationType {
    enum {
        no_normalization = 0,
        unity_particle_weight,
        max_to_unity,
        area_to_unity
    };
};

// constructor
ParticleHistogram::ParticleHistogram (std::string rd_name)
: ReducedDiags{rd_name}
{
    const ParmParse pp_rd_name(rd_name);

    // read species
    std::string selected_species_name;
    pp_rd_name.get("species",selected_species_name);

    // read bin parameters
    utils::parser::getWithParser(pp_rd_name, "bin_number",m_bin_num);
    utils::parser::getWithParser(pp_rd_name, "bin_max",   m_bin_max);
    utils::parser::getWithParser(pp_rd_name, "bin_min",   m_bin_min);
    m_bin_size = (m_bin_max - m_bin_min) / m_bin_num;

    // read histogram function
<<<<<<< HEAD
    std::string function_string = "";
    utils::parser::Store_parserString(pp_rd_name,"histogram_function(t,x,y,z,ux,uy,uz,upstream)",
=======
    std::string function_string;
    utils::parser::Store_parserString(pp_rd_name,"histogram_function(t,x,y,z,ux,uy,uz)",
>>>>>>> 93118ec0
                       function_string);
    m_parser = std::make_unique<amrex::Parser>(
        utils::parser::makeParser(function_string,{"t","x","y","z","ux","uy","uz","upstream"}));

    // read normalization type
    std::string norm_string = "default";
    pp_rd_name.query("normalization",norm_string);

    // set normalization type
    if ( norm_string == "default" ) {
        m_norm = NormalizationType::no_normalization;
    } else if ( norm_string == "unity_particle_weight" ) {
        m_norm = NormalizationType::unity_particle_weight;
    } else if ( norm_string == "max_to_unity" ) {
        m_norm = NormalizationType::max_to_unity;
    } else if ( norm_string == "area_to_unity" ) {
        m_norm = NormalizationType::area_to_unity;
    } else {
        WARPX_ABORT_WITH_MESSAGE(
            "Unknown ParticleHistogram normalization type.");
    }

    // get MultiParticleContainer class object
    const auto & mypc = WarpX::GetInstance().GetPartContainer();
    // get species names (std::vector<std::string>)
    auto const species_names = mypc.GetSpeciesNames();
    // select species
    for ( int i = 0; i < mypc.nSpecies(); ++i )
    {
        if ( selected_species_name == species_names[i] ){
            m_selected_species_id = i;
        }
    }
    // if m_selected_species_id is not modified
    if ( m_selected_species_id == -1 ){
        WARPX_ABORT_WITH_MESSAGE(
            "Unknown species for ParticleHistogram reduced diagnostic.");
    }

    // Read optional filter
    std::string buf;
    m_do_parser_filter = pp_rd_name.query("filter_function(t,x,y,z,ux,uy,uz,upstream)", buf);
    if (m_do_parser_filter) {
        std::string filter_string;
        utils::parser::Store_parserString(
            pp_rd_name,"filter_function(t,x,y,z,ux,uy,uz,upstream)", filter_string);
        m_parser_filter = std::make_unique<amrex::Parser>(
            utils::parser::makeParser(filter_string,{"t","x","y","z","ux","uy","uz","upstream"}));
    }

    // resize data array
    m_data.resize(m_bin_num,0.0_rt);

    if (ParallelDescriptor::IOProcessor())
    {
        if ( m_write_header )
        {
            // open file
            std::ofstream ofs{m_path + m_rd_name + "." + m_extension, std::ofstream::out};
            // write header row
            int c = 0;
            ofs << "#";
            ofs << "[" << c++ << "]step()";
            ofs << m_sep;
            ofs << "[" << c++ << "]time(s)";
            for (int i = 0; i < m_bin_num; ++i)
            {
                ofs << m_sep;
                ofs << "[" << c++ << "]";
                const Real b = m_bin_min + m_bin_size*(Real(i)+0.5_rt);
                ofs << "bin" + std::to_string(1+i)
                             + "=" + std::to_string(b) + "()";
            }
            ofs << std::endl;
            // close file
            ofs.close();
        }
    }
}
// end constructor

// function that computes the histogram
void ParticleHistogram::ComputeDiags (int step)
{
    // Judge if the diags should be done
    if (!m_intervals.contains(step+1)) return;

    // get a reference to WarpX instance
    auto & warpx = WarpX::GetInstance();

    // get time at level 0
    auto const t = warpx.gett_new(0);

    // get MultiParticleContainer class object
    const auto & mypc = warpx.GetPartContainer();

    // get WarpXParticleContainer class object
    auto & myspc = mypc.GetParticleContainer(m_selected_species_id);

    // get parser
    auto fun_partparser =
        utils::parser::compileParser<m_nvars>(m_parser.get());

    // get filter parser
    auto fun_filterparser =
        utils::parser::compileParser<m_nvars>(m_parser_filter.get());

    // declare local variables
    auto const num_bins = m_bin_num;
    Real const bin_min  = m_bin_min;
    Real const bin_size = m_bin_size;
    const bool is_unity_particle_weight = (m_norm == NormalizationType::unity_particle_weight);

    bool const do_parser_filter = m_do_parser_filter;
    // figure out which particle attribute is upstream
    auto pcomps = myspc.getParticleComps();
    const int iupstream = pcomps["upstream"];

    // zero-out old data on the host
    std::fill(m_data.begin(), m_data.end(), amrex::Real(0.0));
    amrex::Gpu::DeviceVector< amrex::Real > d_data( m_data.size(), 0.0 );
    amrex::Real* const AMREX_RESTRICT dptr_data = d_data.dataPtr();

    int const nlevs = std::max(0, myspc.finestLevel()+1);
    for (int lev = 0; lev < nlevs; ++lev) {
#ifdef AMREX_USE_OMP
#pragma omp parallel if (amrex::Gpu::notInLaunchRegion())
#endif
        {
            for (WarpXParIter pti(myspc, lev); pti.isValid(); ++pti)
            {
                auto const GetPosition = GetParticlePosition(pti);

                auto & attribs = pti.GetAttribs();
                ParticleReal* const AMREX_RESTRICT d_w = attribs[PIdx::w].dataPtr();
                ParticleReal* const AMREX_RESTRICT d_ux = attribs[PIdx::ux].dataPtr();
                ParticleReal* const AMREX_RESTRICT d_uy = attribs[PIdx::uy].dataPtr();
                ParticleReal* const AMREX_RESTRICT d_uz = attribs[PIdx::uz].dataPtr();
                ParticleReal* const AMREX_RESTRICT d_ups = pti.GetAttribs(iupstream).dataPtr();

                long const np = pti.numParticles();

                //Flag particles that need to be copied if they cross the z_slice
                amrex::ParallelFor(np,
                   [=] AMREX_GPU_DEVICE(int i)
                {
                    amrex::ParticleReal x, y, z;
                    GetPosition(i, x, y, z);
                    auto const w  = (amrex::Real)d_w[i];
                    auto const ux = d_ux[i] / PhysConst::c;
                    auto const uy = d_uy[i] / PhysConst::c;
                    auto const uz = d_uz[i] / PhysConst::c;
                    auto const upstream = d_ups[i];

                    // don't count a particle if it is filtered out
                    if (do_parser_filter)
                        if (!fun_filterparser(t, x, y, z, ux, uy, uz,upstream))
                            return;
                    // continue function if particle is not filtered out
                    auto const f = fun_partparser(t, x, y, z, ux, uy, uz,upstream);
                    // determine particle bin
                    int const bin = int(Math::floor((f-bin_min)/bin_size));
                    if ( bin<0 || bin>=num_bins ) return; // discard if out-of-range

                    // add particle to histogram bin
                    //! @todo performance: on CPU, we are probably faster by
                    //        letting each thread compute its own histogram and
                    //        then we reduce the histograms after the loop
                    if ( is_unity_particle_weight ) {
                        amrex::HostDevice::Atomic::Add(&dptr_data[bin], 1.0_rt);
                    } else {
                        amrex::HostDevice::Atomic::Add(&dptr_data[bin], w);
                    }
                });
            }
        }
    }

    // blocking copy from device to host
    amrex::Gpu::copy(amrex::Gpu::deviceToHost,
        d_data.begin(), d_data.end(), m_data.begin());

    // reduced sum over mpi ranks
    ParallelDescriptor::ReduceRealSum
        (m_data.data(), m_data.size(), ParallelDescriptor::IOProcessorNumber());

    // normalize the maximum value to be one
    if ( m_norm == NormalizationType::max_to_unity )
    {
        Real f_max = 0.0_rt;
        for ( int i = 0; i < m_bin_num; ++i )
        {
            if ( m_data[i] > f_max ) f_max = m_data[i];
        }
        for ( int i = 0; i < m_bin_num; ++i )
        {
            if ( f_max > std::numeric_limits<Real>::min() ) m_data[i] /= f_max;
        }
        return;
    }

    // normalize the area (integral) to be one
    if ( m_norm == NormalizationType::area_to_unity )
    {
        Real f_area = 0.0_rt;
        for ( int i = 0; i < m_bin_num; ++i )
        {
            f_area += m_data[i] * m_bin_size;
        }
        for ( int i = 0; i < m_bin_num; ++i )
        {
            if ( f_area > std::numeric_limits<Real>::min() ) m_data[i] /= f_area;
        }
        return;
    }
}
// end void ParticleHistogram::ComputeDiags<|MERGE_RESOLUTION|>--- conflicted
+++ resolved
@@ -66,13 +66,8 @@
     m_bin_size = (m_bin_max - m_bin_min) / m_bin_num;
 
     // read histogram function
-<<<<<<< HEAD
-    std::string function_string = "";
+    std::string function_string;
     utils::parser::Store_parserString(pp_rd_name,"histogram_function(t,x,y,z,ux,uy,uz,upstream)",
-=======
-    std::string function_string;
-    utils::parser::Store_parserString(pp_rd_name,"histogram_function(t,x,y,z,ux,uy,uz)",
->>>>>>> 93118ec0
                        function_string);
     m_parser = std::make_unique<amrex::Parser>(
         utils::parser::makeParser(function_string,{"t","x","y","z","ux","uy","uz","upstream"}));
