--- conflicted
+++ resolved
@@ -1,9 +1,3 @@
-<<<<<<< HEAD
-#include <WarpX.H>
-#include <WarpX_f.H>
-#include <BilinearFilter.H>
-#include <NCIGodfreyFilter.H>
-=======
 /* Copyright 2019-2020 Andrew Myers, Ann Almgren, Aurore Blelly
  * Axel Huebl, Burlen Loring, Maxence Thevenet
  * Remi Lehe, Revathi Jambunathan, Weiqun Zhang
@@ -19,7 +13,6 @@
 #include "Parser/GpuParser.H"
 #include "Utils/WarpXUtil.H"
 #include "Utils/WarpXAlgorithmSelection.H"
->>>>>>> c965ab87
 
 #include <AMReX_ParallelDescriptor.H>
 #include <AMReX_ParmParse.H>
@@ -27,9 +20,6 @@
 #ifdef BL_USE_SENSEI_INSITU
 #   include <AMReX_AmrMeshInSituBridge.H>
 #endif
-#include <GpuParser.H>
-#include <WarpXUtil.H>
-
 
 
 using namespace amrex;
@@ -259,61 +249,6 @@
 }
 
 
-<<<<<<< HEAD
-namespace {
-WarpXParser makeParser (std::string const& parse_function)
-{
-    WarpXParser parser(parse_function);
-    parser.registerVariables({"x","y","z"});
-    ParmParse pp("my_constants");
-    std::set<std::string> symbols = parser.symbols();
-    symbols.erase("x");
-    symbols.erase("y");
-    symbols.erase("z");
-    for (auto it = symbols.begin(); it != symbols.end(); ) {
-        Real v;
-        if (pp.query(it->c_str(), v)) {
-           parser.setConstant(*it, v);
-           it = symbols.erase(it);
-        } else {
-           ++it;
-        }
-    }
-    for (auto const& s : symbols) {
-        amrex::Abort(" ExternalEBFieldOnGrid::makeParser::Unknown symbol "+s);
-    }
-    return parser;
-}
-}
-
-
-/* \brief
- *  This function initializes E, B, rho, and F, at all the levels
- *  of the multifab. rho and F are initialized with 0.
- *  The E and B fields are initialized using user-defined inputs.
- *  The initialization type is set using "B_ext_grid_init_style"
- *  and "E_ext_grid_init_style". The initialization style is set to "default"
- *  if not explicitly defined by the user, and the E and B fields are
- *  initialized with E_external_grid and B_external_grid, respectively, each with
- *  a default value of 0.
- *  If the initialization type for the E and B field is "constant",
- *  then, the E and B fields at all the levels are initialized with
- *  user-defined values for E_external_grid and B_external_grid.
- *  If the initialization type for B-field is set to
- *  "parse_B_ext_grid_function", then, the parser is used to read
- *  Bx_external_grid_function(x,y,z), By_external_grid_function(x,y,z),
- *  and Bz_external_grid_function(x,y,z).
- *  Similarly, if the E-field initialization type is set to
- *  "parse_E_ext_grid_function", then, the parser is used to read
- *  Ex_external_grid_function(x,y,z), Ey_external_grid_function(x,y,z),
- *  and Ex_external_grid_function(x,y,z). The parser for the E and B
- *  initialization assumes that the function has three independent
- *  variables, at max, namely, x, y, z. However, any number of constants
- *  can be used in the function used to define the E and B fields on the grid.
- */
-
-=======
->>>>>>> c965ab87
 void
 WarpX::InitLevelData (int lev, Real /*time*/)
 {
@@ -347,106 +282,6 @@
 
     for (int i = 0; i < 3; ++i) {
         current_fp[lev][i]->setVal(0.0);
-<<<<<<< HEAD
-        if (B_ext_grid_s == "constant" || B_ext_grid_s == "default")
-           Bfield_fp[lev][i]->setVal(B_external_grid[i]);
-        if (E_ext_grid_s == "constant" || E_ext_grid_s == "default")
-           Efield_fp[lev][i]->setVal(E_external_grid[i]);
-    }
-
-    if (B_ext_grid_s == "parse_b_ext_grid_function") {
-
-       Store_parserString("Bx_external_grid_function(x,y,z)",
-                                                    str_Bx_ext_grid_function);
-       Store_parserString("By_external_grid_function(x,y,z)",
-                                                    str_By_ext_grid_function);
-       Store_parserString("Bz_external_grid_function(x,y,z)",
-                                                    str_Bz_ext_grid_function);
-       // Initialize Bfield_fp with external function
-       InitializeExternalFieldsOnGridUsingParser(Bfield_fp[lev][0].get(),
-                                                 Bfield_fp[lev][1].get(),
-                                                 Bfield_fp[lev][2].get(),
-                                                 str_Bx_ext_grid_function,
-                                                 str_By_ext_grid_function,
-                                                 str_Bz_ext_grid_function,
-                                                 Bx_nodal_flag, By_nodal_flag,
-                                                 Bz_nodal_flag, lev);
-    }
-
-    if (E_ext_grid_s == "parse_e_ext_grid_function") {
-
-       Store_parserString("Ex_external_grid_function(x,y,z)",
-                                                    str_Ex_ext_grid_function);
-       Store_parserString("Ey_external_grid_function(x,y,z)",
-                                                    str_Ey_ext_grid_function);
-       Store_parserString("Ez_external_grid_function(x,y,z)",
-                                                    str_Ez_ext_grid_function);
-
-       // Initialize Efield_fp with external function
-       InitializeExternalFieldsOnGridUsingParser(Efield_fp[lev][0].get(),
-                                                 Efield_fp[lev][1].get(),
-                                                 Efield_fp[lev][2].get(),
-                                                 str_Ex_ext_grid_function,
-                                                 str_Ey_ext_grid_function,
-                                                 str_Ez_ext_grid_function,
-                                                 Ex_nodal_flag, Ey_nodal_flag,
-                                                 Ez_nodal_flag, lev);
-    }
-
-    if (lev > 0) {
-        for (int i = 0; i < 3; ++i) {
-            current_cp[lev][i]->setVal(0.0);
-            if (B_ext_grid_s == "constant" || B_ext_grid_s == "default") {
-               Bfield_aux[lev][i]->setVal(B_external_grid[i]);
-               Bfield_cp[lev][i]->setVal(B_external_grid[i]);
-            }
-            if (E_ext_grid_s == "constant" || E_ext_grid_s == "default") {
-               Efield_aux[lev][i]->setVal(E_external_grid[i]);
-               Efield_cp[lev][i]->setVal(E_external_grid[i]);
-            }
-        }
-        if (B_ext_grid_s == "parse_b_ext_grid_function") {
-
-            InitializeExternalFieldsOnGridUsingParser(Bfield_aux[lev][0].get(),
-                                                      Bfield_aux[lev][1].get(),
-                                                      Bfield_aux[lev][2].get(),
-                                                      str_Bx_ext_grid_function,
-                                                      str_By_ext_grid_function,
-                                                      str_Bz_ext_grid_function,
-                                                      Bx_nodal_flag, By_nodal_flag,
-                                                      Bz_nodal_flag, lev);
-
-            InitializeExternalFieldsOnGridUsingParser(Bfield_cp[lev][0].get(),
-                                                      Bfield_cp[lev][1].get(),
-                                                      Bfield_cp[lev][2].get(),
-                                                      str_Bx_ext_grid_function,
-                                                      str_By_ext_grid_function,
-                                                      str_Bz_ext_grid_function,
-                                                      Bx_nodal_flag, By_nodal_flag,
-                                                      Bz_nodal_flag, lev);
-
-        }
-        if (E_ext_grid_s == "parse_e_ext_grid_function") {
-
-            InitializeExternalFieldsOnGridUsingParser(Efield_aux[lev][0].get(),
-                                                      Efield_aux[lev][1].get(),
-                                                      Efield_aux[lev][2].get(),
-                                                      str_Ex_ext_grid_function,
-                                                      str_Ey_ext_grid_function,
-                                                      str_Ez_ext_grid_function,
-                                                      Ex_nodal_flag, Ey_nodal_flag,
-                                                      Ez_nodal_flag, lev);
-
-            InitializeExternalFieldsOnGridUsingParser(Efield_cp[lev][0].get(),
-                                                      Efield_cp[lev][1].get(),
-                                                      Efield_cp[lev][2].get(),
-                                                      str_Ex_ext_grid_function,
-                                                      str_Ey_ext_grid_function,
-                                                      str_Ez_ext_grid_function,
-                                                      Ex_nodal_flag, Ey_nodal_flag,
-                                                      Ez_nodal_flag, lev);
-        }
-=======
         if (lev > 0)
            current_cp[lev][i]->setVal(0.0);
 
@@ -568,7 +403,6 @@
                                                     Ex_nodal_flag, Ey_nodal_flag,
                                                     Ez_nodal_flag, lev);
        }
->>>>>>> c965ab87
     }
 
     if (F_fp[lev]) {
@@ -635,34 +469,6 @@
 
 #endif
 
-<<<<<<< HEAD
-/* \brief
- * This function initializes the E and B fields on each level
- * using the parser and the user-defined function for the external fields.
- * The subroutine will parse the x_/y_z_external_grid_function and
- * then, the B or E multifab is initialized based on the (x,y,z) position
- * on the staggered yee-grid or cell-centered grid.
- */
-void
-WarpX::InitializeExternalFieldsOnGridUsingParser (
-       MultiFab *mfx, MultiFab *mfy, MultiFab *mfz,
-       const std::string x_function, const std::string y_function,
-       const std::string z_function, IntVect x_nodal_flag,
-       IntVect y_nodal_flag, IntVect z_nodal_flag,
-       const int lev)
-{
-    std::unique_ptr<ParserWrapper> xfield_parsewrap;
-    std::unique_ptr<ParserWrapper> yfield_parsewrap;
-    std::unique_ptr<ParserWrapper> zfield_parsewrap;
-
-    xfield_parsewrap.reset(new ParserWrapper(makeParser(x_function)));
-    yfield_parsewrap.reset(new ParserWrapper(makeParser(y_function)));
-    zfield_parsewrap.reset(new ParserWrapper(makeParser(z_function)));
-
-    ParserWrapper *xfield_wrap = xfield_parsewrap.get();
-    ParserWrapper *yfield_wrap = yfield_parsewrap.get();
-    ParserWrapper *zfield_wrap = zfield_parsewrap.get();
-=======
 void
 WarpX::InitializeExternalFieldsOnGridUsingParser (
        MultiFab *mfx, MultiFab *mfy, MultiFab *mfz,
@@ -671,7 +477,6 @@
        IntVect y_nodal_flag, IntVect z_nodal_flag,
        const int lev)
 {
->>>>>>> c965ab87
 
     const auto dx_lev = geom[lev].CellSizeArray();
     const RealBox& real_box = geom[lev].ProbDomain();
@@ -718,11 +523,7 @@
                 Real z = k*dx_lev[2] + real_box.lo(2) + fac_z;
 #endif
                 // Initialize the x-component of the field.
-<<<<<<< HEAD
-                mfxfab(i,j,k) = xfield_wrap->getField(x,y,z);
-=======
                 mfxfab(i,j,k) = (*xfield_parser)(x,y,z);
->>>>>>> c965ab87
             },
             [=] AMREX_GPU_DEVICE (int i, int j, int k) {
                 Real fac_x = (1.0 - mfy_type[0]) * dx_lev[0]*0.5;
@@ -738,11 +539,7 @@
                 Real z = k*dx_lev[2] + real_box.lo(2) + fac_z;
 #endif
                 // Initialize the y-component of the field.
-<<<<<<< HEAD
-                mfyfab(i,j,k)  = yfield_wrap->getField(x,y,z);
-=======
                 mfyfab(i,j,k)  = (*yfield_parser)(x,y,z);
->>>>>>> c965ab87
             },
             [=] AMREX_GPU_DEVICE (int i, int j, int k) {
                 Real fac_x = (1.0 - mfz_type[0]) * dx_lev[0]*0.5;
@@ -758,17 +555,9 @@
                 Real z = k*dx_lev[2] + real_box.lo(2) + fac_z;
 #endif
                 // Initialize the z-component of the field.
-<<<<<<< HEAD
-                mfzfab(i,j,k) = zfield_wrap->getField(x,y,z);
-            },
-            amrex::Gpu::numThreadsPerBlockParallelFor() * sizeof(double) * 3
-        );
-
-=======
                 mfzfab(i,j,k) = (*zfield_parser)(x,y,z);
             }
         );
->>>>>>> c965ab87
     }
 
 }