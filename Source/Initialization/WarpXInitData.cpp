/* Copyright 2019-2020 Andrew Myers, Ann Almgren, Aurore Blelly
 * Axel Huebl, Burlen Loring, Maxence Thevenet
 * Michael Rowan, Remi Lehe, Revathi Jambunathan
 * Weiqun Zhang
 *
 *
 * This file is part of WarpX.
 *
 * License: BSD-3-Clause-LBNL
 */
#include "WarpX.H"

#include "BoundaryConditions/PML.H"
#if (defined WARPX_DIM_RZ) && (defined WARPX_USE_PSATD)
#   include "BoundaryConditions/PML_RZ.H"
#endif
#include "Diagnostics/BackTransformedDiagnostic.H"
#include "Diagnostics/MultiDiagnostics.H"
#include "Diagnostics/ReducedDiags/MultiReducedDiags.H"
#include "FieldSolver/FiniteDifferenceSolver/MacroscopicProperties/MacroscopicProperties.H"
#include "Filter/BilinearFilter.H"
#include "Filter/NCIGodfreyFilter.H"
#include "Particles/MultiParticleContainer.H"
#include "Parallelization/WarpXCommUtil.H"
#include "Utils/MPIInitHelpers.H"
#include "Utils/TextMsg.H"
#include "Utils/WarpXAlgorithmSelection.H"
#include "Utils/WarpXConst.H"
#include "Utils/WarpXProfilerWrapper.H"
#include "Utils/WarpXUtil.H"
#include "Initialization/ReconnectionPerturbation.H"

#include <AMReX.H>
#include <AMReX_AmrCore.H>
#ifdef AMREX_USE_SENSEI_INSITU
#   include <AMReX_AmrMeshInSituBridge.H>
#endif
#include <AMReX_Array.H>
#include <AMReX_Array4.H>
#include <AMReX_BLassert.H>
#include <AMReX_Box.H>
#include <AMReX_BoxArray.H>
#include <AMReX_BoxList.H>
#include <AMReX_Config.H>
#include <AMReX_Geometry.H>
#include <AMReX_GpuLaunch.H>
#include <AMReX_GpuQualifiers.H>
#include <AMReX_INT.H>
#include <AMReX_IndexType.H>
#include <AMReX_IntVect.H>
#include <AMReX_LayoutData.H>
#include <AMReX_MFIter.H>
#include <AMReX_MultiFab.H>
#include <AMReX_ParallelDescriptor.H>
#include <AMReX_ParmParse.H>
#include <AMReX_Parser.H>
#include <AMReX_Print.H>
#include <AMReX_REAL.H>
#include <AMReX_RealBox.H>
#include <AMReX_SPACE.H>
#include <AMReX_Vector.H>

#include <algorithm>
#include <array>
#include <cctype>
#include <iostream>
#include <memory>
#include <string>
#include <utility>
#include <vector>
#include <sstream>
#include <cmath>

#include "FieldSolver/FiniteDifferenceSolver/FiniteDifferenceSolver.H"

using namespace amrex;

void
WarpX::PostProcessBaseGrids (BoxArray& ba0) const
{
    if (numprocs != 0) {
        const Box& dom = Geom(0).Domain();
        const IntVect& domlo = dom.smallEnd();
        const IntVect& domlen = dom.size();
        const IntVect sz = domlen / numprocs;
        const IntVect extra = domlen - sz*numprocs;
        BoxList bl;
#if defined(WARPX_DIM_3D)
        for (int k = 0; k < numprocs[2]; ++k) {
            // The first extra[2] blocks get one extra cell with a total of
            // sz[2]+1.  The rest get sz[2] cells.  The docomposition in y
            // and x directions are similar.
            int klo = (k < extra[2]) ? k*(sz[2]+1) : (k*sz[2]+extra[2]);
            int khi = (k < extra[2]) ? klo+(sz[2]+1)-1 : klo+sz[2]-1;
            klo += domlo[2];
            khi += domlo[2];
#endif
#if (AMREX_SPACEDIM >= 2)
            for (int j = 0; j < numprocs[1]; ++j) {
                int jlo = (j < extra[1]) ? j*(sz[1]+1) : (j*sz[1]+extra[1]);
                int jhi = (j < extra[1]) ? jlo+(sz[1]+1)-1 : jlo+sz[1]-1;
                jlo += domlo[1];
                jhi += domlo[1];
#endif
                for (int i = 0; i < numprocs[0]; ++i) {
                    int ilo = (i < extra[0]) ? i*(sz[0]+1) : (i*sz[0]+extra[0]);
                    int ihi = (i < extra[0]) ? ilo+(sz[0]+1)-1 : ilo+sz[0]-1;
                    ilo += domlo[0];
                    ihi += domlo[0];
                    bl.push_back(Box(IntVect(AMREX_D_DECL(ilo,jlo,klo)),
                                     IntVect(AMREX_D_DECL(ihi,jhi,khi))));
        AMREX_D_TERM(},},})
        ba0 = BoxArray(std::move(bl));
    }
}

void
WarpX::PrintMainPICparameters ()
{
    amrex::Print() << "-------------------------------------------------------------------------------\n";
    amrex::Print() << "--------------------------- MAIN EM PIC PARAMETERS ----------------------------\n";
    amrex::Print() << "-------------------------------------------------------------------------------\n";

    // Print geometry dimensionality
    amrex::ParmParse pp_geometry("geometry");
    std::string dims;
    pp_geometry.query( "dims", dims );
    if (dims=="1") {
      amrex::Print() << "Geometry:             | 1D (Z)" << "\n";
    }
    else if (dims=="2") {
      amrex::Print() << "Geometry:             | 2D (XZ)" << "\n";
    }
    else if (dims=="3") {
      amrex::Print() << "Geometry:             | 3D (XYZ)" << "\n";
    }
    else if (dims=="RZ") {
      amrex::Print() << "Geometry:             | 2D (RZ)" << "\n";
    }

    #ifdef WARPX_DIM_RZ
      amrex::Print() << "                      | - n_rz_azimuthal_modes = " <<
                     WarpX::n_rz_azimuthal_modes << "\n";
    #endif // WARPX_USE_RZ
    //Print solver's operation mode (e.g., EM or electrostatic)
    if (do_electrostatic == ElectrostaticSolverAlgo::LabFrame) {
      amrex::Print() << "Operation mode:       | Electrostatic" << "\n";
      amrex::Print() << "                      | - laboratory frame" << "\n";
    }
    else if (do_electrostatic == ElectrostaticSolverAlgo::Relativistic){
      amrex::Print() << "Operation mode:       | Electrostatic" << "\n";
      amrex::Print() << "                      | - relativistic" << "\n";
    }
    else{
      amrex::Print() << "Operation mode:       | Electromagnetic" << "\n";
    }
    if (em_solver_medium == MediumForEM::Vacuum ){
      amrex::Print() << "                      | - vacuum" << "\n";
    }
    else if (em_solver_medium == MediumForEM::Macroscopic ){
      amrex::Print() << "                      | - macroscopic" << "\n";
    }
    if ( (em_solver_medium == MediumForEM::Macroscopic) &&
       (WarpX::macroscopic_solver_algo == MacroscopicSolverAlgo::LaxWendroff)){
      amrex::Print() << "                      |  - Lax-Wendroff algorithm\n";
      }
    else if ((em_solver_medium == MediumForEM::Macroscopic) &&
            (WarpX::macroscopic_solver_algo == MacroscopicSolverAlgo::BackwardEuler)){
      amrex::Print() << "                      |  - Backward Euler algorithm\n";
      }
    amrex::Print() << "-------------------------------------------------------------------------------\n";
    // Print type of current deposition
    if (current_deposition_algo == CurrentDepositionAlgo::Direct){
      amrex::Print() << "Current Deposition:   | direct \n";
    }
    else if (current_deposition_algo == CurrentDepositionAlgo::Vay){
      amrex::Print() << "Current Deposition:   | Vay \n";
    }
    else if (current_deposition_algo == CurrentDepositionAlgo::Esirkepov){
      amrex::Print() << "Current Deposition:   | Esirkepov \n";
    }
    // Print type of particle pusher
    if (particle_pusher_algo == ParticlePusherAlgo::Vay){
      amrex::Print() << "Particle Pusher:      | Vay \n";
    }
    else if (particle_pusher_algo == ParticlePusherAlgo::HigueraCary){
      amrex::Print() << "Particle Pusher:      | Higuera-Cary \n";
    }
    else if (particle_pusher_algo == ParticlePusherAlgo::Boris){
      amrex::Print() << "Particle Pusher:      | Boris \n";
    }
    // Print type of charge deposition
    if (charge_deposition_algo == ChargeDepositionAlgo::Standard){
      amrex::Print() << "Charge Deposition:    | standard \n";
    }
    // Print field gathering algorithm
    if (field_gathering_algo == GatheringAlgo::MomentumConserving){
      amrex::Print() << "Field Gathering:      | momentum-conserving \n";
    }
    else{
      amrex::Print() << "Field Gathering:      | energy-conserving \n";
    }
    // Print particle's shape factors
    amrex::Print() << "Particle Shape Factor:| " << WarpX::nox << "\n";
    amrex::Print() << "-------------------------------------------------------------------------------\n";
    // Print solver's type: Yee, CKC, ECT
    if (WarpX::maxwell_solver_id == MaxwellSolverAlgo::Yee){
      amrex::Print() << "Maxwell Solver:       | Yee \n";
      }
    else if (WarpX::maxwell_solver_id == MaxwellSolverAlgo::CKC){
      amrex::Print() << "Maxwell Solver:       | CKC \n";
    }
    else if (WarpX::maxwell_solver_id == MaxwellSolverAlgo::ECT){
      amrex::Print() << "Maxwell Solver:       | ECT \n";
    }
  #ifdef WARPX_USE_PSATD
    // Print PSATD solver's configuration
    if (WarpX::maxwell_solver_id == MaxwellSolverAlgo::PSATD){
      amrex::Print() << "Maxwell Solver:       | PSATD \n";
      }
    if ((m_v_galilean[0]!=0) or (m_v_galilean[1]!=0) or (m_v_galilean[2]!=0)) {
      amrex::Print() << "                      | - Galilean \n" <<
      "                      |  - v_galilean = (" << m_v_galilean[0] << "," <<
                              m_v_galilean[1] << "," << m_v_galilean[2] << ")\n";
      }
    if ((m_v_comoving[0]!=0) or (m_v_comoving[1]!=0) or (m_v_comoving[2]!=0)) {
      amrex::Print() << "                      | - comoving \n" <<
      "                      |  - v_comoving = (" << m_v_comoving[0] << "," <<
                              m_v_comoving[1] << "," << m_v_comoving[2] << ")\n";
      }
    if (WarpX::update_with_rho==1) {
      amrex::Print() << "                      | - update with rho is ON \n";
      }
    if (current_correction==1) {
      amrex::Print() << "                      | - current correction is ON \n";
        }
    if (WarpX::do_dive_cleaning==1) {
      amrex::Print() << "                      | - div(E) cleaning is ON \n";
      }
    if (WarpX::do_divb_cleaning==1) {
      amrex::Print() << "                      | - div(B) cleaning is ON \n";
      }
    if (do_multi_J == 1){
      amrex::Print() << "                      | - multi-J deposition is ON \n";
      amrex::Print() << "                      |   - do_multi_J_n_depositions = "
                                        << WarpX::do_multi_J_n_depositions << "\n";
    }
    if (fft_do_time_averaging == 1){
      amrex::Print()<<"                      | - time-averaged is ON \n";
    }
  #endif // WARPX_USE_PSATD

  if (do_nodal==1){
    amrex::Print() << "                      | - nodal mode \n";
  }
  #ifdef WARPX_USE_PSATD
    if ( (do_nodal==0) && (field_gathering_algo == GatheringAlgo::EnergyConserving) ){
      amrex::Print()<<"                      | - staggered mode " << "\n";
    }
    else if ( (do_nodal==0) && (field_gathering_algo == GatheringAlgo::MomentumConserving) ){
    if (dims=="3"){
      amrex::Print() << "                      |   - field_centering_nox = " << WarpX::field_centering_nox << "\n";
      amrex::Print() << "                      |   - field_centering_noy = " << WarpX::field_centering_noy << "\n";
      amrex::Print() << "                      |   - field_centering_noz = " << WarpX::field_centering_noz << "\n";
      amrex::Print() << "                      |   - current_centering_nox = " << WarpX::current_centering_nox << "\n";
      amrex::Print() << "                      |   - current_centering_noy = " << WarpX::current_centering_noy << "\n";
      amrex::Print() << "                      |   - current_centering_noz = " << WarpX::current_centering_noz << "\n";
    }
    else if (dims=="2"){
      amrex::Print() << "                      |   - field_centering_nox = " << WarpX::field_centering_nox << "\n";
      amrex::Print() << "                      |   - field_centering_noz = " << WarpX::field_centering_noz << "\n";
      amrex::Print() << "                      |   - current_centering_nox = " << WarpX::current_centering_nox << "\n";
      amrex::Print() << "                      |   - current_centering_noz = " << WarpX::current_centering_noz << "\n";
     }
    else if (dims=="1"){
      amrex::Print() << "                      |   - field_centering_noz = " << WarpX::field_centering_noz << "\n";
      amrex::Print() << "                      |   - current_centering_noz = " << WarpX::current_centering_noz << "\n";
     }
    }
    if (WarpX::use_hybrid_QED == true){
      amrex::Print() << "                      | - use_hybrid_QED = true \n";
    }

    if (WarpX::maxwell_solver_id == MaxwellSolverAlgo::PSATD){
    // Print solver's order
      std::string psatd_nox_fft, psatd_noy_fft, psatd_noz_fft;
      psatd_nox_fft = (nox_fft == -1) ? "inf" : std::to_string(nox_fft);
      psatd_noy_fft = (noy_fft == -1) ? "inf" : std::to_string(noy_fft);
      psatd_noz_fft = (noz_fft == -1) ? "inf" : std::to_string(noz_fft);

      if (dims=="3" ){
        amrex::Print() << "Spectral order:       | - psatd.nox = " << psatd_nox_fft << "\n";
        amrex::Print() << "                      | - psatd.noy = " << psatd_noy_fft << "\n";
        amrex::Print() << "                      | - psatd.noz = " << psatd_noz_fft << "\n";
      }
      else if (dims=="2" and WarpX::maxwell_solver_id == MaxwellSolverAlgo::PSATD){
        amrex::Print() << "Spectral order:       | - psatd.nox = " << psatd_nox_fft << "\n";
        amrex::Print() << "                      | - psatd.noz = " << psatd_noz_fft << "\n";
      }
      else if (dims=="1" and WarpX::maxwell_solver_id == MaxwellSolverAlgo::PSATD){
        amrex::Print() << "Spectral order:       | - psatd.noz = " << psatd_noz_fft << "\n";
      }
    }
    // Print guard cells number
    amrex::Print() << "Guard cells           | - ng_alloc_EB = " << guard_cells.ng_alloc_EB << "\n";
    amrex::Print() << " (allocated for E/B)  | \n";

    #endif // WARPX_USE_PSATD
    amrex::Print() << "-------------------------------------------------------------------------------" << "\n";
    //Print main boosted frame algorithm's parameters
    if (WarpX::gamma_boost!=1){
    amrex::Print() << "Boosted Frame:        |    ON  \n";
    amrex::Print() << "                      |  - gamma_boost = " << WarpX::gamma_boost << "\n";
    amrex::Print() << "                      |  - boost_direction = (" << WarpX::boost_direction[0] <<
                             "," << WarpX::boost_direction[1] << "," << WarpX::boost_direction[2] << ")\n";
    amrex::Print() << "------------------------------------------------------------------------------- \n";
    }
    //Print moving window details
    if (WarpX::do_moving_window == 1){
      amrex::Print() << "Moving window:        |    ON  \n";
      if (WarpX::moving_window_dir == 0){
        amrex::Print() << "                      |  - moving_window_dir = x \n";
      }
      #if defined(WARPX_DIM_3D)
      else if (WarpX::moving_window_dir == 1){
        amrex::Print() << "                      |  - moving_window_dir = y \n";
      }
      #endif
      else if (WarpX::moving_window_dir == WARPX_ZINDEX) {
        amrex::Print() << "                      |  - moving_window_dir = z \n";
      }
      amrex::Print() << "                      |  - moving_window_v = " << WarpX::moving_window_v << "\n";
      amrex::Print() << "------------------------------------------------------------------------------- \n";
    }
}

void
WarpX::InitData ()
{
    WARPX_PROFILE("WarpX::InitData()");
    utils::warpx_check_mpi_thread_level();

    Print() << "WarpX (" << WarpX::Version() << ")\n";
#ifdef WARPX_QED
    Print() << "PICSAR (" << WarpX::PicsarVersion() << ")\n";
#endif

    if (restart_chkfile.empty())
    {
        ComputeDt();
        WarpX::PrintDtDxDyDz();
        InitFromScratch();
    }
    else
    {
        InitFromCheckpoint();
        WarpX::PrintDtDxDyDz();
        PostRestart();
    }

    ComputeMaxStep();

    ComputePMLFactors();

    if (WarpX::use_fdtd_nci_corr) {
        WarpX::InitNCICorrector();
    }

    if (WarpX::use_filter) {
        WarpX::InitFilter();
    }

    BuildBufferMasks();

    if (WarpX::em_solver_medium==1) {
        m_macroscopic_properties->InitData();
    }

    InitDiagnostics();

    if (ParallelDescriptor::IOProcessor()) {
        std::cout << "\nGrids Summary:\n";
        printGridSummary(std::cout, 0, finestLevel());
    }

    // Check that the number of guard cells is smaller than the number of valid cells for all MultiFabs
    // (example: a box with 16 valid cells and 32 guard cells in z will not be considered valid)
    CheckGuardCells();

    PrintMainPICparameters();

    if (restart_chkfile.empty())
    {
        // Loop through species and calculate their space-charge field
        bool const reset_fields = false; // Do not erase previous user-specified values on the grid
        ComputeSpaceChargeField(reset_fields);

        // Write full diagnostics before the first iteration.
        multi_diags->FilterComputePackFlush( -1 );

        // Write reduced diagnostics before the first iteration.
        if (reduced_diags->m_plot_rd != 0)
        {
            reduced_diags->ComputeDiags(-1);
            reduced_diags->WriteToFile(-1);
        }
    }

    PerformanceHints();
}

void
WarpX::InitDiagnostics () {
    multi_diags->InitData();
    if (do_back_transformed_diagnostics) {
        const Real* current_lo = geom[0].ProbLo();
        const Real* current_hi = geom[0].ProbHi();
        Real dt_boost = dt[0];
        Real boosted_moving_window_v = (moving_window_v - beta_boost*PhysConst::c)/(1 - beta_boost*moving_window_v/PhysConst::c);
        // Find the positions of the lab-frame box that corresponds to the boosted-frame box at t=0
        Real zmin_lab = static_cast<Real>(
            (current_lo[moving_window_dir] - boosted_moving_window_v*t_new[0])/( (1.+beta_boost)*gamma_boost ));
        Real zmax_lab = static_cast<Real>(
            (current_hi[moving_window_dir] - boosted_moving_window_v*t_new[0])/( (1.+beta_boost)*gamma_boost ));
        myBFD = std::make_unique<BackTransformedDiagnostic>(
                                               zmin_lab,
                                               zmax_lab,
                                               moving_window_v, dt_snapshots_lab,
                                               num_snapshots_lab,
                                               dt_slice_snapshots_lab,
                                               num_slice_snapshots_lab,
                                               gamma_boost, t_new[0], dt_boost,
                                               moving_window_dir, geom[0],
                                               slice_realbox,
                                               particle_slice_width_lab);
    }
    reduced_diags->InitData();
}

void
WarpX::InitFromScratch ()
{
    const Real time = 0.0;

    AmrCore::InitFromScratch(time);  // This will call MakeNewLevelFromScratch

    mypc->AllocData();
    mypc->InitData();

    InitPML();
}

void
WarpX::InitPML ()
{
    for (int idim = 0; idim < AMREX_SPACEDIM; ++idim) {
        if (WarpX::field_boundary_lo[idim] == FieldBoundaryType::PML) {
            do_pml = 1;
            do_pml_Lo[0][idim] = 1; // on level 0
        }
        if (WarpX::field_boundary_hi[idim] == FieldBoundaryType::PML) {
            do_pml = 1;
            do_pml_Hi[0][idim] = 1; // on level 0
        }
    }
    if (finest_level > 0) do_pml = 1;
    if (do_pml)
    {
#if (defined WARPX_DIM_RZ) && (defined WARPX_USE_PSATD)
        do_pml_Lo[0][0] = 0; // no PML at r=0, in cylindrical geometry
        pml_rz[0] = std::make_unique<PML_RZ>(0, boxArray(0), DistributionMap(0), &Geom(0), pml_ncell, do_pml_in_domain);
#else
        pml[0] = std::make_unique<PML>(0, boxArray(0), DistributionMap(0), &Geom(0), nullptr,
                             pml_ncell, pml_delta, amrex::IntVect::TheZeroVector(),
                             dt[0], nox_fft, noy_fft, noz_fft, do_nodal,
                             do_moving_window, pml_has_particles, do_pml_in_domain,
                             do_multi_J,
                             do_pml_dive_cleaning, do_pml_divb_cleaning,
                             guard_cells.ng_FieldSolver.max(),
<<<<<<< HEAD
=======
                             v_particle_pml,
>>>>>>> 7e3589cc
                             do_pml_Lo[0], do_pml_Hi[0]);
#endif

        for (int lev = 1; lev <= finest_level; ++lev)
        {
            do_pml_Lo[lev] = amrex::IntVect::TheUnitVector();
            do_pml_Hi[lev] = amrex::IntVect::TheUnitVector();
            // check if fine patch edges co-incide with domain boundary
            amrex::Box levelBox = boxArray(lev).minimalBox();
            // Domain box at level, lev
            amrex::Box DomainBox = Geom(lev).Domain();
            for (int idim = 0; idim < AMREX_SPACEDIM; ++idim) {
                if (levelBox.smallEnd(idim) == DomainBox.smallEnd(idim))
                    do_pml_Lo[lev][idim] = do_pml_Lo[0][idim];
                if (levelBox.bigEnd(idim) == DomainBox.bigEnd(idim))
                    do_pml_Hi[lev][idim] = do_pml_Hi[0][idim];
            }

#ifdef WARPX_DIM_RZ
            //In cylindrical geometry, if the edge of the patch is at r=0, do not add PML
            if ((max_level > 0) && (fine_tag_lo[0]==0.)) {
                do_pml_Lo[lev][0] = 0;
            }
#endif
            pml[lev] = std::make_unique<PML>(lev, boxArray(lev), DistributionMap(lev),
                                   &Geom(lev), &Geom(lev-1),
                                   pml_ncell, pml_delta, refRatio(lev-1),
                                   dt[lev], nox_fft, noy_fft, noz_fft, do_nodal,
                                   do_moving_window, pml_has_particles, do_pml_in_domain,
                                   do_multi_J, do_pml_dive_cleaning, do_pml_divb_cleaning,
                                   guard_cells.ng_FieldSolver.max(),
<<<<<<< HEAD
=======
                                   v_particle_pml,
>>>>>>> 7e3589cc
                                   do_pml_Lo[lev], do_pml_Hi[lev]);
        }
    }
}

void
WarpX::ComputePMLFactors ()
{
    if (do_pml)
    {
        for (int lev = 0; lev <= finest_level; ++lev)
        {
            if (pml[lev])
                pml[lev]->ComputePMLFactors(dt[lev]);
        }
    }
}

void
WarpX::ComputeMaxStep ()
{
    if (do_compute_max_step_from_zmax) {
        computeMaxStepBoostAccelerator(geom[0]);
    }

    // Make max_step and stop_time self-consistent, assuming constant dt.

    // If max_step is the limiting condition, decrease stop_time consistently
    if (stop_time > t_new[0] + dt[0]*(max_step - istep[0]) ) {
        stop_time = t_new[0] + dt[0]*(max_step - istep[0]);
    }
    // If stop_time is the limiting condition instead, decrease max_step consistently
    else {
        // The static_cast should not overflow since stop_time is the limiting condition here
        max_step = static_cast<int>(istep[0] + std::ceil( (stop_time-t_new[0])/dt[0] ));
    }
}

/* \brief computes max_step for wakefield simulation in boosted frame.
 * \param geom: Geometry object that contains simulation domain.
 *
 * max_step is set so that the simulation stop when the lower corner of the
 * simulation box passes input parameter zmax_plasma_to_compute_max_step.
 */
void
WarpX::computeMaxStepBoostAccelerator(const amrex::Geometry& a_geom){
    // Sanity checks: can use zmax_plasma_to_compute_max_step only if
    // the moving window and the boost are all in z direction.
    WARPX_ALWAYS_ASSERT_WITH_MESSAGE(
        WarpX::moving_window_dir == WARPX_ZINDEX,
        "Can use zmax_plasma_to_compute_max_step only if "
        "moving window along z. TODO: all directions.");
    if (gamma_boost > 1){
        WARPX_ALWAYS_ASSERT_WITH_MESSAGE(
            (WarpX::boost_direction[0]-0)*(WarpX::boost_direction[0]-0) +
            (WarpX::boost_direction[1]-0)*(WarpX::boost_direction[1]-0) +
            (WarpX::boost_direction[2]-1)*(WarpX::boost_direction[2]-1) < 1.e-12,
            "Can use zmax_plasma_to_compute_max_step in boosted frame only if "
            "warpx.boost_direction = z. TODO: all directions.");
    }

    // Lower end of the simulation domain. All quantities are given in boosted
    // frame except zmax_plasma_to_compute_max_step.
    const Real zmin_domain_boost = a_geom.ProbLo(WARPX_ZINDEX);
    // End of the plasma: Transform input argument
    // zmax_plasma_to_compute_max_step to boosted frame.
    const Real len_plasma_boost = zmax_plasma_to_compute_max_step/gamma_boost;
    // Plasma velocity
    const Real v_plasma_boost = -beta_boost * PhysConst::c;
    // Get time at which the lower end of the simulation domain passes the
    // upper end of the plasma (in the z direction).
    const Real interaction_time_boost = (len_plasma_boost-zmin_domain_boost)/
        (moving_window_v-v_plasma_boost);
    // Divide by dt, and update value of max_step.
    int computed_max_step;
    if (do_subcycling){
        computed_max_step = static_cast<int>(interaction_time_boost/dt[0]);
    } else {
        computed_max_step =
            static_cast<int>(interaction_time_boost/dt[maxLevel()]);
    }
    max_step = computed_max_step;
    Print()<<"max_step computed in computeMaxStepBoostAccelerator: "
           <<computed_max_step<<std::endl;
}

void
WarpX::InitNCICorrector ()
{
#if !(defined WARPX_DIM_1D_Z)
    if (WarpX::use_fdtd_nci_corr)
    {
        for (int lev = 0; lev <= max_level; ++lev)
        {
            const Geometry& gm = Geom(lev);
            const Real* dx = gm.CellSize();
            amrex::Real dz, cdtodz;
#if defined(WARPX_DIM_3D)
                dz = dx[2];
#elif defined(WARPX_DIM_XZ) || defined(WARPX_DIM_RZ)
                dz = dx[1];
#else
                dz = dx[0];
#endif
            cdtodz = PhysConst::c * dt[lev] / dz;

            // Initialize Godfrey filters
            // Same filter for fields Ex, Ey and Bz
            const bool nodal_gather = !galerkin_interpolation;
            nci_godfrey_filter_exeybz[lev] = std::make_unique<NCIGodfreyFilter>(
                godfrey_coeff_set::Ex_Ey_Bz, cdtodz, nodal_gather);
            // Same filter for fields Bx, By and Ez
            nci_godfrey_filter_bxbyez[lev] = std::make_unique<NCIGodfreyFilter>(
                godfrey_coeff_set::Bx_By_Ez, cdtodz, nodal_gather);
            // Compute Godfrey filters stencils
            nci_godfrey_filter_exeybz[lev]->ComputeStencils();
            nci_godfrey_filter_bxbyez[lev]->ComputeStencils();
        }
    }
#endif
}

void
WarpX::InitFilter (){
    if (WarpX::use_filter){
        WarpX::bilinear_filter.npass_each_dir = WarpX::filter_npass_each_dir.toArray<unsigned int>();
        WarpX::bilinear_filter.ComputeStencils();
    }
}

void
WarpX::PostRestart ()
{
    mypc->PostRestart();
}


void
WarpX::InitLevelData (int lev, Real /*time*/)
{

    ParmParse pp_warpx("warpx");

    // default values of E_external_grid and B_external_grid
    // are used to set the E and B field when "constant" or
    // "parser" is not explicitly used in the input.
    pp_warpx.query("B_ext_grid_init_style", B_ext_grid_s);
    std::transform(B_ext_grid_s.begin(),
                   B_ext_grid_s.end(),
                   B_ext_grid_s.begin(),
                   ::tolower);

    pp_warpx.query("E_ext_grid_init_style", E_ext_grid_s);
    std::transform(E_ext_grid_s.begin(),
                   E_ext_grid_s.end(),
                   E_ext_grid_s.begin(),
                   ::tolower);

    // if the input string is "constant", the values for the
    // external grid must be provided in the input.
    if (B_ext_grid_s == "constant")
        getArrWithParser(pp_warpx, "B_external_grid", B_external_grid);

    // if the input string is "constant", the values for the
    // external grid must be provided in the input.
    if (E_ext_grid_s == "constant")
        getArrWithParser(pp_warpx, "E_external_grid", E_external_grid);

    // initialize the averaged fields only if the averaged algorithm
    // is activated ('psatd.do_time_averaging=1')
    ParmParse pp_psatd("psatd");
    pp_psatd.query("do_time_averaging", fft_do_time_averaging );

    for (int i = 0; i < 3; ++i) {
        current_fp[lev][i]->setVal(0.0);
        if (lev > 0)
           current_cp[lev][i]->setVal(0.0);

        // Initialize aux MultiFabs on level 0
        if (lev == 0) {
            Bfield_aux[lev][i]->setVal(0.0);
            Efield_aux[lev][i]->setVal(0.0);
        }

        if (WarpX::do_current_centering)
        {
            current_fp_nodal[lev][i]->setVal(0.0);
        }

        if (WarpX::current_deposition_algo == CurrentDepositionAlgo::Vay)
        {
            current_fp_vay[lev][i]->setVal(0.0);
        }

        if (B_ext_grid_s == "constant" || B_ext_grid_s == "default") {
           Bfield_fp[lev][i]->setVal(B_external_grid[i]);
           if (fft_do_time_averaging) {
                Bfield_avg_fp[lev][i]->setVal(B_external_grid[i]);
           }

           if (lev > 0) {
              Bfield_aux[lev][i]->setVal(B_external_grid[i]);
              Bfield_cp[lev][i]->setVal(B_external_grid[i]);
              if (fft_do_time_averaging) {
                  Bfield_avg_cp[lev][i]->setVal(B_external_grid[i]);
              }
           }
        }
        if (E_ext_grid_s == "constant" || E_ext_grid_s == "default") {
           Efield_fp[lev][i]->setVal(E_external_grid[i]);
           if (fft_do_time_averaging) {
               Efield_avg_fp[lev][i]->setVal(E_external_grid[i]);
            }

           if (lev > 0) {
              Efield_aux[lev][i]->setVal(E_external_grid[i]);
              Efield_cp[lev][i]->setVal(E_external_grid[i]);
              if (fft_do_time_averaging) {
                  Efield_avg_cp[lev][i]->setVal(E_external_grid[i]);
              }
           }
        }
    }

#ifdef AMREX_USE_EB
    InitializeEBGridData(lev);
#endif

    // if the input string for the B-field is "parse_b_ext_grid_function",
    // then the analytical expression or function must be
    // provided in the input file.
    if (B_ext_grid_s == "parse_b_ext_grid_function") {

#ifdef WARPX_DIM_RZ
       amrex::Abort("E and B parser for external fields does not work with RZ -- TO DO");
#endif
       Store_parserString(pp_warpx, "Bx_external_grid_function(x,y,z)",
                                                    str_Bx_ext_grid_function);
       Store_parserString(pp_warpx, "By_external_grid_function(x,y,z)",
                                                    str_By_ext_grid_function);
       Store_parserString(pp_warpx, "Bz_external_grid_function(x,y,z)",
                                                    str_Bz_ext_grid_function);
       Bxfield_parser = std::make_unique<amrex::Parser>(
                                makeParser(str_Bx_ext_grid_function,{"x","y","z"}));
       Byfield_parser = std::make_unique<amrex::Parser>(
                                makeParser(str_By_ext_grid_function,{"x","y","z"}));
       Bzfield_parser = std::make_unique<amrex::Parser>(
                                makeParser(str_Bz_ext_grid_function,{"x","y","z"}));

       // Initialize Bfield_fp with external function
       InitializeExternalFieldsOnGridUsingParser(Bfield_fp[lev][0].get(),
                                                 Bfield_fp[lev][1].get(),
                                                 Bfield_fp[lev][2].get(),
                                                 Bxfield_parser->compile<3>(),
                                                 Byfield_parser->compile<3>(),
                                                 Bzfield_parser->compile<3>(),
                                                 m_edge_lengths[lev],
                                                 m_face_areas[lev],
                                                 'B',
                                                 lev);
       if (lev > 0) {
          InitializeExternalFieldsOnGridUsingParser(Bfield_aux[lev][0].get(),
                                                    Bfield_aux[lev][1].get(),
                                                    Bfield_aux[lev][2].get(),
                                                    Bxfield_parser->compile<3>(),
                                                    Byfield_parser->compile<3>(),
                                                    Bzfield_parser->compile<3>(),
                                                    m_edge_lengths[lev],
                                                    m_face_areas[lev],
                                                    'B',
                                                    lev);

          InitializeExternalFieldsOnGridUsingParser(Bfield_cp[lev][0].get(),
                                                    Bfield_cp[lev][1].get(),
                                                    Bfield_cp[lev][2].get(),
                                                    Bxfield_parser->compile<3>(),
                                                    Byfield_parser->compile<3>(),
                                                    Bzfield_parser->compile<3>(),
                                                    m_edge_lengths[lev],
                                                    m_face_areas[lev],
                                                    'B',
                                                    lev);
       }
    }
    int IncludeBfieldPerturbation = 0;
    pp_warpx.query("IncludeBfieldPerturbation",IncludeBfieldPerturbation);
    if (IncludeBfieldPerturbation == 1) {
#ifndef WARPX_DIM_RZ
        Reconnection_Perturbation::AddBfieldPerturbation (Bfield_fp[lev][0].get(),
                               Bfield_fp[lev][1].get(),
                               Bfield_fp[lev][2].get(),
                               Bxfield_parser->compile<3>(),
                               Byfield_parser->compile<3>(),
                               Bzfield_parser->compile<3>(), lev);
#endif
    }

    // if the input string for the E-field is "parse_e_ext_grid_function",
    // then the analytical expression or function must be
    // provided in the input file.
    if (E_ext_grid_s == "parse_e_ext_grid_function") {

#ifdef WARPX_DIM_RZ
       amrex::Abort("E and B parser for external fields does not work with RZ -- TO DO");
#endif
       Store_parserString(pp_warpx, "Ex_external_grid_function(x,y,z)",
                                                    str_Ex_ext_grid_function);
       Store_parserString(pp_warpx, "Ey_external_grid_function(x,y,z)",
                                                    str_Ey_ext_grid_function);
       Store_parserString(pp_warpx, "Ez_external_grid_function(x,y,z)",
                                                    str_Ez_ext_grid_function);

       Exfield_parser = std::make_unique<amrex::Parser>(
                                makeParser(str_Ex_ext_grid_function,{"x","y","z"}));
       Eyfield_parser = std::make_unique<amrex::Parser>(
                                makeParser(str_Ey_ext_grid_function,{"x","y","z"}));
       Ezfield_parser = std::make_unique<amrex::Parser>(
                                makeParser(str_Ez_ext_grid_function,{"x","y","z"}));

       // Initialize Efield_fp with external function
       InitializeExternalFieldsOnGridUsingParser(Efield_fp[lev][0].get(),
                                                 Efield_fp[lev][1].get(),
                                                 Efield_fp[lev][2].get(),
                                                 Exfield_parser->compile<3>(),
                                                 Eyfield_parser->compile<3>(),
                                                 Ezfield_parser->compile<3>(),
                                                 m_edge_lengths[lev],
                                                 m_face_areas[lev],
                                                 'E',
                                                 lev);

#ifdef AMREX_USE_EB
        // We initialize ECTRhofield consistently with the Efield
        if (WarpX::maxwell_solver_id == MaxwellSolverAlgo::ECT) {
            m_fdtd_solver_fp[lev]->EvolveECTRho(Efield_fp[lev], m_edge_lengths[lev],
                                                m_face_areas[lev], ECTRhofield[lev], lev);

        }
#endif

       if (lev > 0) {
          InitializeExternalFieldsOnGridUsingParser(Efield_aux[lev][0].get(),
                                                    Efield_aux[lev][1].get(),
                                                    Efield_aux[lev][2].get(),
                                                    Exfield_parser->compile<3>(),
                                                    Eyfield_parser->compile<3>(),
                                                    Ezfield_parser->compile<3>(),
                                                    m_edge_lengths[lev],
                                                    m_face_areas[lev],
                                                    'E',
                                                    lev);

          InitializeExternalFieldsOnGridUsingParser(Efield_cp[lev][0].get(),
                                                    Efield_cp[lev][1].get(),
                                                    Efield_cp[lev][2].get(),
                                                    Exfield_parser->compile<3>(),
                                                    Eyfield_parser->compile<3>(),
                                                    Ezfield_parser->compile<3>(),
                                                    m_edge_lengths[lev],
                                                    m_face_areas[lev],
                                                    'E',
                                                    lev);
#ifdef AMREX_USE_EB
           if (WarpX::maxwell_solver_id == MaxwellSolverAlgo::ECT) {
               // We initialize ECTRhofield consistently with the Efield
               m_fdtd_solver_cp[lev]->EvolveECTRho(Efield_cp[lev], m_edge_lengths[lev],
                                                   m_face_areas[lev], ECTRhofield[lev], lev);

           }
#endif
       }
    }

    if (F_fp[lev]) {
        F_fp[lev]->setVal(0.0);
    }

    if (G_fp[lev]) {
        G_fp[lev]->setVal(0.0);
    }

    if (rho_fp[lev]) {
        rho_fp[lev]->setVal(0.0);
    }

    if (F_cp[lev]) {
        F_cp[lev]->setVal(0.0);
    }

    if (G_cp[lev]) {
        G_cp[lev]->setVal(0.0);
    }

    if (rho_cp[lev]) {
        rho_cp[lev]->setVal(0.0);
    }

    if (costs[lev]) {
        const auto iarr = costs[lev]->IndexArray();
        for (int i : iarr) {
            (*costs[lev])[i] = 0.0;
            WarpX::setLoadBalanceEfficiency(lev, -1);
        }
    }
}

void
WarpX::InitializeExternalFieldsOnGridUsingParser (
       MultiFab *mfx, MultiFab *mfy, MultiFab *mfz,
       ParserExecutor<3> const& xfield_parser, ParserExecutor<3> const& yfield_parser,
       ParserExecutor<3> const& zfield_parser,
       std::array< std::unique_ptr<amrex::MultiFab>, 3 > const& edge_lengths,
       std::array< std::unique_ptr<amrex::MultiFab>, 3 > const& face_areas,
       const char field,
       const int lev)
{

    const auto dx_lev = geom[lev].CellSizeArray();
    const RealBox& real_box = geom[lev].ProbDomain();
    amrex::IntVect x_nodal_flag = mfx->ixType().toIntVect();
    amrex::IntVect y_nodal_flag = mfy->ixType().toIntVect();
    amrex::IntVect z_nodal_flag = mfz->ixType().toIntVect();
    for ( MFIter mfi(*mfx, TilingIfNotGPU()); mfi.isValid(); ++mfi)
    {
       const amrex::Box& tbx = mfi.tilebox( x_nodal_flag, mfx->nGrowVect() );
       const amrex::Box& tby = mfi.tilebox( y_nodal_flag, mfy->nGrowVect() );
       const amrex::Box& tbz = mfi.tilebox( z_nodal_flag, mfz->nGrowVect() );

       auto const& mfxfab = mfx->array(mfi);
       auto const& mfyfab = mfy->array(mfi);
       auto const& mfzfab = mfz->array(mfi);

#ifdef AMREX_USE_EB
       amrex::Array4<amrex::Real> const& lx = edge_lengths[0]->array(mfi);
       amrex::Array4<amrex::Real> const& ly = edge_lengths[1]->array(mfi);
       amrex::Array4<amrex::Real> const& lz = edge_lengths[2]->array(mfi);
       amrex::Array4<amrex::Real> const& Sx = face_areas[0]->array(mfi);
       amrex::Array4<amrex::Real> const& Sy = face_areas[1]->array(mfi);
       amrex::Array4<amrex::Real> const& Sz = face_areas[2]->array(mfi);

#if defined(WARPX_DIM_XZ) || defined(WARPX_DIM_RZ)
        amrex::ignore_unused(ly, Sx, Sz);
#elif defined(WARPX_DIM_1D_Z)
        amrex::ignore_unused(lx, ly, lz, Sx, Sy, Sz);
#endif

#else
       amrex::ignore_unused(edge_lengths, face_areas, field);
#endif

        amrex::ParallelFor (tbx, tby, tbz,
            [=] AMREX_GPU_DEVICE (int i, int j, int k) {
#ifdef AMREX_USE_EB
#ifdef WARPX_DIM_3D
                if((field=='E' and lx(i, j, k)<=0) or (field=='B' and Sx(i, j, k)<=0))  return;
#elif defined(WARPX_DIM_XZ) || defined(WARPX_DIM_RZ)
                //In XZ and RZ Ex is associated with a x-edge, while Bx is associated with a z-edge
                if((field=='E' and lx(i, j, k)<=0) or (field=='B' and lz(i, j, k)<=0)) return;
#endif
#endif
                // Shift required in the x-, y-, or z- position
                // depending on the index type of the multifab
#if defined(WARPX_DIM_1D_Z)
                amrex::Real x = 0._rt;
                amrex::Real y = 0._rt;
                amrex::Real fac_z = (1._rt - x_nodal_flag[1]) * dx_lev[1] * 0.5_rt;
                amrex::Real z = j*dx_lev[1] + real_box.lo(1) + fac_z;
#elif defined(WARPX_DIM_XZ) || defined(WARPX_DIM_RZ)
                amrex::Real fac_x = (1._rt - x_nodal_flag[0]) * dx_lev[0] * 0.5_rt;
                amrex::Real x = i*dx_lev[0] + real_box.lo(0) + fac_x;
                amrex::Real y = 0._rt;
                amrex::Real fac_z = (1._rt - x_nodal_flag[1]) * dx_lev[1] * 0.5_rt;
                amrex::Real z = j*dx_lev[1] + real_box.lo(1) + fac_z;
#else
                amrex::Real fac_x = (1._rt - x_nodal_flag[0]) * dx_lev[0] * 0.5_rt;
                amrex::Real x = i*dx_lev[0] + real_box.lo(0) + fac_x;
                amrex::Real fac_y = (1._rt - x_nodal_flag[1]) * dx_lev[1] * 0.5_rt;
                amrex::Real y = j*dx_lev[1] + real_box.lo(1) + fac_y;
                amrex::Real fac_z = (1._rt - x_nodal_flag[2]) * dx_lev[2] * 0.5_rt;
                amrex::Real z = k*dx_lev[2] + real_box.lo(2) + fac_z;
#endif
                // Initialize the x-component of the field.
                mfxfab(i,j,k) = xfield_parser(x,y,z);
            },
            [=] AMREX_GPU_DEVICE (int i, int j, int k) {
#ifdef AMREX_USE_EB
#ifdef WARPX_DIM_3D
                if((field=='E' and ly(i, j, k)<=0) or (field=='B' and Sy(i, j, k)<=0))  return;
#elif defined(WARPX_DIM_XZ) || defined(WARPX_DIM_RZ)
                //In XZ and RZ Ey is associated with a mesh node, so we need to check if  the mesh node is covered
                if((field=='E' and (lx(i, j, k)<=0 || lx(i-1, j, k)<=0 || lz(i, j, k)<=0 || lz(i, j-1, k)<=0)) or
                   (field=='B' and Sy(i,j,k)<=0)) return;
#endif
#endif
#if defined(WARPX_DIM_1D_Z)
                amrex::Real x = 0._rt;
                amrex::Real y = 0._rt;
                amrex::Real fac_z = (1._rt - y_nodal_flag[1]) * dx_lev[1] * 0.5_rt;
                amrex::Real z = j*dx_lev[1] + real_box.lo(1) + fac_z;
#elif defined(WARPX_DIM_XZ) || defined(WARPX_DIM_RZ)
                amrex::Real fac_x = (1._rt - y_nodal_flag[0]) * dx_lev[0] * 0.5_rt;
                amrex::Real x = i*dx_lev[0] + real_box.lo(0) + fac_x;
                amrex::Real y = 0._rt;
                amrex::Real fac_z = (1._rt - y_nodal_flag[1]) * dx_lev[1] * 0.5_rt;
                amrex::Real z = j*dx_lev[1] + real_box.lo(1) + fac_z;
#elif defined(WARPX_DIM_3D)
                amrex::Real fac_x = (1._rt - y_nodal_flag[0]) * dx_lev[0] * 0.5_rt;
                amrex::Real x = i*dx_lev[0] + real_box.lo(0) + fac_x;
                amrex::Real fac_y = (1._rt - y_nodal_flag[1]) * dx_lev[1] * 0.5_rt;
                amrex::Real y = j*dx_lev[1] + real_box.lo(1) + fac_y;
                amrex::Real fac_z = (1._rt - y_nodal_flag[2]) * dx_lev[2] * 0.5_rt;
                amrex::Real z = k*dx_lev[2] + real_box.lo(2) + fac_z;
#endif
                // Initialize the y-component of the field.
                mfyfab(i,j,k)  = yfield_parser(x,y,z);
            },
            [=] AMREX_GPU_DEVICE (int i, int j, int k) {
#ifdef AMREX_USE_EB
#ifdef WARPX_DIM_3D
                if((field=='E' and lz(i, j, k)<=0) or (field=='B' and Sz(i, j, k)<=0))  return;
#elif defined(WARPX_DIM_XZ) || defined(WARPX_DIM_RZ)
                //In XZ and RZ Ez is associated with a z-edge, while Bz is associated with a x-edge
                if((field=='E' and lz(i, j, k)<=0) or (field=='B' and lx(i, j, k)<=0)) return;
#endif
#endif
#if defined(WARPX_DIM_1D_Z)
                amrex::Real x = 0._rt;
                amrex::Real y = 0._rt;
                amrex::Real fac_z = (1._rt - z_nodal_flag[1]) * dx_lev[1] * 0.5_rt;
                amrex::Real z = j*dx_lev[1] + real_box.lo(1) + fac_z;
#elif defined(WARPX_DIM_XZ) || defined(WARPX_DIM_RZ)
                amrex::Real fac_x = (1._rt - z_nodal_flag[0]) * dx_lev[0] * 0.5_rt;
                amrex::Real x = i*dx_lev[0] + real_box.lo(0) + fac_x;
                amrex::Real y = 0._rt;
                amrex::Real fac_z = (1._rt - z_nodal_flag[1]) * dx_lev[1] * 0.5_rt;
                amrex::Real z = j*dx_lev[1] + real_box.lo(1) + fac_z;
#elif defined(WARPX_DIM_3D)
                amrex::Real fac_x = (1._rt - z_nodal_flag[0]) * dx_lev[0] * 0.5_rt;
                amrex::Real x = i*dx_lev[0] + real_box.lo(0) + fac_x;
                amrex::Real fac_y = (1._rt - z_nodal_flag[1]) * dx_lev[1] * 0.5_rt;
                amrex::Real y = j*dx_lev[1] + real_box.lo(1) + fac_y;
                amrex::Real fac_z = (1._rt - z_nodal_flag[2]) * dx_lev[2] * 0.5_rt;
                amrex::Real z = k*dx_lev[2] + real_box.lo(2) + fac_z;
#endif
                // Initialize the z-component of the field.
                mfzfab(i,j,k) = zfield_parser(x,y,z);
            }
        );
    }
}

void
WarpX::PerformanceHints ()
{
    // Check requested MPI ranks and available boxes
    amrex::Long total_nboxes = 0; // on all MPI ranks
    for (int ilev = 0; ilev <= finestLevel(); ++ilev) {
        total_nboxes += boxArray(ilev).size();
    }
    if (ParallelDescriptor::NProcs() > total_nboxes){
        std::stringstream warnMsg;
        warnMsg << "Too many resources / too little work!\n"
            << "  It looks like you requested more compute resources than "
            << "there are total number of boxes of cells available ("
            << total_nboxes << "). "
            << "You started with (" << ParallelDescriptor::NProcs()
            << ") MPI ranks, so (" << ParallelDescriptor::NProcs() - total_nboxes
            << ") rank(s) will have no work.\n"
#ifdef AMREX_USE_GPU
            << "  On GPUs, consider using 1-8 boxes per GPU that together fill "
            << "each GPU's memory sufficiently. If you do not rely on dynamic "
            << "load-balancing, then one large box per GPU is ideal.\n"
#endif
            << "  More information:\n"
            << "  https://warpx.readthedocs.io/en/latest/running_cpp/parallelization.html\n";

        WarpX::GetInstance().RecordWarning("Performance", warnMsg.str(), WarnPriority::high);
    }

    // TODO: warn if some ranks have disproportionally more work than all others
    //       tricky: it can be ok to assign "vacuum" boxes to some ranks w/o slowing down
    //               all other ranks; we need to measure this with our load-balancing
    //               routines and issue a warning only of some ranks stall all other ranks
    // TODO: check MPI-rank to GPU ratio (should be 1:1)
    // TODO: check memory per MPI rank, especially if GPUs are underutilized
    // TODO: CPU tiling hints with OpenMP
}

void WarpX::CheckGuardCells()
{
    for (int lev = 0; lev <= finest_level; ++lev)
    {
        for (int dim = 0; dim < 3; ++dim)
        {
            CheckGuardCells(*Efield_fp[lev][dim]);
            CheckGuardCells(*Bfield_fp[lev][dim]);
            CheckGuardCells(*current_fp[lev][dim]);

            if (WarpX::fft_do_time_averaging)
            {
                CheckGuardCells(*Efield_avg_fp[lev][dim]);
                CheckGuardCells(*Bfield_avg_fp[lev][dim]);
            }
        }

        if (rho_fp[lev])
        {
            CheckGuardCells(*rho_fp[lev]);
        }

        if (F_fp[lev])
        {
            CheckGuardCells(*F_fp[lev]);
        }

        // MultiFabs on coarse patch
        if (lev > 0)
        {
            for (int dim = 0; dim < 3; ++dim)
            {
                CheckGuardCells(*Efield_cp[lev][dim]);
                CheckGuardCells(*Bfield_cp[lev][dim]);
                CheckGuardCells(*current_cp[lev][dim]);

                if (WarpX::fft_do_time_averaging)
                {
                    CheckGuardCells(*Efield_avg_cp[lev][dim]);
                    CheckGuardCells(*Bfield_avg_cp[lev][dim]);
                }
            }

            if (rho_cp[lev])
            {
                CheckGuardCells(*rho_cp[lev]);
            }

            if (F_cp[lev])
            {
                CheckGuardCells(*F_cp[lev]);
            }
        }
    }
}

void WarpX::CheckGuardCells(amrex::MultiFab const& mf)
{
    for (amrex::MFIter mfi(mf); mfi.isValid(); ++mfi)
    {
        const amrex::IntVect vc = mfi.validbox().enclosedCells().size();
        const amrex::IntVect gc = mf.nGrowVect();
        if (vc.allGT(gc) == false)
        {
            std::stringstream ss;
            ss << "\nMultiFab "
               << mf.tags()[1]
               << ":\nthe number of guard cells "
               << gc
               << " is larger than or equal to the number of valid cells "
               << vc
               << ",\nplease reduce the number of guard cells"
               << " or increase the grid size by changing domain decomposition";
            amrex::Abort(ss.str());

        }
    }
}

void WarpX::InitializeEBGridData (int lev)
{
#ifdef AMREX_USE_EB
    if (lev == maxLevel()) {

        // Throw a warning if EB is on and particle_shape > 1
        bool flag_eb_on = not fieldEBFactory(lev).isAllRegular();

        if ((nox > 1 or noy > 1 or noz > 1) and flag_eb_on)
        {
            this->RecordWarning("Particles",
                                "when algo.particle_shape > 1, numerical artifacts will be present when\n"
                                "particles are close to embedded boundaries");
        }

        if (WarpX::maxwell_solver_id == MaxwellSolverAlgo::Yee ||
            WarpX::maxwell_solver_id == MaxwellSolverAlgo::CKC ||
            WarpX::maxwell_solver_id == MaxwellSolverAlgo::ECT) {

            auto const eb_fact = fieldEBFactory(lev);

            ComputeEdgeLengths(m_edge_lengths[lev], eb_fact);
            ScaleEdges(m_edge_lengths[lev], CellSize(lev));
            ComputeFaceAreas(m_face_areas[lev], eb_fact);
            ScaleAreas(m_face_areas[lev], CellSize(lev));

            if (WarpX::maxwell_solver_id == MaxwellSolverAlgo::ECT) {
                MarkCells();
                ComputeFaceExtensions();
            }
        }

        ComputeDistanceToEB();

    }
#else
    amrex::ignore_unused(lev);
#endif
}<|MERGE_RESOLUTION|>--- conflicted
+++ resolved
@@ -477,10 +477,7 @@
                              do_multi_J,
                              do_pml_dive_cleaning, do_pml_divb_cleaning,
                              guard_cells.ng_FieldSolver.max(),
-<<<<<<< HEAD
-=======
                              v_particle_pml,
->>>>>>> 7e3589cc
                              do_pml_Lo[0], do_pml_Hi[0]);
 #endif
 
@@ -512,10 +509,7 @@
                                    do_moving_window, pml_has_particles, do_pml_in_domain,
                                    do_multi_J, do_pml_dive_cleaning, do_pml_divb_cleaning,
                                    guard_cells.ng_FieldSolver.max(),
-<<<<<<< HEAD
-=======
                                    v_particle_pml,
->>>>>>> 7e3589cc
                                    do_pml_Lo[lev], do_pml_Hi[lev]);
         }
     }
