/* Copyright 2019-2020 Andrew Myers, Ann Almgren, Aurore Blelly
 * Axel Huebl, Burlen Loring, Maxence Thevenet
 * Michael Rowan, Remi Lehe, Revathi Jambunathan
 * Weiqun Zhang
 *
 *
 * This file is part of WarpX.
 *
 * License: BSD-3-Clause-LBNL
 */
#include "WarpX.H"

#include "BoundaryConditions/PML.H"
#if (defined WARPX_DIM_RZ) && (defined WARPX_USE_FFT)
#   include "BoundaryConditions/PML_RZ.H"
#endif
#include "Diagnostics/MultiDiagnostics.H"
#include "Diagnostics/ReducedDiags/MultiReducedDiags.H"
#include "EmbeddedBoundary/Enabled.H"
#ifdef AMREX_USE_EB
#   include "EmbeddedBoundary/EmbeddedBoundaryInit.H"
#endif
#include "Fields.H"
#include "FieldSolver/ElectrostaticSolvers/ElectrostaticSolver.H"
#include "FieldSolver/FiniteDifferenceSolver/MacroscopicProperties/MacroscopicProperties.H"
#include "FieldSolver/FiniteDifferenceSolver/HybridPICModel/HybridPICModel.H"
#include "Filter/BilinearFilter.H"
#include "Filter/NCIGodfreyFilter.H"
#include "Initialization/ExternalField.H"
#include "Initialization/DivCleaner/ProjectionDivCleaner.H"
#include "Particles/MultiParticleContainer.H"
#include "Utils/Algorithms/LinearInterpolation.H"
#include "Utils/Logo/GetLogo.H"
#include "Utils/Parser/ParserUtils.H"
#include "Utils/TextMsg.H"
#include "Utils/WarpXAlgorithmSelection.H"
#include "Utils/WarpXConst.H"
#include "Utils/WarpXProfilerWrapper.H"
#include "Utils/WarpXUtil.H"
#include "Initialization/ReconnectionPerturbation.H"
#include "Python/callbacks.H"

#include <ablastr/fields/MultiFabRegister.H>
#include <ablastr/parallelization/MPIInitHelpers.H>
#include <ablastr/utils/Communication.H>
#include <ablastr/utils/UsedInputsFile.H>
#include <ablastr/warn_manager/WarnManager.H>

#include <AMReX.H>
#include <AMReX_AmrCore.H>
#ifdef AMREX_USE_SENSEI_INSITU
#   include <AMReX_AmrMeshInSituBridge.H>
#endif
#include <AMReX_Array.H>
#include <AMReX_Array4.H>
#include <AMReX_BLassert.H>
#include <AMReX_Box.H>
#include <AMReX_BoxArray.H>
#include <AMReX_BoxList.H>
#include <AMReX_Config.H>
#include <AMReX_Geometry.H>
#include <AMReX_GpuLaunch.H>
#include <AMReX_GpuQualifiers.H>
#include <AMReX_INT.H>
#include <AMReX_IndexType.H>
#include <AMReX_IntVect.H>
#include <AMReX_LayoutData.H>
#include <AMReX_MFIter.H>
#include <AMReX_MultiFab.H>
#include <AMReX_ParallelDescriptor.H>
#include <AMReX_ParmParse.H>
#include <AMReX_Parser.H>
#include <AMReX_Print.H>
#include <AMReX_REAL.H>
#include <AMReX_RealBox.H>
#include <AMReX_SPACE.H>
#include <AMReX_Vector.H>

#include <algorithm>
#include <array>
#include <cctype>
#include <iostream>
#include <memory>
#include <string>
#include <utility>
#include <vector>
#include <sstream>
#include <cmath>

#ifdef WARPX_USE_OPENPMD
#   include <openPMD/openPMD.hpp>
#endif

#include "FieldSolver/FiniteDifferenceSolver/FiniteDifferenceSolver.H"

using namespace amrex;

namespace
{

    /** Print dt and dx,dy,dz */
    void PrintDtDxDyDz (
        int max_level, const amrex::Vector<Geometry>& geom, const amrex::Vector<amrex::Real>& dt)
    {
        for (int lev=0; lev <= max_level; lev++) {
            const amrex::Real* dx_lev = geom[lev].CellSize();
            amrex::Print() << "Level " << lev << ": dt = " << dt[lev]
    #if defined(WARPX_DIM_1D_Z)
                           << " ; dz = " << dx_lev[0] << '\n';
    #elif defined(WARPX_DIM_XZ) || defined(WARPX_DIM_RZ)
                           << " ; dx = " << dx_lev[0]
                           << " ; dz = " << dx_lev[1] << '\n';
    #elif defined(WARPX_DIM_3D)
                           << " ; dx = " << dx_lev[0]
                           << " ; dy = " << dx_lev[1]
                           << " ; dz = " << dx_lev[2] << '\n';
    #endif
        }
    }

    /**
     * \brief Check that the number of guard cells is smaller than the number of valid cells,
     * for a given MultiFab, and abort otherwise.
     */
    void CheckGuardCells (
        ablastr::fields::MultiFabRegister& fields,
        const std::string& mf_name,
        int lev
    )
    {
        if (!fields.has(mf_name, lev)) { return; }
        auto & mf = *fields.get(mf_name, lev);

        for (amrex::MFIter mfi(mf); mfi.isValid(); ++mfi)
        {
            const amrex::IntVect vc = mfi.validbox().enclosedCells().size();
            const amrex::IntVect gc = mf.nGrowVect();

            std::stringstream ss_msg;
            ss_msg << "MultiFab " << mf.tags()[1].c_str() << ":" <<
                " the number of guard cells " << gc <<
                " is larger than or equal to the number of valid cells "
                << vc << ", please reduce the number of guard cells" <<
                " or increase the grid size by changing domain decomposition.";
            WARPX_ALWAYS_ASSERT_WITH_MESSAGE(vc.allGT(gc), ss_msg.str());
        }
    }

    /**
     * \brief Check the requested resources and write performance hints
     *
     * @param[in] total_nboxes total number of boxes in the simulation
     * @param[in] nprocs number of MPI processes
     */
    void PerformanceHints (const amrex::Long total_nboxes, const amrex::Long nprocs)
    {
        // Check: are there more MPI ranks than Boxes?
        if (nprocs > total_nboxes) {
            std::stringstream warnMsg;
            warnMsg << "Too many resources / too little work!\n"
                << "  It looks like you requested more compute resources than "
                << "there are total number of boxes of cells available ("
                << total_nboxes << "). "
                << "You started with (" << nprocs
                << ") MPI ranks, so (" << nprocs - total_nboxes
                << ") rank(s) will have no work.\n"
    #ifdef AMREX_USE_GPU
                << "  On GPUs, consider using 1-8 boxes per GPU that together fill "
                << "each GPU's memory sufficiently. If you do not rely on dynamic "
                << "load-balancing, then one large box per GPU is ideal.\n"
    #endif
                << "Consider decreasing the amr.blocking_factor and "
                << "amr.max_grid_size parameters and/or using fewer MPI ranks.\n"
                << "  More information:\n"
                << "  https://warpx.readthedocs.io/en/latest/usage/workflows/parallelization.html\n";

            ablastr::warn_manager::WMRecordWarning(
            "Performance", warnMsg.str(), ablastr::warn_manager::WarnPriority::high);
        }

    #ifdef AMREX_USE_GPU
        // Check: Are there more than 12 boxes per GPU?
        if (total_nboxes > nprocs * 12) {
            std::stringstream warnMsg;
            warnMsg << "Too many boxes per GPU!\n"
                << "  It looks like you split your simulation domain "
                << "in too many boxes (" << total_nboxes << "), which "
                << "results in an average number of ("
                << amrex::Long(total_nboxes/nprocs) << ") per GPU. "
                << "This causes severe overhead in the communication of "
                << "border/guard regions.\n"
                << "  On GPUs, consider using 1-8 boxes per GPU that together fill "
                << "each GPU's memory sufficiently. If you do not rely on dynamic "
                << "load-balancing, then one large box per GPU is ideal.\n"
                << "Consider increasing the amr.blocking_factor and "
                << "amr.max_grid_size parameters and/or using more MPI ranks.\n"
                << "  More information:\n"
                << "  https://warpx.readthedocs.io/en/latest/usage/workflows/parallelization.html\n";

            ablastr::warn_manager::WMRecordWarning(
            "Performance", warnMsg.str(), ablastr::warn_manager::WarnPriority::high);
        }
    #endif

        // TODO: warn if some ranks have disproportionally more work than all others
        //       tricky: it can be ok to assign "vacuum" boxes to some ranks w/o slowing down
        //               all other ranks; we need to measure this with our load-balancing
        //               routines and issue a warning only of some ranks stall all other ranks
        // TODO: check MPI-rank to GPU ratio (should be 1:1)
        // TODO: check memory per MPI rank, especially if GPUs are underutilized
        // TODO: CPU tiling hints with OpenMP
    }
}

void
WarpX::PostProcessBaseGrids (BoxArray& ba0) const
{
    if (numprocs != 0) {
        const Box& dom = Geom(0).Domain();
        const IntVect& domlo = dom.smallEnd();
        const IntVect& domlen = dom.size();
        const IntVect sz = domlen / numprocs;
        const IntVect extra = domlen - sz*numprocs;
        BoxList bl;
#if defined(WARPX_DIM_3D)
        for (int k = 0; k < numprocs[2]; ++k) {
            // The first extra[2] blocks get one extra cell with a total of
            // sz[2]+1.  The rest get sz[2] cells.  The decomposition in y
            // and x directions are similar.
            int klo = (k < extra[2]) ? k*(sz[2]+1) : (k*sz[2]+extra[2]);
            int khi = (k < extra[2]) ? klo+(sz[2]+1)-1 : klo+sz[2]-1;
            klo += domlo[2];
            khi += domlo[2];
#endif
#if (AMREX_SPACEDIM >= 2)
            for (int j = 0; j < numprocs[1]; ++j) {
                int jlo = (j < extra[1]) ? j*(sz[1]+1) : (j*sz[1]+extra[1]);
                int jhi = (j < extra[1]) ? jlo+(sz[1]+1)-1 : jlo+sz[1]-1;
                jlo += domlo[1];
                jhi += domlo[1];
#endif
                for (int i = 0; i < numprocs[0]; ++i) {
                    int ilo = (i < extra[0]) ? i*(sz[0]+1) : (i*sz[0]+extra[0]);
                    int ihi = (i < extra[0]) ? ilo+(sz[0]+1)-1 : ilo+sz[0]-1;
                    ilo += domlo[0];
                    ihi += domlo[0];
                    bl.push_back(Box(IntVect(AMREX_D_DECL(ilo,jlo,klo)),
                                     IntVect(AMREX_D_DECL(ihi,jhi,khi))));
        AMREX_D_TERM(},},})
        ba0 = BoxArray(std::move(bl));
    }
}

void
WarpX::PrintMainPICparameters ()
{
    amrex::Print() << "-------------------------------------------------------------------------------\n";
    amrex::Print() << "--------------------------- MAIN EM PIC PARAMETERS ----------------------------\n";
    amrex::Print() << "-------------------------------------------------------------------------------\n";

    // print warpx build information
    if constexpr (std::is_same_v<Real, float>) {
      amrex::Print() << "Precision:            | SINGLE" << "\n";
    }
    else {
      amrex::Print() << "Precision:            | DOUBLE" << "\n";
    }
    if constexpr (std::is_same_v<ParticleReal, float>) {
      amrex::Print() << "Particle precision:   | SINGLE" << "\n";
    }
    else {
      amrex::Print() << "Particle precision:   | DOUBLE" << "\n";
    }

    // Print geometry dimensionality
    const amrex::ParmParse pp_geometry("geometry");
    std::string dims;
    pp_geometry.query( "dims", dims );
    if (dims=="1") {
      amrex::Print() << "Geometry:             | 1D (Z)" << "\n";
    }
    else if (dims=="2") {
      amrex::Print() << "Geometry:             | 2D (XZ)" << "\n";
    }
    else if (dims=="3") {
      amrex::Print() << "Geometry:             | 3D (XYZ)" << "\n";
    }
    else if (dims=="RZ") {
      amrex::Print() << "Geometry:             | 2D (RZ)" << "\n";
    }

    #ifdef WARPX_DIM_RZ
      amrex::Print() << "                      | - n_rz_azimuthal_modes = " <<
                     WarpX::n_rz_azimuthal_modes << "\n";
    #endif // WARPX_USE_RZ
    //Print solver's operation mode (e.g., EM or electrostatic)
    if (electrostatic_solver_id == ElectrostaticSolverAlgo::LabFrame) {
      amrex::Print() << "Operation mode:       | Electrostatic" << "\n";
      amrex::Print() << "                      | - laboratory frame" << "\n";
    }
    else if (electrostatic_solver_id == ElectrostaticSolverAlgo::Relativistic){
      amrex::Print() << "Operation mode:       | Electrostatic" << "\n";
      amrex::Print() << "                      | - relativistic" << "\n";
    }
    else if (electrostatic_solver_id == ElectrostaticSolverAlgo::LabFrameElectroMagnetostatic){
      amrex::Print() << "Operation mode:       | Electrostatic" << "\n";
      amrex::Print() << "                      | - laboratory frame, electrostatic + magnetostatic" << "\n";
    }
    else if (electrostatic_solver_id == ElectrostaticSolverAlgo::LabFrameEffectivePotential){
      amrex::Print() << "Operation mode:       | Electrostatic" << "\n";
      amrex::Print() << "                      | - laboratory frame, effective potential scheme" << "\n";
    }
    else{
      amrex::Print() << "Operation mode:       | Electromagnetic" << "\n";
    }
    if (m_em_solver_medium == MediumForEM::Vacuum ){
      amrex::Print() << "                      | - vacuum" << "\n";
    }
    else if (m_em_solver_medium == MediumForEM::Macroscopic ){
      amrex::Print() << "                      | - macroscopic" << "\n";
    }
    if ( (m_em_solver_medium == MediumForEM::Macroscopic) &&
       (WarpX::macroscopic_solver_algo == MacroscopicSolverAlgo::LaxWendroff)){
      amrex::Print() << "                      |  - Lax-Wendroff algorithm\n";
    }
    else if ((m_em_solver_medium == MediumForEM::Macroscopic) &&
            (WarpX::macroscopic_solver_algo == MacroscopicSolverAlgo::BackwardEuler)){
      amrex::Print() << "                      |  - Backward Euler algorithm\n";
    }
    if(electrostatic_solver_id != ElectrostaticSolverAlgo::None){
        if(poisson_solver_id == PoissonSolverAlgo::IntegratedGreenFunction){
            amrex::Print() << "Poisson solver:       | FFT-based" << "\n";
        }
        else if(poisson_solver_id == PoissonSolverAlgo::Multigrid){
            amrex::Print() << "Poisson solver:       | multigrid" << "\n";
        }
    }

    amrex::Print() << "-------------------------------------------------------------------------------\n";
    // Print type of current deposition
    if (current_deposition_algo == CurrentDepositionAlgo::Direct){
      amrex::Print() << "Current Deposition:   | direct \n";
    }
    else if (current_deposition_algo == CurrentDepositionAlgo::Vay){
      amrex::Print() << "Current Deposition:   | Vay \n";
    }
    else if (current_deposition_algo == CurrentDepositionAlgo::Esirkepov){
      amrex::Print() << "Current Deposition:   | Esirkepov \n";
    }
    else if (current_deposition_algo == CurrentDepositionAlgo::Villasenor){
      amrex::Print() << "Current Deposition:   | Villasenor \n";
    }
    // Print type of particle pusher
    if (particle_pusher_algo == ParticlePusherAlgo::Vay){
      amrex::Print() << "Particle Pusher:      | Vay \n";
    }
    else if (particle_pusher_algo == ParticlePusherAlgo::HigueraCary){
      amrex::Print() << "Particle Pusher:      | Higuera-Cary \n";
    }
    else if (particle_pusher_algo == ParticlePusherAlgo::Boris){
      amrex::Print() << "Particle Pusher:      | Boris \n";
    }
    // Print type of charge deposition
    if (charge_deposition_algo == ChargeDepositionAlgo::Standard){
      amrex::Print() << "Charge Deposition:    | standard \n";
    }
    // Print field gathering algorithm
    if (field_gathering_algo == GatheringAlgo::MomentumConserving){
      amrex::Print() << "Field Gathering:      | momentum-conserving \n";
    }
    else{
      amrex::Print() << "Field Gathering:      | energy-conserving \n";
    }
    // Print particle's shape factors
    amrex::Print() << "Particle Shape Factor:| " << WarpX::nox << "\n";
    amrex::Print() << "-------------------------------------------------------------------------------\n";
    // Print solver's type: Yee, CKC, ECT
    if (WarpX::electromagnetic_solver_id == ElectromagneticSolverAlgo::Yee){
      amrex::Print() << "Maxwell Solver:       | Yee \n";
    }
    else if (WarpX::electromagnetic_solver_id == ElectromagneticSolverAlgo::CKC){
      amrex::Print() << "Maxwell Solver:       | CKC \n";
    }
    else if (WarpX::electromagnetic_solver_id == ElectromagneticSolverAlgo::ECT){
      amrex::Print() << "Maxwell Solver:       | ECT \n";
    }
    else if (WarpX::electromagnetic_solver_id == ElectromagneticSolverAlgo::HybridPIC){
      amrex::Print() << "Maxwell Solver:       | Hybrid-PIC (Ohm's law) \n";
    }
  #ifdef WARPX_USE_FFT
    // Print PSATD solver's configuration
    if (WarpX::electromagnetic_solver_id == ElectromagneticSolverAlgo::PSATD){
      amrex::Print() << "Maxwell Solver:       | PSATD \n";
      }
    if ((m_v_galilean[0]!=0) or (m_v_galilean[1]!=0) or (m_v_galilean[2]!=0)) {
      amrex::Print() << "                      | - Galilean \n" <<
      "                      |  - v_galilean = (" << m_v_galilean[0] << "," <<
                              m_v_galilean[1] << "," << m_v_galilean[2] << ")\n";
      }
    if ((m_v_comoving[0]!=0) or (m_v_comoving[1]!=0) or (m_v_comoving[2]!=0)) {
      amrex::Print() << "                      | - comoving \n" <<
      "                      |  - v_comoving = (" << m_v_comoving[0] << "," <<
                              m_v_comoving[1] << "," << m_v_comoving[2] << ")\n";
      }
    if (WarpX::update_with_rho) {
      amrex::Print() << "                      | - update with rho is ON \n";
      }
    if (current_correction) {
      amrex::Print() << "                      | - current correction is ON \n";
        }
    if (WarpX::do_dive_cleaning) {
      amrex::Print() << "                      | - div(E) cleaning is ON \n";
      }
    if (WarpX::do_divb_cleaning) {
      amrex::Print() << "                      | - div(B) cleaning is ON \n";
      }
    if (do_multi_J){
      amrex::Print() << "                      | - multi-J deposition is ON \n";
      amrex::Print() << "                      |   - do_multi_J_n_depositions = "
                                        << WarpX::do_multi_J_n_depositions << "\n";
      if (J_in_time == JInTime::Linear){
        amrex::Print() << "                      |   - J_in_time = linear \n";
      }
      if (J_in_time == JInTime::Constant){
        amrex::Print() << "                      |   - J_in_time = constant \n";
      }
      if (rho_in_time == RhoInTime::Linear){
        amrex::Print() << "                      |   - rho_in_time = linear \n";
      }
      if (rho_in_time == RhoInTime::Constant){
        amrex::Print() << "                      |   - rho_in_time = constant \n";
      }
    }
    if (fft_do_time_averaging){
      amrex::Print()<<"                      | - time-averaged is ON \n";
    }
  #endif // WARPX_USE_FFT

  if (grid_type == GridType::Collocated){
    amrex::Print() << "                      | - collocated grid \n";
  }
  #ifdef WARPX_USE_FFT
    if ( (grid_type == GridType::Staggered) && (field_gathering_algo == GatheringAlgo::EnergyConserving) ){
      amrex::Print()<<"                      | - staggered grid " << "\n";
    }
    else if ( (grid_type == GridType::Hybrid) && (field_gathering_algo == GatheringAlgo::MomentumConserving) ){
    amrex::Print()<<"                      | - hybrid grid " << "\n";
    if (dims=="3"){
      amrex::Print() << "                      |   - field_centering_nox = " << WarpX::field_centering_nox << "\n";
      amrex::Print() << "                      |   - field_centering_noy = " << WarpX::field_centering_noy << "\n";
      amrex::Print() << "                      |   - field_centering_noz = " << WarpX::field_centering_noz << "\n";
      amrex::Print() << "                      |   - current_centering_nox = " << WarpX::current_centering_nox << "\n";
      amrex::Print() << "                      |   - current_centering_noy = " << WarpX::current_centering_noy << "\n";
      amrex::Print() << "                      |   - current_centering_noz = " << WarpX::current_centering_noz << "\n";
    }
    else if (dims=="2"){
      amrex::Print() << "                      |   - field_centering_nox = " << WarpX::field_centering_nox << "\n";
      amrex::Print() << "                      |   - field_centering_noz = " << WarpX::field_centering_noz << "\n";
      amrex::Print() << "                      |   - current_centering_nox = " << WarpX::current_centering_nox << "\n";
      amrex::Print() << "                      |   - current_centering_noz = " << WarpX::current_centering_noz << "\n";
     }
    else if (dims=="1"){
      amrex::Print() << "                      |   - field_centering_noz = " << WarpX::field_centering_noz << "\n";
      amrex::Print() << "                      |   - current_centering_noz = " << WarpX::current_centering_noz << "\n";
     }
    }
    if (WarpX::use_hybrid_QED){
      amrex::Print() << "                      | - use_hybrid_QED = true \n";
    }

    if (WarpX::electromagnetic_solver_id == ElectromagneticSolverAlgo::PSATD){
    // Print solver's order
      std::string psatd_nox_fft, psatd_noy_fft, psatd_noz_fft;
      psatd_nox_fft = (nox_fft == -1) ? "inf" : std::to_string(nox_fft);
      psatd_noy_fft = (noy_fft == -1) ? "inf" : std::to_string(noy_fft);
      psatd_noz_fft = (noz_fft == -1) ? "inf" : std::to_string(noz_fft);

      if (dims=="3" ){
        amrex::Print() << "Spectral order:       | - psatd.nox = " << psatd_nox_fft << "\n";
        amrex::Print() << "                      | - psatd.noy = " << psatd_noy_fft << "\n";
        amrex::Print() << "                      | - psatd.noz = " << psatd_noz_fft << "\n";
      }
      else if (dims=="2" and WarpX::electromagnetic_solver_id == ElectromagneticSolverAlgo::PSATD){
        amrex::Print() << "Spectral order:       | - psatd.nox = " << psatd_nox_fft << "\n";
        amrex::Print() << "                      | - psatd.noz = " << psatd_noz_fft << "\n";
      }
      else if (dims=="1" and WarpX::electromagnetic_solver_id == ElectromagneticSolverAlgo::PSATD){
        amrex::Print() << "Spectral order:       | - psatd.noz = " << psatd_noz_fft << "\n";
      }
    }
    // Print guard cells number
    amrex::Print() << "Guard cells           | - ng_alloc_EB = " << guard_cells.ng_alloc_EB << "\n";
    amrex::Print() << " (allocated for E/B)  | \n";

    #endif // WARPX_USE_FFT
    amrex::Print() << "-------------------------------------------------------------------------------" << "\n";
    //Print main boosted frame algorithm's parameters
    if (WarpX::gamma_boost!=1){
    amrex::Print() << "Boosted Frame:        |    ON  \n";
    amrex::Print() << "                      |  - gamma_boost = " << WarpX::gamma_boost << "\n";
    amrex::Print() << "                      |  - boost_direction = (" << WarpX::boost_direction[0] <<
                             "," << WarpX::boost_direction[1] << "," << WarpX::boost_direction[2] << ")\n";
    amrex::Print() << "------------------------------------------------------------------------------- \n";
    }
    //Print moving window details
    if (WarpX::do_moving_window == 1){
      amrex::Print() << "Moving window:        |    ON  \n";
      if (WarpX::moving_window_dir == 0){
        amrex::Print() << "                      |  - moving_window_dir = x \n";
      }
      #if defined(WARPX_DIM_3D)
      else if (WarpX::moving_window_dir == 1){
        amrex::Print() << "                      |  - moving_window_dir = y \n";
      }
      #endif
      else if (WarpX::moving_window_dir == WARPX_ZINDEX) {
        amrex::Print() << "                      |  - moving_window_dir = z \n";
      }
      amrex::Print() << "                      |  - moving_window_v = " << WarpX::moving_window_v << "\n";
      amrex::Print() << "------------------------------------------------------------------------------- \n";
    }
}

void
WarpX::WriteUsedInputsFile () const
{
    std::string filename = "warpx_used_inputs";
    ParmParse pp_warpx("warpx");
    pp_warpx.queryAdd("used_inputs_file", filename);

    ablastr::utils::write_used_inputs_file(filename);
}

void
WarpX::InitData ()
{
    WARPX_PROFILE("WarpX::InitData()");

    using ablastr::fields::Direction;
    using warpx::fields::FieldType;

    ablastr::parallelization::check_mpi_thread_level();

#ifdef WARPX_QED
    Print() << "PICSAR (" << WarpX::PicsarVersion() << ")\n";
#endif

    Print() << "WarpX (" << WarpX::Version() << ")\n";

    Print() << utils::logo::get_logo();

    // Diagnostics
    multi_diags = std::make_unique<MultiDiagnostics>();

    /** create object for reduced diagnostics */
    reduced_diags = std::make_unique<MultiReducedDiags>();

    // WarpX::computeMaxStepBoostAccelerator
    // needs to start from the initial zmin_domain_boost,
    // even if restarting from a checkpoint file
    if (m_zmax_plasma_to_compute_max_step.has_value()) {
        zmin_domain_boost_step_0 = geom[0].ProbLo(WARPX_ZINDEX);
    }
    if (restart_chkfile.empty())
    {
        ComputeDt();
        ::PrintDtDxDyDz(max_level, geom, dt);
        InitFromScratch();
        InitDiagnostics();
    }
    else
    {
        InitFromCheckpoint();
        ::PrintDtDxDyDz(max_level, geom, dt);
        PostRestart();
        reduced_diags->InitData();
    }

    ComputeMaxStep();

    ComputePMLFactors();

    if (WarpX::use_fdtd_nci_corr) {
        WarpX::InitNCICorrector();
    }

    BuildBufferMasks();

    if (m_em_solver_medium == MediumForEM::Macroscopic) {
        const int lev_zero = 0;
        m_macroscopic_properties->InitData(
            Geom(lev_zero),
            m_fields.get(FieldType::Efield_fp, Direction{0}, lev_zero)->ixType().toIntVect(),
            m_fields.get(FieldType::Efield_fp, Direction{1}, lev_zero)->ixType().toIntVect(),
            m_fields.get(FieldType::Efield_fp, Direction{2}, lev_zero)->ixType().toIntVect()
        );
    }

    m_electrostatic_solver->InitData();

    if (WarpX::electromagnetic_solver_id == ElectromagneticSolverAlgo::HybridPIC) {
        m_hybrid_pic_model->InitData();
    }

    if (ParallelDescriptor::IOProcessor()) {
        std::cout << "\nGrids Summary:\n";
        printGridSummary(std::cout, 0, finestLevel());
    }

    // Check that the number of guard cells is smaller than the number of valid cells for all MultiFabs
    // (example: a box with 16 valid cells and 32 guard cells in z will not be considered valid)
    CheckGuardCells();

    PrintMainPICparameters();
    if (m_implicit_solver) {
        m_implicit_solver->PrintParameters();
    }
    WriteUsedInputsFile();

    // Run div cleaner here on loaded external fields
    if (m_do_divb_cleaning_external) {
        WarpX::ProjectionCleanDivB();
    }

    if (restart_chkfile.empty())
    {
        // Loop through species and calculate their space-charge field
        bool const reset_fields = false; // Do not erase previous user-specified values on the grid
        ExecutePythonCallback("beforeInitEsolve");
        ComputeSpaceChargeField(reset_fields);
        ExecutePythonCallback("afterInitEsolve");
        if (electrostatic_solver_id == ElectrostaticSolverAlgo::LabFrameElectroMagnetostatic) {
            ComputeMagnetostaticField();
        }
        // Add external fields to the fine patch fields. This makes it so that the
        // net fields are the sum of the field solutions and any external fields.
        for (int lev = 0; lev <= max_level; ++lev) {
            AddExternalFields(lev);
        }
    }
    else {
        ExecutePythonCallback("afterInitatRestart");
    }

    if (restart_chkfile.empty() || write_diagnostics_on_restart) {
        // Write full diagnostics before the first iteration.
        multi_diags->FilterComputePackFlush(istep[0] - 1);

        // Write reduced diagnostics before the first iteration.
        if (reduced_diags->m_plot_rd != 0)
        {
            reduced_diags->ComputeDiags(istep[0] - 1);
            reduced_diags->WriteToFile(istep[0] - 1);
        }
    }

    // Computes available boxes on all levels.
    amrex::Long total_nboxes = 0;
    for (int ilev = 0; ilev <= finestLevel(); ++ilev) {
        total_nboxes += boxArray(ilev).size();
    }
    auto const nprocs = ParallelDescriptor::NProcs();

    ::PerformanceHints(total_nboxes, nprocs);

    CheckKnownIssues();
}

void
WarpX::AddExternalFields (int const lev)
{
    using ablastr::fields::Direction;
    using warpx::fields::FieldType;

    // FIXME: RZ multimode has more than one component for all these
    if (m_p_ext_field_params->E_ext_grid_type != ExternalFieldType::default_zero) {
        ablastr::fields::MultiLevelVectorField Efield_fp = m_fields.get_mr_levels_alldirs(FieldType::Efield_fp, max_level);
        if (m_p_ext_field_params->E_ext_grid_type == ExternalFieldType::constant) {
            Efield_fp[lev][0]->plus(m_p_ext_field_params->E_external_grid[0], guard_cells.ng_alloc_EB.min());
            Efield_fp[lev][1]->plus(m_p_ext_field_params->E_external_grid[1], guard_cells.ng_alloc_EB.min());
            Efield_fp[lev][2]->plus(m_p_ext_field_params->E_external_grid[2], guard_cells.ng_alloc_EB.min());
        }
        else {
            amrex::MultiFab::Add(*Efield_fp[lev][0], *m_fields.get(FieldType::Efield_fp_external, Direction{0}, lev), 0, 0, 1, guard_cells.ng_alloc_EB);
            amrex::MultiFab::Add(*Efield_fp[lev][1], *m_fields.get(FieldType::Efield_fp_external, Direction{1}, lev), 0, 0, 1, guard_cells.ng_alloc_EB);
            amrex::MultiFab::Add(*Efield_fp[lev][2], *m_fields.get(FieldType::Efield_fp_external, Direction{2}, lev), 0, 0, 1, guard_cells.ng_alloc_EB);
        }
    }
    if (m_p_ext_field_params->B_ext_grid_type != ExternalFieldType::default_zero) {
        ablastr::fields::MultiLevelVectorField const& Bfield_fp = m_fields.get_mr_levels_alldirs(FieldType::Bfield_fp, max_level);
        if (m_p_ext_field_params->B_ext_grid_type == ExternalFieldType::constant) {
            Bfield_fp[lev][0]->plus(m_p_ext_field_params->B_external_grid[0], guard_cells.ng_alloc_EB.min());
            Bfield_fp[lev][1]->plus(m_p_ext_field_params->B_external_grid[1], guard_cells.ng_alloc_EB.min());
            Bfield_fp[lev][2]->plus(m_p_ext_field_params->B_external_grid[2], guard_cells.ng_alloc_EB.min());
        }
        else {
            amrex::MultiFab::Add(*Bfield_fp[lev][0], *m_fields.get(FieldType::Bfield_fp_external, Direction{0}, lev), 0, 0, 1, guard_cells.ng_alloc_EB);
            amrex::MultiFab::Add(*Bfield_fp[lev][1], *m_fields.get(FieldType::Bfield_fp_external, Direction{1}, lev), 0, 0, 1, guard_cells.ng_alloc_EB);
            amrex::MultiFab::Add(*Bfield_fp[lev][2], *m_fields.get(FieldType::Bfield_fp_external, Direction{2}, lev), 0, 0, 1, guard_cells.ng_alloc_EB);
        }
    }
}

void
WarpX::InitDiagnostics () {
    multi_diags->InitData();
    reduced_diags->InitData();
}

void
WarpX::InitFromScratch ()
{
    const Real time = 0.0;

    AmrCore::InitFromScratch(time);  // This will call MakeNewLevelFromScratch

    if (m_implicit_solver) {

        m_implicit_solver->Define(this);
        m_implicit_solver->GetParticleSolverParams( max_particle_its_in_implicit_scheme,
                                                    particle_tol_in_implicit_scheme );
        m_implicit_solver->CreateParticleAttributes();
    }

    mypc->AllocData();
    mypc->InitData();

    InitPML();

}

void
WarpX::InitPML ()
{
    for (int idim = 0; idim < AMREX_SPACEDIM; ++idim) {
        if (WarpX::field_boundary_lo[idim] == FieldBoundaryType::PML) {
            do_pml = 1;
            do_pml_Lo[0][idim] = 1; // on level 0
        }
        if (WarpX::field_boundary_hi[idim] == FieldBoundaryType::PML) {
            do_pml = 1;
            do_pml_Hi[0][idim] = 1; // on level 0
        }
    }
    if (max_level > 0) { do_pml = 1; }
    if (do_pml)
    {
        bool const eb_enabled = EB::enabled();
#if (defined WARPX_DIM_RZ) && (defined WARPX_USE_FFT)
        do_pml_Lo[0][0] = 0; // no PML at r=0, in cylindrical geometry
        pml_rz[0] = std::make_unique<PML_RZ>(0, boxArray(0), DistributionMap(0), &Geom(0), pml_ncell, do_pml_in_domain);
#else
        // Note: fill_guards_fields and fill_guards_current are both set to
        // zero (amrex::IntVect(0)) (what we do with damping BCs does not apply
        // to the PML, for example in the presence of mesh refinement patches)
        pml[0] = std::make_unique<PML>(
            0, boxArray(0), DistributionMap(0), do_similar_dm_pml, &Geom(0), nullptr,
            pml_ncell, pml_delta, amrex::IntVect::TheZeroVector(),
            dt[0], nox_fft, noy_fft, noz_fft, grid_type,
            do_moving_window, pml_has_particles, do_pml_in_domain,
            m_psatd_solution_type, J_in_time, rho_in_time,
            do_pml_dive_cleaning, do_pml_divb_cleaning,
            amrex::IntVect(0), amrex::IntVect(0),
            eb_enabled,
            guard_cells.ng_FieldSolver.max(),
            v_particle_pml,
            do_cubic_sigma_pml, pml_damping_strength,
            do_pml_Lo[0], do_pml_Hi[0]);
#endif

        for (int lev = 1; lev <= max_level; ++lev)
        {
            do_pml_Lo[lev] = amrex::IntVect::TheUnitVector();
            do_pml_Hi[lev] = amrex::IntVect::TheUnitVector();
            // check if fine patch edges co-incide with domain boundary
            const amrex::Box levelBox = boxArray(lev).minimalBox();
            // Domain box at level, lev
            const amrex::Box DomainBox = Geom(lev).Domain();
            for (int idim = 0; idim < AMREX_SPACEDIM; ++idim) {
                if (levelBox.smallEnd(idim) == DomainBox.smallEnd(idim)) {
                    do_pml_Lo[lev][idim] = do_pml_Lo[0][idim];
                }
                if (levelBox.bigEnd(idim) == DomainBox.bigEnd(idim)) {
                    do_pml_Hi[lev][idim] = do_pml_Hi[0][idim];
                }
            }

#ifdef WARPX_DIM_RZ
            //In cylindrical geometry, if the edge of the patch is at r=0, do not add PML
            if ((max_level > 0) && (fine_tag_lo[0]==0.)) {
                do_pml_Lo[lev][0] = 0;
            }
#endif
            // Note: fill_guards_fields and fill_guards_current are both set to
            // zero (amrex::IntVect(0)) (what we do with damping BCs does not apply
            // to the PML, for example in the presence of mesh refinement patches)
            pml[lev] = std::make_unique<PML>(
                lev, boxArray(lev), DistributionMap(lev), do_similar_dm_pml,
                &Geom(lev), &Geom(lev-1),
                pml_ncell, pml_delta, refRatio(lev-1),
                dt[lev], nox_fft, noy_fft, noz_fft, grid_type,
                do_moving_window, pml_has_particles, do_pml_in_domain,
                m_psatd_solution_type, J_in_time, rho_in_time, do_pml_dive_cleaning, do_pml_divb_cleaning,
                amrex::IntVect(0), amrex::IntVect(0),
                eb_enabled,
                guard_cells.ng_FieldSolver.max(),
                v_particle_pml,
                do_cubic_sigma_pml, pml_damping_strength,
                do_pml_Lo[lev], do_pml_Hi[lev]);
        }
    }
}

void
WarpX::ComputePMLFactors ()
{
    if (do_pml)
    {
        for (int lev = 0; lev <= max_level; ++lev)
        {
            if (pml[lev]) {
                pml[lev]->ComputePMLFactors(dt[lev]);
            }
        }
    }
}

void
WarpX::ComputeMaxStep ()
{
    if (m_zmax_plasma_to_compute_max_step.has_value()) {
        computeMaxStepBoostAccelerator();
    }
}

/* \brief computes max_step for wakefield simulation in boosted frame.
 * \param geom: Geometry object that contains simulation domain.
 *
 * max_step is set so that the simulation stop when the lower corner of the
 * simulation box passes input parameter zmax_plasma_to_compute_max_step.
 */
void
WarpX::computeMaxStepBoostAccelerator() {
    // Sanity checks: can use zmax_plasma_to_compute_max_step only if
    // the moving window and the boost are all in z direction.
    WARPX_ALWAYS_ASSERT_WITH_MESSAGE(
        WarpX::moving_window_dir == WARPX_ZINDEX,
        "Can use zmax_plasma_to_compute_max_step only if "
        "moving window along z. TODO: all directions.");
    if (gamma_boost > 1){
        WARPX_ALWAYS_ASSERT_WITH_MESSAGE(
            (WarpX::boost_direction[0]-0)*(WarpX::boost_direction[0]-0) +
            (WarpX::boost_direction[1]-0)*(WarpX::boost_direction[1]-0) +
            (WarpX::boost_direction[2]-1)*(WarpX::boost_direction[2]-1) < 1.e-12,
            "Can use zmax_plasma_to_compute_max_step in boosted frame only if "
            "warpx.boost_direction = z. TODO: all directions.");
    }

    // Lower end of the simulation domain. All quantities are given in boosted
    // frame except zmax_plasma_to_compute_max_step.

    // End of the plasma: Transform input argument
    // zmax_plasma_to_compute_max_step to boosted frame.
    const Real len_plasma_boost = m_zmax_plasma_to_compute_max_step.value()/gamma_boost;
    // Plasma velocity
    const Real v_plasma_boost = -beta_boost * PhysConst::c;
    // Get time at which the lower end of the simulation domain passes the
    // upper end of the plasma (in the z direction).
    const Real interaction_time_boost = (len_plasma_boost-zmin_domain_boost_step_0)/
        (moving_window_v-v_plasma_boost);
    // Divide by dt, and update value of max_step.
    const auto computed_max_step = (m_do_subcycling)?
        static_cast<int>(interaction_time_boost/dt[0]):
        static_cast<int>(interaction_time_boost/dt[maxLevel()]);
    max_step = computed_max_step;
    Print()<<"max_step computed in computeMaxStepBoostAccelerator: "
           <<max_step<<"\n";
}

void
WarpX::InitNCICorrector ()
{
#if !(defined WARPX_DIM_1D_Z)
    if (WarpX::use_fdtd_nci_corr)
    {
        for (int lev = 0; lev <= max_level; ++lev)
        {
            const Geometry& gm = Geom(lev);
            const Real* dx = gm.CellSize();
#if defined(WARPX_DIM_3D)
                const auto dz = dx[2];
#elif defined(WARPX_DIM_XZ) || defined(WARPX_DIM_RZ)
                const auto dz = dx[1];
#else
                const auto dz = dx[0];
#endif
            const auto cdtodz = PhysConst::c * dt[lev] / dz;

            // Initialize Godfrey filters
            // Same filter for fields Ex, Ey and Bz
            const bool nodal_gather = !galerkin_interpolation;
            nci_godfrey_filter_exeybz[lev] = std::make_unique<NCIGodfreyFilter>(
                godfrey_coeff_set::Ex_Ey_Bz, cdtodz, nodal_gather);
            // Same filter for fields Bx, By and Ez
            nci_godfrey_filter_bxbyez[lev] = std::make_unique<NCIGodfreyFilter>(
                godfrey_coeff_set::Bx_By_Ez, cdtodz, nodal_gather);
            // Compute Godfrey filters stencils
            nci_godfrey_filter_exeybz[lev]->ComputeStencils();
            nci_godfrey_filter_bxbyez[lev]->ComputeStencils();
        }
    }
#endif
}

void
WarpX::InitFilter (){
    if (WarpX::use_filter){
        WarpX::bilinear_filter.npass_each_dir = WarpX::filter_npass_each_dir.toArray<unsigned int>();
        WarpX::bilinear_filter.ComputeStencils();
    }
}

void
WarpX::PostRestart ()
{
    mypc->PostRestart();
    for (int lev = 0; lev <= maxLevel(); ++lev) {
        LoadExternalFields(lev);
    }
}


void
WarpX::InitLevelData (int lev, Real /*time*/)
{
    using ablastr::fields::Direction;
    using warpx::fields::FieldType;

    // initialize the averaged fields only if the averaged algorithm
    // is activated ('psatd.do_time_averaging=1')
    const ParmParse pp_psatd("psatd");
    pp_psatd.query("do_time_averaging", fft_do_time_averaging );

    for (int i = 0; i < 3; ++i) {

        // Externally imposed fields are only initialized until the user-defined maxlevel_extEMfield_init.
        // The default maxlevel_extEMfield_init value is the total number of levels in the simulation
        const auto is_B_ext_const =
            m_p_ext_field_params->B_ext_grid_type == ExternalFieldType::constant ||
            m_p_ext_field_params->B_ext_grid_type == ExternalFieldType::default_zero;
        if ( is_B_ext_const && (lev <= maxlevel_extEMfield_init) )
        {
            if (fft_do_time_averaging) {
                m_fields.get(FieldType::Bfield_avg_fp, Direction{i}, lev)->setVal(m_p_ext_field_params->B_external_grid[i]);
            }

           if (lev > 0) {
                m_fields.get(FieldType::Bfield_aux, Direction{i}, lev)->setVal(m_p_ext_field_params->B_external_grid[i]);
                m_fields.get(FieldType::Bfield_cp, Direction{i}, lev)->setVal(m_p_ext_field_params->B_external_grid[i]);
                if (fft_do_time_averaging) {
                    m_fields.get(FieldType::Bfield_avg_cp, Direction{i}, lev)->setVal(m_p_ext_field_params->B_external_grid[i]);
                }
           }
        }

        // Externally imposed fields are only initialized until the user-defined maxlevel_extEMfield_init.
        // The default maxlevel_extEMfield_init value is the total number of levels in the simulation
        const auto is_E_ext_const =
            m_p_ext_field_params->E_ext_grid_type == ExternalFieldType::constant ||
            m_p_ext_field_params->E_ext_grid_type == ExternalFieldType::default_zero;
        if ( is_E_ext_const && (lev <= maxlevel_extEMfield_init) )
        {
            if (fft_do_time_averaging) {
                m_fields.get(FieldType::Efield_avg_fp, Direction{i}, lev)->setVal(m_p_ext_field_params->E_external_grid[i]);
            }
            if (lev > 0) {
                m_fields.get(FieldType::Efield_aux, Direction{i}, lev)->setVal(m_p_ext_field_params->E_external_grid[i]);
                m_fields.get(FieldType::Efield_cp, Direction{i}, lev)->setVal(m_p_ext_field_params->E_external_grid[i]);
                if (fft_do_time_averaging) {
                    m_fields.get(FieldType::Efield_avg_cp, Direction{i}, lev)->setVal(m_p_ext_field_params->E_external_grid[i]);
                }
            }
        }
    }

#ifdef AMREX_USE_EB
    bool const eb_enabled = EB::enabled();
    if (eb_enabled) { InitializeEBGridData(lev); }
#endif

    // if the input string for the B-field is "parse_b_ext_grid_function",
    // then the analytical expression or function must be
    // provided in the input file.
    // Externally imposed fields are only initialized until the user-defined maxlevel_extEMfield_init.
    // The default maxlevel_extEMfield_init value is the total number of levels in the simulation
    if ((m_p_ext_field_params->B_ext_grid_type == ExternalFieldType::parse_ext_grid_function)
         && (lev <= maxlevel_extEMfield_init)) {

<<<<<<< HEAD
        InitializeExternalFieldsOnGridUsingParser(
            Bfield_fp[lev][0].get(),
            Bfield_fp[lev][1].get(),
            Bfield_fp[lev][2].get(),
            m_p_ext_field_params->Bxfield_parser->compile<3>(),
            m_p_ext_field_params->Byfield_parser->compile<3>(),
            m_p_ext_field_params->Bzfield_parser->compile<3>(),
            m_edge_lengths[lev],
            m_face_areas[lev],
            'B',
            lev, PatchType::fine);

        if (lev > 0) {
            InitializeExternalFieldsOnGridUsingParser(
                Bfield_aux[lev][0].get(),
                Bfield_aux[lev][1].get(),
                Bfield_aux[lev][2].get(),
                m_p_ext_field_params->Bxfield_parser->compile<3>(),
                m_p_ext_field_params->Byfield_parser->compile<3>(),
                m_p_ext_field_params->Bzfield_parser->compile<3>(),
                m_edge_lengths[lev],
                m_face_areas[lev],
                'B',
                lev, PatchType::fine);

            InitializeExternalFieldsOnGridUsingParser(
                Bfield_cp[lev][0].get(),
                Bfield_cp[lev][1].get(),
                Bfield_cp[lev][2].get(),
                m_p_ext_field_params->Bxfield_parser->compile<3>(),
                m_p_ext_field_params->Byfield_parser->compile<3>(),
                m_p_ext_field_params->Bzfield_parser->compile<3>(),
                m_edge_lengths[lev],
                m_face_areas[lev],
                'B',
                lev, PatchType::coarse);
        }
    }
    ParmParse pp_warpx("warpx");
    int IncludeBfieldPerturbation = 0;
    pp_warpx.query("IncludeBfieldPerturbation",IncludeBfieldPerturbation);
    if ( (IncludeBfieldPerturbation == 1) && (lev <= maxlevel_extEMfield_init) ) {
#ifndef WARPX_DIM_RZ
        amrex::ParmParse pp_amrex("amrex");
        int arena_is_managed = 0;
        pp_amrex.query("the_arena_is_managed",arena_is_managed);
#ifdef AMREX_USE_GPU
        WARPX_ALWAYS_ASSERT_WITH_MESSAGE(arena_is_managed == 1,
                                         "For reconnection simulations with perturbation, managed memory should be used with amrex.the_arena_is_managed=1\n");

#endif
        Reconnection_Perturbation::AddBfieldPerturbation (Bfield_fp[lev][0].get(),
                               Bfield_fp[lev][1].get(),
                               Bfield_fp[lev][2].get(),
                               m_p_ext_field_params->Bxfield_parser->compile<3>(),
                               m_p_ext_field_params->Byfield_parser->compile<3>(),
                               m_p_ext_field_params->Bzfield_parser->compile<3>(), lev, PatchType::fine);

        if (lev > 0) {
        Reconnection_Perturbation::AddBfieldPerturbation (Bfield_aux[lev][0].get(),
                               Bfield_aux[lev][1].get(),
                               Bfield_aux[lev][2].get(),
                               m_p_ext_field_params->Bxfield_parser->compile<3>(),
                               m_p_ext_field_params->Byfield_parser->compile<3>(),
                               m_p_ext_field_params->Bzfield_parser->compile<3>(), lev, PatchType::fine);

        Reconnection_Perturbation::AddBfieldPerturbation (Bfield_cp[lev][0].get(),
                               Bfield_cp[lev][1].get(),
                               Bfield_cp[lev][2].get(),
                               m_p_ext_field_params->Bxfield_parser->compile<3>(),
                               m_p_ext_field_params->Byfield_parser->compile<3>(),
                               m_p_ext_field_params->Bzfield_parser->compile<3>(), lev, PatchType::coarse);
        }

#endif
=======
        ComputeExternalFieldOnGridUsingParser(
            FieldType::Bfield_aux,
            m_p_ext_field_params->Bxfield_parser->compile<4>(),
            m_p_ext_field_params->Byfield_parser->compile<4>(),
            m_p_ext_field_params->Bzfield_parser->compile<4>(),
            lev, PatchType::fine, m_eb_update_B);

        ComputeExternalFieldOnGridUsingParser(
            FieldType::Bfield_cp,
            m_p_ext_field_params->Bxfield_parser->compile<4>(),
            m_p_ext_field_params->Byfield_parser->compile<4>(),
            m_p_ext_field_params->Bzfield_parser->compile<4>(),
            lev, PatchType::coarse, m_eb_update_B);
>>>>>>> deef4353
    }

    // if the input string for the E-field is "parse_e_ext_grid_function",
    // then the analytical expression or function must be
    // provided in the input file.
    // Externally imposed fields are only initialized until the user-defined maxlevel_extEMfield_init.
    // The default maxlevel_extEMfield_init value is the total number of levels in the simulation
    if ((m_p_ext_field_params->E_ext_grid_type == ExternalFieldType::parse_ext_grid_function)
        && (lev <= maxlevel_extEMfield_init)) {

        InitializeExternalFieldsOnGridUsingParser(
            Efield_fp[lev][0].get(),
            Efield_fp[lev][1].get(),
            Efield_fp[lev][2].get(),
            m_p_ext_field_params->Exfield_parser->compile<3>(),
            m_p_ext_field_params->Eyfield_parser->compile<3>(),
            m_p_ext_field_params->Ezfield_parser->compile<3>(),
            m_edge_lengths[lev],
            m_face_areas[lev],
            'E',
            lev, PatchType::fine);

#ifdef AMREX_USE_EB
        if (eb_enabled) {
            // We initialize ECTRhofield consistently with the Efield
            if (WarpX::electromagnetic_solver_id == ElectromagneticSolverAlgo::ECT) {
                m_fdtd_solver_fp[lev]->EvolveECTRho(
                    m_fields.get_alldirs(FieldType::Efield_fp, lev),
                    m_fields.get_alldirs(FieldType::edge_lengths, lev),
                    m_fields.get_mr_levels_alldirs(FieldType::face_areas, max_level)[lev],
                    m_fields.get_alldirs(FieldType::ECTRhofield, lev),
                    lev);
            }
        }
#endif

        if (lev > 0) {
            ComputeExternalFieldOnGridUsingParser(
                FieldType::Efield_aux,
                m_p_ext_field_params->Exfield_parser->compile<4>(),
                m_p_ext_field_params->Eyfield_parser->compile<4>(),
                m_p_ext_field_params->Ezfield_parser->compile<4>(),
                lev, PatchType::fine, m_eb_update_E);

            ComputeExternalFieldOnGridUsingParser(
                FieldType::Efield_cp,
                m_p_ext_field_params->Exfield_parser->compile<4>(),
                m_p_ext_field_params->Eyfield_parser->compile<4>(),
                m_p_ext_field_params->Ezfield_parser->compile<4>(),
                lev, PatchType::coarse, m_eb_update_E);
#ifdef AMREX_USE_EB
            if (eb_enabled) {
                if (WarpX::electromagnetic_solver_id == ElectromagneticSolverAlgo::ECT) {
                    // We initialize ECTRhofield consistently with the Efield
                    m_fdtd_solver_cp[lev]->EvolveECTRho(
                        m_fields.get_alldirs(FieldType::Efield_cp, lev),
                        m_fields.get_alldirs(FieldType::edge_lengths, lev),
                        m_fields.get_mr_levels_alldirs(FieldType::face_areas, max_level)[lev],
                        m_fields.get_alldirs(FieldType::ECTRhofield, lev),
                        lev);
                }
            }
#endif
       }
    }

    // load external grid fields into E/Bfield_fp_external multifabs
    LoadExternalFields(lev);

    if (costs[lev]) {
        const auto iarr = costs[lev]->IndexArray();
        for (const auto& i : iarr) {
            (*costs[lev])[i] = 0.0;
            WarpX::setLoadBalanceEfficiency(lev, -1);
        }
    }
}

template<typename T>
void ComputeExternalFieldOnGridUsingParser_template (
    T field,
    amrex::ParserExecutor<4> const& fx_parser,
    amrex::ParserExecutor<4> const& fy_parser,
    amrex::ParserExecutor<4> const& fz_parser,
    int lev, PatchType patch_type,
    amrex::Vector<std::array< std::unique_ptr<amrex::iMultiFab>,3 > > const& eb_update_field,
    bool use_eb_flags)
{
    auto &warpx = WarpX::GetInstance();
    auto const &geom = warpx.Geom(lev);

    auto t = warpx.gett_new(lev);

    auto dx_lev = geom.CellSizeArray();
    const RealBox& real_box = geom.ProbDomain();

    amrex::IntVect refratio = (lev > 0 ) ? WarpX::RefRatio(lev-1) : amrex::IntVect(1);
    if (patch_type == PatchType::coarse) {
        for (int idim = 0; idim < AMREX_SPACEDIM; ++idim) {
            dx_lev[idim] = dx_lev[idim] * refratio[idim];
        }
    }

    using ablastr::fields::Direction;
    amrex::MultiFab* mfx = warpx.m_fields.get(field, Direction{0}, lev);
    amrex::MultiFab* mfy = warpx.m_fields.get(field, Direction{1}, lev);
    amrex::MultiFab* mfz = warpx.m_fields.get(field, Direction{2}, lev);

    const amrex::IntVect x_nodal_flag = mfx->ixType().toIntVect();
    const amrex::IntVect y_nodal_flag = mfy->ixType().toIntVect();
    const amrex::IntVect z_nodal_flag = mfz->ixType().toIntVect();

    for ( MFIter mfi(*mfx, TilingIfNotGPU()); mfi.isValid(); ++mfi) {
        const amrex::Box& tbx = mfi.tilebox( x_nodal_flag, mfx->nGrowVect() );
        const amrex::Box& tby = mfi.tilebox( y_nodal_flag, mfy->nGrowVect() );
        const amrex::Box& tbz = mfi.tilebox( z_nodal_flag, mfz->nGrowVect() );

        auto const& mfxfab = mfx->array(mfi);
        auto const& mfyfab = mfy->array(mfi);
        auto const& mfzfab = mfz->array(mfi);

        amrex::Array4<int> update_fx_arr, update_fy_arr, update_fz_arr;
        if (use_eb_flags && EB::enabled()) {
            update_fx_arr = eb_update_field[lev][0]->array(mfi);
            update_fy_arr = eb_update_field[lev][1]->array(mfi);
            update_fz_arr = eb_update_field[lev][2]->array(mfi);
        }

        amrex::ParallelFor (tbx, tby, tbz,
            [=] AMREX_GPU_DEVICE (int i, int j, int k) {

                // Do not set fields inside the embedded boundary
                if (update_fx_arr && update_fx_arr(i,j,k) == 0) { return; }

                // Shift required in the x-, y-, or z- position
                // depending on the index type of the multifab
#if defined(WARPX_DIM_1D_Z)
                const amrex::Real x = 0._rt;
                const amrex::Real y = 0._rt;
                const amrex::Real fac_z = (1._rt - x_nodal_flag[0]) * dx_lev[0] * 0.5_rt;
                const amrex::Real z = i*dx_lev[0] + real_box.lo(0) + fac_z;
#elif defined(WARPX_DIM_XZ) || defined(WARPX_DIM_RZ)
                const amrex::Real fac_x = (1._rt - x_nodal_flag[0]) * dx_lev[0] * 0.5_rt;
                const amrex::Real x = i*dx_lev[0] + real_box.lo(0) + fac_x;
                const amrex::Real y = 0._rt;
                const amrex::Real fac_z = (1._rt - x_nodal_flag[1]) * dx_lev[1] * 0.5_rt;
                const amrex::Real z = j*dx_lev[1] + real_box.lo(1) + fac_z;
#else
                const amrex::Real fac_x = (1._rt - x_nodal_flag[0]) * dx_lev[0] * 0.5_rt;
                const amrex::Real x = i*dx_lev[0] + real_box.lo(0) + fac_x;
                const amrex::Real fac_y = (1._rt - x_nodal_flag[1]) * dx_lev[1] * 0.5_rt;
                const amrex::Real y = j*dx_lev[1] + real_box.lo(1) + fac_y;
                const amrex::Real fac_z = (1._rt - x_nodal_flag[2]) * dx_lev[2] * 0.5_rt;
                const amrex::Real z = k*dx_lev[2] + real_box.lo(2) + fac_z;
#endif
                // Initialize the x-component of the field.
                mfxfab(i,j,k) = fx_parser(x,y,z,t);
            },
            [=] AMREX_GPU_DEVICE (int i, int j, int k) {

                // Do not set fields inside the embedded boundary
                if (update_fy_arr && update_fy_arr(i,j,k) == 0) { return; }

#if defined(WARPX_DIM_1D_Z)
                const amrex::Real x = 0._rt;
                const amrex::Real y = 0._rt;
                const amrex::Real fac_z = (1._rt - y_nodal_flag[0]) * dx_lev[0] * 0.5_rt;
                const amrex::Real z = i*dx_lev[0] + real_box.lo(0) + fac_z;
#elif defined(WARPX_DIM_XZ) || defined(WARPX_DIM_RZ)
                const amrex::Real fac_x = (1._rt - y_nodal_flag[0]) * dx_lev[0] * 0.5_rt;
                const amrex::Real x = i*dx_lev[0] + real_box.lo(0) + fac_x;
                const amrex::Real y = 0._rt;
                const amrex::Real fac_z = (1._rt - y_nodal_flag[1]) * dx_lev[1] * 0.5_rt;
                const amrex::Real z = j*dx_lev[1] + real_box.lo(1) + fac_z;
#elif defined(WARPX_DIM_3D)
                const amrex::Real fac_x = (1._rt - y_nodal_flag[0]) * dx_lev[0] * 0.5_rt;
                const amrex::Real x = i*dx_lev[0] + real_box.lo(0) + fac_x;
                const amrex::Real fac_y = (1._rt - y_nodal_flag[1]) * dx_lev[1] * 0.5_rt;
                const amrex::Real y = j*dx_lev[1] + real_box.lo(1) + fac_y;
                const amrex::Real fac_z = (1._rt - y_nodal_flag[2]) * dx_lev[2] * 0.5_rt;
                const amrex::Real z = k*dx_lev[2] + real_box.lo(2) + fac_z;
#endif
                // Initialize the y-component of the field.
                mfyfab(i,j,k) = fy_parser(x,y,z,t);
            },
            [=] AMREX_GPU_DEVICE (int i, int j, int k) {

                // Do not set fields inside the embedded boundary
                if (update_fz_arr && update_fz_arr(i,j,k) == 0) { return; }

#if defined(WARPX_DIM_1D_Z)
                const amrex::Real x = 0._rt;
                const amrex::Real y = 0._rt;
                const amrex::Real fac_z = (1._rt - z_nodal_flag[0]) * dx_lev[0] * 0.5_rt;
                const amrex::Real z = i*dx_lev[0] + real_box.lo(0) + fac_z;
#elif defined(WARPX_DIM_XZ) || defined(WARPX_DIM_RZ)
                const amrex::Real fac_x = (1._rt - z_nodal_flag[0]) * dx_lev[0] * 0.5_rt;
                const amrex::Real x = i*dx_lev[0] + real_box.lo(0) + fac_x;
                const amrex::Real y = 0._rt;
                const amrex::Real fac_z = (1._rt - z_nodal_flag[1]) * dx_lev[1] * 0.5_rt;
                const amrex::Real z = j*dx_lev[1] + real_box.lo(1) + fac_z;
#elif defined(WARPX_DIM_3D)
                const amrex::Real fac_x = (1._rt - z_nodal_flag[0]) * dx_lev[0] * 0.5_rt;
                const amrex::Real x = i*dx_lev[0] + real_box.lo(0) + fac_x;
                const amrex::Real fac_y = (1._rt - z_nodal_flag[1]) * dx_lev[1] * 0.5_rt;
                const amrex::Real y = j*dx_lev[1] + real_box.lo(1) + fac_y;
                const amrex::Real fac_z = (1._rt - z_nodal_flag[2]) * dx_lev[2] * 0.5_rt;
                const amrex::Real z = k*dx_lev[2] + real_box.lo(2) + fac_z;
#endif
                // Initialize the z-component of the field.
                mfzfab(i,j,k) = fz_parser(x,y,z,t);
            }
        );
    }
}

void WarpX::ComputeExternalFieldOnGridUsingParser (
    warpx::fields::FieldType field,
    amrex::ParserExecutor<4> const& fx_parser,
    amrex::ParserExecutor<4> const& fy_parser,
    amrex::ParserExecutor<4> const& fz_parser,
    int lev, PatchType patch_type,
    amrex::Vector<std::array< std::unique_ptr<amrex::iMultiFab>,3 > > const& eb_update_field,
    bool use_eb_flags)
{
    ComputeExternalFieldOnGridUsingParser_template<warpx::fields::FieldType> (
        field,
        fx_parser, fy_parser, fz_parser,
        lev, patch_type, eb_update_field,
        use_eb_flags);
}

void WarpX::ComputeExternalFieldOnGridUsingParser (
    std::string const& field,
    amrex::ParserExecutor<4> const& fx_parser,
    amrex::ParserExecutor<4> const& fy_parser,
    amrex::ParserExecutor<4> const& fz_parser,
    int lev, PatchType patch_type,
    amrex::Vector<std::array< std::unique_ptr<amrex::iMultiFab>,3 > > const& eb_update_field,
    bool use_eb_flags)
{
    ComputeExternalFieldOnGridUsingParser_template<std::string const&> (
        field,
        fx_parser, fy_parser, fz_parser,
        lev, patch_type, eb_update_field,
        use_eb_flags);
}

void WarpX::ComputeExternalFieldOnGridUsingParser (
    warpx::fields::FieldType field,
    amrex::ParserExecutor<4> const& fx_parser,
    amrex::ParserExecutor<4> const& fy_parser,
    amrex::ParserExecutor<4> const& fz_parser,
    int lev, PatchType patch_type,
    amrex::Vector<std::array< std::unique_ptr<amrex::iMultiFab>,3 > > const& eb_update_field)
{
    ComputeExternalFieldOnGridUsingParser_template<warpx::fields::FieldType> (
        field,
        fx_parser, fy_parser, fz_parser,
        lev, patch_type, eb_update_field,
        true);
}

void WarpX::ComputeExternalFieldOnGridUsingParser (
    std::string const& field,
    amrex::ParserExecutor<4> const& fx_parser,
    amrex::ParserExecutor<4> const& fy_parser,
    amrex::ParserExecutor<4> const& fz_parser,
    int lev, PatchType patch_type,
    amrex::Vector<std::array< std::unique_ptr<amrex::iMultiFab>,3 > > const& eb_update_field)
{
    ComputeExternalFieldOnGridUsingParser_template<std::string const&> (
        field,
        fx_parser, fy_parser, fz_parser,
        lev, patch_type, eb_update_field,
        true);
}

void WarpX::CheckGuardCells()
{
    for (int lev = 0; lev <= max_level; ++lev)
    {
        for (int dim = 0; dim < 3; ++dim)
        {
            ::CheckGuardCells(m_fields, "Efield_fp[" + std::to_string(dim) + "]", lev);
            ::CheckGuardCells(m_fields, "Bfield_fp[" + std::to_string(dim) + "]", lev);
            ::CheckGuardCells(m_fields, "current_fp[" + std::to_string(dim) + "]", lev);

            if (WarpX::fft_do_time_averaging)
            {
                ::CheckGuardCells(m_fields, "Efield_avg_fp[" + std::to_string(dim) + "]", lev);
                ::CheckGuardCells(m_fields, "Bfield_avg_fp[" + std::to_string(dim) + "]", lev);
            }
        }

        ::CheckGuardCells(m_fields, "rho_fp", lev);
        ::CheckGuardCells(m_fields, "F_fp", lev);
        ::CheckGuardCells(m_fields, "G_fp", lev);

        // MultiFabs on coarse patch
        if (lev > 0)
        {
            for (int dim = 0; dim < 3; ++dim)
            {
                ::CheckGuardCells(m_fields, "Efield_cp[" + std::to_string(dim) + "]", lev);
                ::CheckGuardCells(m_fields, "Bfield_cp[" + std::to_string(dim) + "]", lev);
                ::CheckGuardCells(m_fields, "current_cp[" + std::to_string(dim) + "]", lev);

                if (WarpX::fft_do_time_averaging)
                {
                    ::CheckGuardCells(m_fields, "Efield_avg_cp[" + std::to_string(dim) + "]", lev);
                    ::CheckGuardCells(m_fields, "Bfield_avg_cp[" + std::to_string(dim) + "]", lev);
                }
            }

            ::CheckGuardCells(m_fields, "rho_cp", lev);
            ::CheckGuardCells(m_fields, "F_cp", lev);
            ::CheckGuardCells(m_fields, "G_cp", lev);
        }
    }
}

void WarpX::InitializeEBGridData (int lev)
{
#ifdef AMREX_USE_EB
    if (lev == maxLevel()) {

        auto const eb_fact = fieldEBFactory(lev);

        if (WarpX::electromagnetic_solver_id != ElectromagneticSolverAlgo::PSATD )
        {
            using warpx::fields::FieldType;

            if (WarpX::electromagnetic_solver_id == ElectromagneticSolverAlgo::ECT) {

                auto edge_lengths_lev = m_fields.get_alldirs(FieldType::edge_lengths, lev);
                warpx::embedded_boundary::ComputeEdgeLengths(edge_lengths_lev, eb_fact);
                warpx::embedded_boundary::ScaleEdges(edge_lengths_lev, CellSize(lev));

                auto face_areas_lev = m_fields.get_alldirs(FieldType::face_areas, lev);
                warpx::embedded_boundary::ComputeFaceAreas(face_areas_lev, eb_fact);
                warpx::embedded_boundary::ScaleAreas(face_areas_lev, CellSize(lev));

                // Compute additional quantities required for the ECT solver
                const auto& area_mod = m_fields.get_alldirs(FieldType::area_mod, maxLevel());
                warpx::embedded_boundary::MarkExtensionCells(
                    CellSize(maxLevel()), m_flag_info_face[maxLevel()], m_flag_ext_face[maxLevel()],
                    m_fields.get_alldirs(FieldType::Bfield_fp, maxLevel()),
                    face_areas_lev,
                    edge_lengths_lev, area_mod);
                ComputeFaceExtensions();

                // Mark on which grid points E should be updated
                warpx::embedded_boundary::MarkUpdateECellsECT( m_eb_update_E[lev], edge_lengths_lev );
                // Mark on which grid points B should be updated
                warpx::embedded_boundary::MarkUpdateBCellsECT( m_eb_update_B[lev], face_areas_lev, edge_lengths_lev);

            } else {
                // Mark on which grid points E should be updated (stair-case approximation)
                warpx::embedded_boundary::MarkUpdateCellsStairCase(
                    m_eb_update_E[lev],
                    m_fields.get_alldirs(FieldType::Efield_fp, lev),
                    eb_fact );
                // Mark on which grid points B should be updated (stair-case approximation)
                warpx::embedded_boundary::MarkUpdateCellsStairCase(
                    m_eb_update_B[lev],
                    m_fields.get_alldirs(FieldType::Bfield_fp, lev),
                    eb_fact );
            }

        }

        ComputeDistanceToEB();
        warpx::embedded_boundary::MarkReducedShapeCells( m_eb_reduce_particle_shape[lev], eb_fact, nox, Geom(0).periodicity());

    }
#else
    amrex::ignore_unused(lev);
#endif
}

void WarpX::CheckKnownIssues()
{
    if (WarpX::electromagnetic_solver_id == ElectromagneticSolverAlgo::PSATD &&
        (std::any_of(do_pml_Lo[0].begin(),do_pml_Lo[0].end(),[](const auto& ee){return ee;}) ||
        std::any_of(do_pml_Hi[0].begin(),do_pml_Hi[0].end(),[](const auto& ee){return ee;})) )
    {
        ablastr::warn_manager::WMRecordWarning(
            "PML",
            "Using PSATD together with PML may lead to instabilities if the plasma touches the PML region. "
            "It is recommended to leave enough empty space between the plasma boundary and the PML region.",
            ablastr::warn_manager::WarnPriority::low);
    }

    if (WarpX::electromagnetic_solver_id == ElectromagneticSolverAlgo::HybridPIC)
    {
        if (WarpX::current_deposition_algo == CurrentDepositionAlgo::Esirkepov)
        {
            ablastr::warn_manager::WMRecordWarning(
                "Hybrid-PIC",
                "When using Esirkepov current deposition together with the hybrid-PIC "
                "algorithm, a segfault will occur if a particle moves over multiple cells "
                "in a single step, so be careful with your choice of time step.",
                ablastr::warn_manager::WarnPriority::low);
        }

        const bool external_particle_field_used = (
            mypc->m_B_ext_particle_s != "none" || mypc->m_E_ext_particle_s != "none"
        );
        WARPX_ALWAYS_ASSERT_WITH_MESSAGE(
            !external_particle_field_used,
            "The hybrid-PIC algorithm does not work with external fields "
            "applied directly to particles."
        );
    }

#if defined(__CUDACC__) && (__CUDACC_VER_MAJOR__ == 11) && (__CUDACC_VER_MINOR__ == 6)
    if (WarpX::electromagnetic_solver_id == ElectromagneticSolverAlgo::Yee)
    {
        WARPX_ABORT_WITH_MESSAGE(
            "CUDA 11.6 does not work with the Yee Maxwell "
            "solver: https://github.com/AMReX-Codes/amrex/issues/2607"
        );
    }
#endif
}

void
WarpX::LoadExternalFields (int const lev)
{
    using ablastr::fields::Direction;
    using warpx::fields::FieldType;

    // External fields from file are currently not compatible with the moving window
    // In order to support the moving window, the MultiFab containing the external
    // fields should be updated every time the window moves.
    if ( (m_p_ext_field_params->B_ext_grid_type == ExternalFieldType::read_from_file) ||
         (m_p_ext_field_params->E_ext_grid_type == ExternalFieldType::read_from_file) ||
         (mypc->m_B_ext_particle_s == "read_from_file") ||
         (mypc->m_E_ext_particle_s == "read_from_file") ) {

        WARPX_ALWAYS_ASSERT_WITH_MESSAGE(
            WarpX::do_moving_window == 0,
            "External fields from file are not compatible with the moving window." );
    }

<<<<<<< HEAD
    //// External grid fields
    //if (m_p_ext_field_params->B_ext_grid_type == ExternalFieldType::parse_ext_grid_function) {
    //    // Initialize Bfield_fp_external with external function
    //    InitializeExternalFieldsOnGridUsingParser(
    //        Bfield_fp_external[lev][0].get(),
    //        Bfield_fp_external[lev][1].get(),
    //        Bfield_fp_external[lev][2].get(),
    //        m_p_ext_field_params->Bxfield_parser->compile<3>(),
    //        m_p_ext_field_params->Byfield_parser->compile<3>(),
    //        m_p_ext_field_params->Bzfield_parser->compile<3>(),
    //        m_edge_lengths[lev],
    //        m_face_areas[lev],
    //        'B',
    //        lev, PatchType::fine);
    //}
    //else
    if (m_p_ext_field_params->B_ext_grid_type == ExternalFieldType::read_from_file) {
=======
    // External grid fields
    if (m_p_ext_field_params->B_ext_grid_type == ExternalFieldType::parse_ext_grid_function) {
        // Initialize Bfield_fp_external with external function
        ComputeExternalFieldOnGridUsingParser(
            FieldType::Bfield_fp_external,
            m_p_ext_field_params->Bxfield_parser->compile<4>(),
            m_p_ext_field_params->Byfield_parser->compile<4>(),
            m_p_ext_field_params->Bzfield_parser->compile<4>(),
            lev, PatchType::fine, m_eb_update_B);
    }
    else if (m_p_ext_field_params->B_ext_grid_type == ExternalFieldType::read_from_file) {
>>>>>>> deef4353
#if defined(WARPX_DIM_RZ)
        WARPX_ALWAYS_ASSERT_WITH_MESSAGE(n_rz_azimuthal_modes == 1,
                                         "External field reading is not implemented for more than one RZ mode (see #3829)");
        ReadExternalFieldFromFile(m_p_ext_field_params->external_fields_path, m_fields.get(FieldType::Bfield_fp_external,Direction{0},lev), "B", "r");
        ReadExternalFieldFromFile(m_p_ext_field_params->external_fields_path, m_fields.get(FieldType::Bfield_fp_external,Direction{1},lev), "B", "t");
        ReadExternalFieldFromFile(m_p_ext_field_params->external_fields_path, m_fields.get(FieldType::Bfield_fp_external,Direction{2},lev), "B", "z");
#else
        ReadExternalFieldFromFile(m_p_ext_field_params->external_fields_path, m_fields.get(FieldType::Bfield_fp_external, Direction{0}, lev), "B", "x");
        ReadExternalFieldFromFile(m_p_ext_field_params->external_fields_path, m_fields.get(FieldType::Bfield_fp_external, Direction{1}, lev), "B", "y");
        ReadExternalFieldFromFile(m_p_ext_field_params->external_fields_path, m_fields.get(FieldType::Bfield_fp_external, Direction{2}, lev), "B", "z");
#endif
    }

<<<<<<< HEAD
    //if (m_p_ext_field_params->E_ext_grid_type == ExternalFieldType::parse_ext_grid_function) {
    //    // Initialize Efield_fp_external with external function
    //    InitializeExternalFieldsOnGridUsingParser(
    //        Efield_fp_external[lev][0].get(),
    //        Efield_fp_external[lev][1].get(),
    //        Efield_fp_external[lev][2].get(),
    //        m_p_ext_field_params->Exfield_parser->compile<3>(),
    //        m_p_ext_field_params->Eyfield_parser->compile<3>(),
    //        m_p_ext_field_params->Ezfield_parser->compile<3>(),
    //        m_edge_lengths[lev],
    //        m_face_areas[lev],
    //        'E',
    //        lev, PatchType::fine);
    //}
    //else
    if (m_p_ext_field_params->E_ext_grid_type == ExternalFieldType::read_from_file) {
=======
    if (m_p_ext_field_params->E_ext_grid_type == ExternalFieldType::parse_ext_grid_function) {
        // Initialize Efield_fp_external with external function
        ComputeExternalFieldOnGridUsingParser(
            FieldType::Efield_fp_external,
            m_p_ext_field_params->Exfield_parser->compile<4>(),
            m_p_ext_field_params->Eyfield_parser->compile<4>(),
            m_p_ext_field_params->Ezfield_parser->compile<4>(),
            lev, PatchType::fine, m_eb_update_E );
    }
    else if (m_p_ext_field_params->E_ext_grid_type == ExternalFieldType::read_from_file) {
>>>>>>> deef4353
#if defined(WARPX_DIM_RZ)
        WARPX_ALWAYS_ASSERT_WITH_MESSAGE(n_rz_azimuthal_modes == 1,
                                         "External field reading is not implemented for more than one RZ mode (see #3829)");
        ReadExternalFieldFromFile(m_p_ext_field_params->external_fields_path, m_fields.get(FieldType::Efield_fp_external,Direction{0},lev), "E", "r");
        ReadExternalFieldFromFile(m_p_ext_field_params->external_fields_path, m_fields.get(FieldType::Efield_fp_external,Direction{1},lev), "E", "t");
        ReadExternalFieldFromFile(m_p_ext_field_params->external_fields_path, m_fields.get(FieldType::Efield_fp_external,Direction{2},lev), "E", "z");
#else
        ReadExternalFieldFromFile(m_p_ext_field_params->external_fields_path, m_fields.get(FieldType::Efield_fp_external, Direction{0}, lev), "E", "x");
        ReadExternalFieldFromFile(m_p_ext_field_params->external_fields_path, m_fields.get(FieldType::Efield_fp_external, Direction{1}, lev), "E", "y");
        ReadExternalFieldFromFile(m_p_ext_field_params->external_fields_path, m_fields.get(FieldType::Efield_fp_external, Direction{2}, lev), "E", "z");
#endif
    }

    if (lev == finestLevel()) {
        // Call Python callback which might write values to external field multifabs
        ExecutePythonCallback("loadExternalFields");
    }
    // External particle fields

    if (mypc->m_B_ext_particle_s == "read_from_file") {
        std::string external_fields_path;
        const amrex::ParmParse pp_particles("particles");
        pp_particles.get("read_fields_from_path", external_fields_path );
#if defined(WARPX_DIM_RZ)
        WARPX_ALWAYS_ASSERT_WITH_MESSAGE(n_rz_azimuthal_modes == 1,
                                         "External field reading is not implemented for more than one RZ mode (see #3829)");
        ReadExternalFieldFromFile(external_fields_path,
            m_fields.get(FieldType::B_external_particle_field, Direction{0}, lev),
            "B", "r");
        ReadExternalFieldFromFile(external_fields_path,
            m_fields.get(FieldType::B_external_particle_field, Direction{1}, lev),
            "B", "t");
        ReadExternalFieldFromFile(external_fields_path,
            m_fields.get(FieldType::B_external_particle_field, Direction{2}, lev),
            "B", "z");
#else
        ReadExternalFieldFromFile(external_fields_path,
            m_fields.get(FieldType::B_external_particle_field, Direction{0}, lev),
            "B", "x");
        ReadExternalFieldFromFile(external_fields_path,
            m_fields.get(FieldType::B_external_particle_field, Direction{1}, lev),
            "B", "y");
        ReadExternalFieldFromFile(external_fields_path,
            m_fields.get(FieldType::B_external_particle_field, Direction{2}, lev),
            "B", "z");
#endif
    }
    if (mypc->m_E_ext_particle_s == "read_from_file") {
        std::string external_fields_path;
        const amrex::ParmParse pp_particles("particles");
        pp_particles.get("read_fields_from_path", external_fields_path );
#if defined(WARPX_DIM_RZ)
        WARPX_ALWAYS_ASSERT_WITH_MESSAGE(n_rz_azimuthal_modes == 1,
                                         "External field reading is not implemented for more than one RZ mode (see #3829)");
        ReadExternalFieldFromFile(external_fields_path,
            m_fields.get(FieldType::E_external_particle_field, Direction{0}, lev),
            "E", "r");
        ReadExternalFieldFromFile(external_fields_path,
            m_fields.get(FieldType::E_external_particle_field, Direction{1}, lev),
            "E", "t");
        ReadExternalFieldFromFile(external_fields_path,
            m_fields.get(FieldType::E_external_particle_field, Direction{2}, lev),
            "E", "z");
#else
        ReadExternalFieldFromFile(external_fields_path,
            m_fields.get(FieldType::E_external_particle_field, Direction{0}, lev),
            "E", "x");
        ReadExternalFieldFromFile(external_fields_path,
            m_fields.get(FieldType::E_external_particle_field, Direction{1}, lev),
            "E", "y");
        ReadExternalFieldFromFile(external_fields_path,
            m_fields.get(FieldType::E_external_particle_field, Direction{2}, lev),
            "E", "z");
#endif
    }
}

#if defined(WARPX_USE_OPENPMD) && !defined(WARPX_DIM_1D_Z) && !defined(WARPX_DIM_XZ)
void
WarpX::ReadExternalFieldFromFile (
       const std::string& read_fields_from_path, amrex::MultiFab* mf,
       const std::string& F_name, const std::string& F_component)
{
    // Get WarpX domain info
    auto& warpx = WarpX::GetInstance();
    amrex::Geometry const& geom0 = warpx.Geom(0);
    const amrex::RealBox& real_box = geom0.ProbDomain();
    const auto dx = geom0.CellSizeArray();
    const amrex::IntVect nodal_flag = mf->ixType().toIntVect();

    // Read external field openPMD data
    auto series = openPMD::Series(read_fields_from_path, openPMD::Access::READ_ONLY);
    auto iseries = series.iterations.begin()->second;
    auto F = iseries.meshes[F_name];

    WARPX_ALWAYS_ASSERT_WITH_MESSAGE(F.getAttribute("dataOrder").get<std::string>() == "C",
                                     "Reading from files with non-C dataOrder is not implemented");

    auto axisLabels = F.getAttribute("axisLabels").get<std::vector<std::string>>();
    auto fileGeom = F.getAttribute("geometry").get<std::string>();

#if defined(WARPX_DIM_3D)
    WARPX_ALWAYS_ASSERT_WITH_MESSAGE(fileGeom == "cartesian", "3D can only read from files with cartesian geometry");
    WARPX_ALWAYS_ASSERT_WITH_MESSAGE(axisLabels[0] == "x" && axisLabels[1] == "y" && axisLabels[2] == "z",
                                     "3D expects axisLabels {x, y, z}");
#elif defined(WARPX_DIM_XZ)
    WARPX_ALWAYS_ASSERT_WITH_MESSAGE(fileGeom == "cartesian", "XZ can only read from files with cartesian geometry");
    WARPX_ALWAYS_ASSERT_WITH_MESSAGE(axisLabels[0] == "x" && axisLabels[1] == "z",
                                     "XZ expects axisLabels {x, z}");
#elif defined(WARPX_DIM_1D_Z)
    WARPX_ABORT_WITH_MESSAGE(
        "Reading from openPMD for external fields is not known to work with 1D3V (see #3830)");
    WARPX_ALWAYS_ASSERT_WITH_MESSAGE(fileGeom == "cartesian", "1D3V can only read from files with cartesian geometry");
    WARPX_ALWAYS_ASSERT_WITH_MESSAGE(axisLabels[0] == "z");
#elif defined(WARPX_DIM_RZ)
    WARPX_ALWAYS_ASSERT_WITH_MESSAGE(fileGeom == "thetaMode", "RZ can only read from files with 'thetaMode'  geometry");
    WARPX_ALWAYS_ASSERT_WITH_MESSAGE(axisLabels[0] == "r" && axisLabels[1] == "z",
                                     "RZ expects axisLabels {r, z}");
#endif

    const auto offset = F.gridGlobalOffset();
    const auto offset0 = static_cast<amrex::Real>(offset[0]);
    const auto offset1 = static_cast<amrex::Real>(offset[1]);
#if defined(WARPX_DIM_3D)
    const auto offset2 = static_cast<amrex::Real>(offset[2]);
#endif
    const auto d = F.gridSpacing<long double>();

#if defined(WARPX_DIM_RZ)
    const auto file_dr = static_cast<amrex::Real>(d[0]);
    const auto file_dz = static_cast<amrex::Real>(d[1]);
#elif defined(WARPX_DIM_3D)
    const auto file_dx = static_cast<amrex::Real>(d[0]);
    const auto file_dy = static_cast<amrex::Real>(d[1]);
    const auto file_dz = static_cast<amrex::Real>(d[2]);
#endif

    auto FC = F[F_component];
    const auto extent = FC.getExtent();
    const auto extent0 = static_cast<int>(extent[0]);
    const auto extent1 = static_cast<int>(extent[1]);
    const auto extent2 = static_cast<int>(extent[2]);

    // Determine the chunk data that will be loaded.
    // Now, the full range of data is loaded.
    // Loading chunk data can speed up the process.
    // Thus, `chunk_offset` and `chunk_extent` should be modified accordingly in another PR.
    const openPMD::Offset chunk_offset = {0,0,0};
    const openPMD::Extent chunk_extent = {extent[0], extent[1], extent[2]};

    auto FC_chunk_data = FC.loadChunk<double>(chunk_offset,chunk_extent);
    series.flush();
    auto *FC_data_host = FC_chunk_data.get();

    // Load data to GPU
    const size_t total_extent = size_t(extent[0]) * extent[1] * extent[2];
    amrex::Gpu::DeviceVector<double> FC_data_gpu(total_extent);
    auto *FC_data = FC_data_gpu.data();
    amrex::Gpu::copy(amrex::Gpu::hostToDevice, FC_data_host, FC_data_host + total_extent, FC_data);

    // Loop over boxes
    for (MFIter mfi(*mf, TilingIfNotGPU()); mfi.isValid(); ++mfi)
    {
        const amrex::Box box = mfi.growntilebox();
        const amrex::Box tb = mfi.tilebox(nodal_flag, mf->nGrowVect());
        auto const& mffab = mf->array(mfi);

        // Start ParallelFor
        amrex::ParallelFor (tb,
            [=] AMREX_GPU_DEVICE (int i, int j, int k) {
                // i,j,k denote x,y,z indices in 3D xyz.
                // i,j denote r,z indices in 2D rz; k is just 0

                // ii is used for 2D RZ mode
#if defined(WARPX_DIM_RZ)
                // In 2D RZ, i denoting r can be < 0
                // but mirrored values should be assigned.
                // Namely, mffab(i) = FC_data[-i] when i<0.
                const int ii = (i<0)?(-i):(i);
#else
                const int ii = i;
#endif

                // Physical coordinates of the grid point
                // 0,1,2 denote x,y,z in 3D xyz.
                // 0,1 denote r,z in 2D rz.
                amrex::Real x0, x1;
                if ( box.type(0)==amrex::IndexType::CellIndex::NODE )
                     { x0 = static_cast<amrex::Real>(real_box.lo(0)) + ii*dx[0]; }
                else { x0 = static_cast<amrex::Real>(real_box.lo(0)) + ii*dx[0] + 0.5_rt*dx[0]; }
                if ( box.type(1)==amrex::IndexType::CellIndex::NODE )
                     { x1 = real_box.lo(1) + j*dx[1]; }
                else { x1 = real_box.lo(1) + j*dx[1] + 0.5_rt*dx[1]; }

#if defined(WARPX_DIM_RZ)
                // Get index of the external field array
                int const ir = std::floor( (x0-offset0)/file_dr );
                int const iz = std::floor( (x1-offset1)/file_dz );

                // Get coordinates of external grid point
                amrex::Real const xx0 = offset0 + ir * file_dr;
                amrex::Real const xx1 = offset1 + iz * file_dz;

#elif defined(WARPX_DIM_3D)
                amrex::Real x2;
                if ( box.type(2)==amrex::IndexType::CellIndex::NODE )
                     { x2 = real_box.lo(2) + k*dx[2]; }
                else { x2 = real_box.lo(2) + k*dx[2] + 0.5_rt*dx[2]; }

                // Get index of the external field array
                int const ix = std::floor( (x0-offset0)/file_dx );
                int const iy = std::floor( (x1-offset1)/file_dy );
                int const iz = std::floor( (x2-offset2)/file_dz );

                // Get coordinates of external grid point
                amrex::Real const xx0 = offset0 + ix * file_dx;
                amrex::Real const xx1 = offset1 + iy * file_dy;
                amrex::Real const xx2 = offset2 + iz * file_dz;
#endif

#if defined(WARPX_DIM_RZ)
                const amrex::Array4<double> fc_array(FC_data, {0,0,0}, {extent0, extent2, extent1}, 1);
                const double
                    f00 = fc_array(0, iz  , ir  ),
                    f01 = fc_array(0, iz  , ir+1),
                    f10 = fc_array(0, iz+1, ir  ),
                    f11 = fc_array(0, iz+1, ir+1);
                mffab(i,j,k) = static_cast<amrex::Real>(utils::algorithms::bilinear_interp<double>
                    (xx0, xx0+file_dr, xx1, xx1+file_dz,
                     f00, f01, f10, f11,
                     x0, x1));
#elif defined(WARPX_DIM_3D)
                const amrex::Array4<double> fc_array(FC_data, {0,0,0}, {extent2, extent1, extent0}, 1);
                const double
                    f000 = fc_array(iz  , iy  , ix  ),
                    f001 = fc_array(iz+1, iy  , ix  ),
                    f010 = fc_array(iz  , iy+1, ix  ),
                    f011 = fc_array(iz+1, iy+1, ix  ),
                    f100 = fc_array(iz  , iy  , ix+1),
                    f101 = fc_array(iz+1, iy  , ix+1),
                    f110 = fc_array(iz  , iy+1, ix+1),
                    f111 = fc_array(iz+1, iy+1, ix+1);
                mffab(i,j,k) = static_cast<amrex::Real>(utils::algorithms::trilinear_interp<double>
                    (xx0, xx0+file_dx, xx1, xx1+file_dy, xx2, xx2+file_dz,
                     f000, f001, f010, f011, f100, f101, f110, f111,
                     x0, x1, x2));
#endif

            }

        ); // End ParallelFor

    } // End loop over boxes.

} // End function WarpX::ReadExternalFieldFromFile
#else // WARPX_USE_OPENPMD && !WARPX_DIM_1D_Z && !defined(WARPX_DIM_XZ)
void
WarpX::ReadExternalFieldFromFile (const std::string& , amrex::MultiFab* , const std::string& , const std::string& )
{
#if defined(WARPX_DIM_1D_Z)
    WARPX_ABORT_WITH_MESSAGE("Reading fields from openPMD files is not supported in 1D");
#elif defined(WARPX_DIM_XZ)
    WARPX_ABORT_WITH_MESSAGE("Reading from openPMD for external fields is not known to work with XZ (see #3828)");
#elif !defined(WARPX_USE_OPENPMD)
    WARPX_ABORT_WITH_MESSAGE("OpenPMD field reading requires OpenPMD support to be enabled");
#endif
}
#endif // WARPX_USE_OPENPMD<|MERGE_RESOLUTION|>--- conflicted
+++ resolved
@@ -996,43 +996,29 @@
     if ((m_p_ext_field_params->B_ext_grid_type == ExternalFieldType::parse_ext_grid_function)
          && (lev <= maxlevel_extEMfield_init)) {
 
-<<<<<<< HEAD
-        InitializeExternalFieldsOnGridUsingParser(
-            Bfield_fp[lev][0].get(),
-            Bfield_fp[lev][1].get(),
-            Bfield_fp[lev][2].get(),
-            m_p_ext_field_params->Bxfield_parser->compile<3>(),
-            m_p_ext_field_params->Byfield_parser->compile<3>(),
-            m_p_ext_field_params->Bzfield_parser->compile<3>(),
-            m_edge_lengths[lev],
-            m_face_areas[lev],
-            'B',
-            lev, PatchType::fine);
+        ComputeExternalFieldOnGridUsingParser(
+            FieldType::Bfield_fp,
+            m_p_ext_field_params->Bxfield_parser->compile<4>(),
+            m_p_ext_field_params->Byfield_parser->compile<4>(),
+            m_p_ext_field_params->Bzfield_parser->compile<4>(),
+            lev, PatchType::fine, 'f',
+            m_fields.get_alldirs(FieldType::edge_lengths, lev),
+            m_fields.get_alldirs(FieldType::face_areas, lev));
 
         if (lev > 0) {
-            InitializeExternalFieldsOnGridUsingParser(
-                Bfield_aux[lev][0].get(),
-                Bfield_aux[lev][1].get(),
-                Bfield_aux[lev][2].get(),
-                m_p_ext_field_params->Bxfield_parser->compile<3>(),
-                m_p_ext_field_params->Byfield_parser->compile<3>(),
-                m_p_ext_field_params->Bzfield_parser->compile<3>(),
-                m_edge_lengths[lev],
-                m_face_areas[lev],
-                'B',
-                lev, PatchType::fine);
-
-            InitializeExternalFieldsOnGridUsingParser(
-                Bfield_cp[lev][0].get(),
-                Bfield_cp[lev][1].get(),
-                Bfield_cp[lev][2].get(),
-                m_p_ext_field_params->Bxfield_parser->compile<3>(),
-                m_p_ext_field_params->Byfield_parser->compile<3>(),
-                m_p_ext_field_params->Bzfield_parser->compile<3>(),
-                m_edge_lengths[lev],
-                m_face_areas[lev],
-                'B',
-                lev, PatchType::coarse);
+            ComputeExternalFieldOnGridUsingParser(
+                FieldType::Bfield_aux,
+                m_p_ext_field_params->Bxfield_parser->compile<4>(),
+                m_p_ext_field_params->Byfield_parser->compile<4>(),
+                m_p_ext_field_params->Bzfield_parser->compile<4>(),
+                lev, PatchType::fine, m_eb_update_B);
+
+            ComputeExternalFieldOnGridUsingParser(
+                FieldType::Bfield_cp,
+                m_p_ext_field_params->Bxfield_parser->compile<4>(),
+                m_p_ext_field_params->Byfield_parser->compile<4>(),
+                m_p_ext_field_params->Bzfield_parser->compile<4>(),
+                lev, PatchType::coarse, m_eb_update_B);
         }
     }
     ParmParse pp_warpx("warpx");
@@ -1048,45 +1034,13 @@
                                          "For reconnection simulations with perturbation, managed memory should be used with amrex.the_arena_is_managed=1\n");
 
 #endif
-        Reconnection_Perturbation::AddBfieldPerturbation (Bfield_fp[lev][0].get(),
-                               Bfield_fp[lev][1].get(),
-                               Bfield_fp[lev][2].get(),
+        Reconnection_Perturbation::AddBfieldPerturbation (
+                               FieldType::Bfield_fp,
                                m_p_ext_field_params->Bxfield_parser->compile<3>(),
                                m_p_ext_field_params->Byfield_parser->compile<3>(),
                                m_p_ext_field_params->Bzfield_parser->compile<3>(), lev, PatchType::fine);
-
-        if (lev > 0) {
-        Reconnection_Perturbation::AddBfieldPerturbation (Bfield_aux[lev][0].get(),
-                               Bfield_aux[lev][1].get(),
-                               Bfield_aux[lev][2].get(),
-                               m_p_ext_field_params->Bxfield_parser->compile<3>(),
-                               m_p_ext_field_params->Byfield_parser->compile<3>(),
-                               m_p_ext_field_params->Bzfield_parser->compile<3>(), lev, PatchType::fine);
-
-        Reconnection_Perturbation::AddBfieldPerturbation (Bfield_cp[lev][0].get(),
-                               Bfield_cp[lev][1].get(),
-                               Bfield_cp[lev][2].get(),
-                               m_p_ext_field_params->Bxfield_parser->compile<3>(),
-                               m_p_ext_field_params->Byfield_parser->compile<3>(),
-                               m_p_ext_field_params->Bzfield_parser->compile<3>(), lev, PatchType::coarse);
-        }
-
-#endif
-=======
-        ComputeExternalFieldOnGridUsingParser(
-            FieldType::Bfield_aux,
-            m_p_ext_field_params->Bxfield_parser->compile<4>(),
-            m_p_ext_field_params->Byfield_parser->compile<4>(),
-            m_p_ext_field_params->Bzfield_parser->compile<4>(),
-            lev, PatchType::fine, m_eb_update_B);
-
-        ComputeExternalFieldOnGridUsingParser(
-            FieldType::Bfield_cp,
-            m_p_ext_field_params->Bxfield_parser->compile<4>(),
-            m_p_ext_field_params->Byfield_parser->compile<4>(),
-            m_p_ext_field_params->Bzfield_parser->compile<4>(),
-            lev, PatchType::coarse, m_eb_update_B);
->>>>>>> deef4353
+    
+#endif
     }
 
     // if the input string for the E-field is "parse_e_ext_grid_function",
@@ -1533,37 +1487,7 @@
             "External fields from file are not compatible with the moving window." );
     }
 
-<<<<<<< HEAD
-    //// External grid fields
-    //if (m_p_ext_field_params->B_ext_grid_type == ExternalFieldType::parse_ext_grid_function) {
-    //    // Initialize Bfield_fp_external with external function
-    //    InitializeExternalFieldsOnGridUsingParser(
-    //        Bfield_fp_external[lev][0].get(),
-    //        Bfield_fp_external[lev][1].get(),
-    //        Bfield_fp_external[lev][2].get(),
-    //        m_p_ext_field_params->Bxfield_parser->compile<3>(),
-    //        m_p_ext_field_params->Byfield_parser->compile<3>(),
-    //        m_p_ext_field_params->Bzfield_parser->compile<3>(),
-    //        m_edge_lengths[lev],
-    //        m_face_areas[lev],
-    //        'B',
-    //        lev, PatchType::fine);
-    //}
-    //else
     if (m_p_ext_field_params->B_ext_grid_type == ExternalFieldType::read_from_file) {
-=======
-    // External grid fields
-    if (m_p_ext_field_params->B_ext_grid_type == ExternalFieldType::parse_ext_grid_function) {
-        // Initialize Bfield_fp_external with external function
-        ComputeExternalFieldOnGridUsingParser(
-            FieldType::Bfield_fp_external,
-            m_p_ext_field_params->Bxfield_parser->compile<4>(),
-            m_p_ext_field_params->Byfield_parser->compile<4>(),
-            m_p_ext_field_params->Bzfield_parser->compile<4>(),
-            lev, PatchType::fine, m_eb_update_B);
-    }
-    else if (m_p_ext_field_params->B_ext_grid_type == ExternalFieldType::read_from_file) {
->>>>>>> deef4353
 #if defined(WARPX_DIM_RZ)
         WARPX_ALWAYS_ASSERT_WITH_MESSAGE(n_rz_azimuthal_modes == 1,
                                          "External field reading is not implemented for more than one RZ mode (see #3829)");
@@ -1577,35 +1501,7 @@
 #endif
     }
 
-<<<<<<< HEAD
-    //if (m_p_ext_field_params->E_ext_grid_type == ExternalFieldType::parse_ext_grid_function) {
-    //    // Initialize Efield_fp_external with external function
-    //    InitializeExternalFieldsOnGridUsingParser(
-    //        Efield_fp_external[lev][0].get(),
-    //        Efield_fp_external[lev][1].get(),
-    //        Efield_fp_external[lev][2].get(),
-    //        m_p_ext_field_params->Exfield_parser->compile<3>(),
-    //        m_p_ext_field_params->Eyfield_parser->compile<3>(),
-    //        m_p_ext_field_params->Ezfield_parser->compile<3>(),
-    //        m_edge_lengths[lev],
-    //        m_face_areas[lev],
-    //        'E',
-    //        lev, PatchType::fine);
-    //}
-    //else
     if (m_p_ext_field_params->E_ext_grid_type == ExternalFieldType::read_from_file) {
-=======
-    if (m_p_ext_field_params->E_ext_grid_type == ExternalFieldType::parse_ext_grid_function) {
-        // Initialize Efield_fp_external with external function
-        ComputeExternalFieldOnGridUsingParser(
-            FieldType::Efield_fp_external,
-            m_p_ext_field_params->Exfield_parser->compile<4>(),
-            m_p_ext_field_params->Eyfield_parser->compile<4>(),
-            m_p_ext_field_params->Ezfield_parser->compile<4>(),
-            lev, PatchType::fine, m_eb_update_E );
-    }
-    else if (m_p_ext_field_params->E_ext_grid_type == ExternalFieldType::read_from_file) {
->>>>>>> deef4353
 #if defined(WARPX_DIM_RZ)
         WARPX_ALWAYS_ASSERT_WITH_MESSAGE(n_rz_azimuthal_modes == 1,
                                          "External field reading is not implemented for more than one RZ mode (see #3829)");
