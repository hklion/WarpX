/* Copyright 2019-2020 Andrew Myers, Axel Huebl, Cameron Yang
 * David Grote, Luca Fedeli, Maxence Thevenet
 * Remi Lehe, Revathi Jambunathan, Weiqun Zhang
 *
 *
 * This file is part of WarpX.
 *
 * License: BSD-3-Clause-LBNL
 */
#include "PlasmaInjector.H"

#include "Initialization/GetTemperature.H"
#include "Initialization/GetVelocity.H"
#include "Initialization/InjectorDensity.H"
#include "Initialization/InjectorMomentum.H"
#include "Initialization/InjectorPosition.H"
#include "Particles/SpeciesPhysicalProperties.H"
#include "Utils/WarpXConst.H"
#include "Utils/WarpXUtil.H"
#include "WarpX.H"

#include <AMReX.H>
#include <AMReX_BLassert.H>
#include <AMReX_Config.H>
#include <AMReX_Geometry.H>
#include <AMReX_GpuDevice.H>
#include <AMReX_ParallelDescriptor.H>
#include <AMReX_ParmParse.H>
#include <AMReX_Parser.H>
#include <AMReX_Print.H>
#include <AMReX_RandomEngine.H>
#include <AMReX_REAL.H>

#include <algorithm>
#include <cctype>
#include <map>
#include <memory>
#include <sstream>
#include <utility>
#include <vector>

namespace {
    void StringParseAbortMessage(const std::string& var,
                                 const std::string& name) {
        std::stringstream stringstream;
        std::string string;
        stringstream << var << " string '" << name << "' not recognized.";
        string = stringstream.str();
        amrex::Abort(string.c_str());
    }
}

PlasmaInjector::PlasmaInjector () {}

PlasmaInjector::PlasmaInjector (int ispecies, const std::string& name)
    : species_id(ispecies), species_name(name)
{
    amrex::ParmParse pp_species_name(species_name);

#ifdef AMREX_USE_GPU
    static_assert(std::is_trivially_copyable<InjectorPosition>::value,
                  "InjectorPosition must be trivially copyable");
    static_assert(std::is_trivially_copyable<InjectorDensity>::value,
                  "InjectorDensity must be trivially copyable");
    static_assert(std::is_trivially_copyable<InjectorMomentum>::value,
                  "InjectorMomentum must be trivially copyable");
#endif

    pp_species_name.query("radially_weighted", radially_weighted);
    AMREX_ALWAYS_ASSERT_WITH_MESSAGE(radially_weighted, "ERROR: Only radially_weighted=true is supported");

    // Unlimited boundaries
    xmin = std::numeric_limits<amrex::Real>::lowest();
    ymin = std::numeric_limits<amrex::Real>::lowest();
    zmin = std::numeric_limits<amrex::Real>::lowest();

    xmax = std::numeric_limits<amrex::Real>::max();
    ymax = std::numeric_limits<amrex::Real>::max();
    zmax = std::numeric_limits<amrex::Real>::max();

    // NOTE: When periodic boundaries are used, default injection range is set to mother grid dimensions.
    const amrex::Geometry& geom = WarpX::GetInstance().Geom(0);
    if( geom.isPeriodic(0) ) {
        xmin = geom.ProbLo(0);
        xmax = geom.ProbHi(0);
    }

    if( geom.isPeriodic(1) ) {
#       ifndef WARPX_DIM_3D
        zmin = geom.ProbLo(1);
        zmax = geom.ProbHi(1);
#       else
        ymin = geom.ProbLo(1);
        ymax = geom.ProbHi(1);
#       endif
    }

#   ifdef WARPX_DIM_3D
    if( geom.isPeriodic(2) ) {
        zmin = geom.ProbLo(2);
        zmax = geom.ProbHi(2);
    }
#   endif

    queryWithParser(pp_species_name, "xmin", xmin);
    queryWithParser(pp_species_name, "ymin", ymin);
    queryWithParser(pp_species_name, "zmin", zmin);
    queryWithParser(pp_species_name, "xmax", xmax);
    queryWithParser(pp_species_name, "ymax", ymax);
    queryWithParser(pp_species_name, "zmax", zmax);

    queryWithParser(pp_species_name, "density_min", density_min);
    queryWithParser(pp_species_name, "density_max", density_max);

    std::string physical_species_s;
    bool species_is_specified = pp_species_name.query("species_type", physical_species_s);
    if (species_is_specified){
        physical_species = species::from_string( physical_species_s );
        charge = species::get_charge( physical_species );
        mass = species::get_mass( physical_species );
    }

    // Parse injection style
    std::string injection_style = "none";
    pp_species_name.query("injection_style", injection_style);
    std::transform(injection_style.begin(),
                   injection_style.end(),
                   injection_style.begin(),
                   ::tolower);

    // parse charge and mass
    bool charge_is_specified = queryWithParser(pp_species_name, "charge", charge);
    bool mass_is_specified = queryWithParser(pp_species_name, "mass", mass);

    if ( charge_is_specified && species_is_specified ){
        WarpX::GetInstance().RecordWarning("Species",
            "Both '" + species_name +  ".charge' and " +
                species_name + ".species_type' are specified.\n" +
                species_name + ".charge' will take precedence.\n");

    }
    if (!charge_is_specified && !species_is_specified && injection_style != "external_file"){
        // external file will throw own assertions below if charge cannot be found
        amrex::Abort("Need to specify at least one of species_type or charge");
    }

    if ( mass_is_specified && species_is_specified ){
        WarpX::GetInstance().RecordWarning("Species",
            "Both '" + species_name +  ".mass' and " +
                species_name + ".species_type' are specified.\n" +
                species_name + ".mass' will take precedence.\n");
    }
    if (!mass_is_specified && !species_is_specified && injection_style != "external_file"){
        // external file will throw own assertions below if mass cannot be found
        amrex::Abort("Need to specify at least one of species_type or mass");
    }

    num_particles_per_cell_each_dim.assign(3, 0);

    if (injection_style == "none") {
        return;
    } else if (injection_style == "singleparticle") {
        getArrWithParser(pp_species_name, "single_particle_pos", single_particle_pos, 0, 3);
        getArrWithParser(pp_species_name, "single_particle_vel", single_particle_vel, 0, 3);
        for (auto& x : single_particle_vel) {
            x *= PhysConst::c;
        }
        getWithParser(pp_species_name, "single_particle_weight", single_particle_weight);
        add_single_particle = true;
        return;
    } else if (injection_style == "multipleparticles") {
        getArrWithParser(pp_species_name, "multiple_particles_pos_x", multiple_particles_pos_x);
        getArrWithParser(pp_species_name, "multiple_particles_pos_y", multiple_particles_pos_y);
        getArrWithParser(pp_species_name, "multiple_particles_pos_z", multiple_particles_pos_z);
        getArrWithParser(pp_species_name, "multiple_particles_vel_x", multiple_particles_vel_x);
        getArrWithParser(pp_species_name, "multiple_particles_vel_y", multiple_particles_vel_y);
        getArrWithParser(pp_species_name, "multiple_particles_vel_z", multiple_particles_vel_z);
        getArrWithParser(pp_species_name, "multiple_particles_weight", multiple_particles_weight);
        AMREX_ALWAYS_ASSERT_WITH_MESSAGE(
            ((multiple_particles_pos_x.size() == multiple_particles_pos_y.size()) &&
             (multiple_particles_pos_x.size() == multiple_particles_pos_z.size()) &&
             (multiple_particles_pos_x.size() == multiple_particles_vel_x.size()) &&
             (multiple_particles_pos_x.size() == multiple_particles_vel_y.size()) &&
             (multiple_particles_pos_x.size() == multiple_particles_vel_z.size()) &&
             (multiple_particles_pos_x.size() == multiple_particles_weight.size())),
            "Error: The multiple particles source quantities must all have the same number of elements");
        for (auto& vx : multiple_particles_vel_x) { vx *= PhysConst::c; }
        for (auto& vy : multiple_particles_vel_y) { vy *= PhysConst::c; }
        for (auto& vz : multiple_particles_vel_z) { vz *= PhysConst::c; }
        add_multiple_particles = true;
        return;
    } else if (injection_style == "gaussian_beam") {
        getWithParser(pp_species_name, "x_m", x_m);
        getWithParser(pp_species_name, "y_m", y_m);
        getWithParser(pp_species_name, "z_m", z_m);
        getWithParser(pp_species_name, "x_rms", x_rms);
        getWithParser(pp_species_name, "y_rms", y_rms);
        getWithParser(pp_species_name, "z_rms", z_rms);
        queryWithParser(pp_species_name, "x_cut", x_cut);
        queryWithParser(pp_species_name, "y_cut", y_cut);
        queryWithParser(pp_species_name, "z_cut", z_cut);
        getWithParser(pp_species_name, "q_tot", q_tot);
        pp_species_name.get("npart", npart);
        pp_species_name.query("do_symmetrize", do_symmetrize);
        gaussian_beam = true;
        parseMomentum(pp_species_name);
    }
    // Depending on injection type at runtime, initialize inj_pos
    // so that inj_pos->getPositionUnitBox calls
    // InjectorPosition[Random or Regular].getPositionUnitBox.
    else if (injection_style == "nrandompercell") {
        queryWithParser(pp_species_name, "num_particles_per_cell", num_particles_per_cell);
#if WARPX_DIM_RZ
        if (WarpX::n_rz_azimuthal_modes > 1) {
        AMREX_ALWAYS_ASSERT_WITH_MESSAGE(
            num_particles_per_cell>=2*WarpX::n_rz_azimuthal_modes,
            "Error: For accurate use of WarpX cylindrical gemoetry the number "
            "of particles should be at least two times n_rz_azimuthal_modes "
            "(Please visit PR#765 for more information.)");
        }
#endif
        // Construct InjectorPosition with InjectorPositionRandom.
        h_inj_pos = std::make_unique<InjectorPosition>(
            (InjectorPositionRandom*)nullptr,
            xmin, xmax, ymin, ymax, zmin, zmax);
        parseDensity(pp_species_name);
        parseMomentum(pp_species_name);
    } else if (injection_style == "nfluxpercell") {
        surface_flux = true;
        queryWithParser(pp_species_name, "num_particles_per_cell", num_particles_per_cell_real);
#ifdef WARPX_DIM_RZ
        if (WarpX::n_rz_azimuthal_modes > 1) {
        AMREX_ALWAYS_ASSERT_WITH_MESSAGE(
            num_particles_per_cell_real>=2*WarpX::n_rz_azimuthal_modes,
            "Error: For accurate use of WarpX cylindrical geometry the number "
            "of particles should be at least two times n_rz_azimuthal_modes "
            "(Please visit PR#765 for more information.)");
        }
#endif
        getWithParser(pp_species_name, "surface_flux_pos", surface_flux_pos);
        std::string flux_normal_axis_string;
        pp_species_name.get("flux_normal_axis", flux_normal_axis_string);
        flux_normal_axis = -1;
#ifdef WARPX_DIM_RZ
        if      (flux_normal_axis_string == "r" || flux_normal_axis_string == "R") {
            flux_normal_axis = 0;
        }
#else
        if      (flux_normal_axis_string == "x" || flux_normal_axis_string == "X") {
            flux_normal_axis = 0;
        }
#endif
#ifdef WARPX_DIM_3D
        else if (flux_normal_axis_string == "y" || flux_normal_axis_string == "Y") {
            flux_normal_axis = 1;
        }
#endif
        else if (flux_normal_axis_string == "z" || flux_normal_axis_string == "Z") {
            flux_normal_axis = AMREX_SPACEDIM-1;
        }
#ifdef WARPX_DIM_3D
        std::string flux_normal_axis_help = "'x', 'y', or 'z'.";
#else
#    ifdef WARPX_DIM_RZ
        std::string flux_normal_axis_help = "'r' or 'z'.";
#    else
        std::string flux_normal_axis_help = "'x' or 'z'.";
#    endif
#endif
        AMREX_ALWAYS_ASSERT_WITH_MESSAGE(flux_normal_axis >= 0,
            "Error: Invalid value for flux_normal_axis. It must be " + flux_normal_axis_help);
        pp_species_name.get("flux_direction", flux_direction);
        AMREX_ALWAYS_ASSERT_WITH_MESSAGE(flux_direction == +1 || flux_direction == -1,
            "Error: flux_direction must be -1 or +1.");
        // Construct InjectorPosition with InjectorPositionRandom.
        h_inj_pos = std::make_unique<InjectorPosition>(
            (InjectorPositionRandomPlane*)nullptr,
            xmin, xmax, ymin, ymax, zmin, zmax,
            flux_normal_axis);
        parseDensity(pp_species_name);
        parseMomentum(pp_species_name);
    } else if (injection_style == "nuniformpercell") {
        // Note that for RZ, three numbers are expected, r, theta, and z.
        // For 2D, only two are expected. The third is overwritten with 1.
#if WARPX_DIM_XZ
        constexpr int num_required_ppc_each_dim = 2;
#else
        constexpr int num_required_ppc_each_dim = 3;
#endif
        getArrWithParser(pp_species_name, "num_particles_per_cell_each_dim",
                         num_particles_per_cell_each_dim, 0, num_required_ppc_each_dim);
#if WARPX_DIM_XZ
        num_particles_per_cell_each_dim.push_back(1);
#endif
#if WARPX_DIM_RZ
        if (WarpX::n_rz_azimuthal_modes > 1) {
        AMREX_ALWAYS_ASSERT_WITH_MESSAGE(
            num_particles_per_cell_each_dim[1]>=2*WarpX::n_rz_azimuthal_modes,
            "Error: For accurate use of WarpX cylindrical geometry the number "
            "of particles in the theta direction should be at least two times "
            "n_rz_azimuthal_modes (Please visit PR#765 for more information.)");
        }
#endif
        // Construct InjectorPosition from InjectorPositionRegular.
        h_inj_pos = std::make_unique<InjectorPosition>(
            (InjectorPositionRegular*)nullptr,
            xmin, xmax, ymin, ymax, zmin, zmax,
            amrex::Dim3{num_particles_per_cell_each_dim[0],
                num_particles_per_cell_each_dim[1],
                num_particles_per_cell_each_dim[2]});
        num_particles_per_cell = num_particles_per_cell_each_dim[0] *
                                 num_particles_per_cell_each_dim[1] *
                                 num_particles_per_cell_each_dim[2];
        parseDensity(pp_species_name);
        parseMomentum(pp_species_name);
    } else if (injection_style == "external_file") {
#ifndef WARPX_USE_OPENPMD
        amrex::Abort("WarpX has to be compiled with USE_OPENPMD=TRUE to be able"
                     " to read the external openPMD file with species data");
#endif
        external_file = true;
        std::string str_injection_file;
        pp_species_name.get("injection_file", str_injection_file);
        // optional parameters
        queryWithParser(pp_species_name, "q_tot", q_tot);
        queryWithParser(pp_species_name, "z_shift",z_shift);

#ifdef WARPX_USE_OPENPMD
        if (amrex::ParallelDescriptor::IOProcessor()) {
            m_openpmd_input_series = std::make_unique<openPMD::Series>(
                str_injection_file, openPMD::Access::READ_ONLY);

            AMREX_ALWAYS_ASSERT_WITH_MESSAGE(
                m_openpmd_input_series->iterations.size() == 1u,
                "External file should contain only 1 iteration\n");
            openPMD::Iteration it = m_openpmd_input_series->iterations.begin()->second;
            AMREX_ALWAYS_ASSERT_WITH_MESSAGE(
                it.particles.size() == 1u,
                "External file should contain only 1 species\n");
            std::string const ps_name = it.particles.begin()->first;
            openPMD::ParticleSpecies ps = it.particles.begin()->second;

            AMREX_ALWAYS_ASSERT_WITH_MESSAGE(
                ps.contains("charge") || charge_is_specified || species_is_specified,
                std::string("'") + ps_name +
                ".injection_file' does not contain a 'charge' species record. "
                "Please specify '" + ps_name + ".charge' or "
                "'" + ps_name + ".species_type' in your input file!\n");
            AMREX_ALWAYS_ASSERT_WITH_MESSAGE(
                ps.contains("mass") || mass_is_specified || species_is_specified,
                std::string("'") + ps_name +
                ".injection_file' does not contain a 'mass' species record. "
                "Please specify '" + ps_name + ".mass' or "
                "'" + ps_name + ".species_type' in your input file!\n");

            if (charge_is_specified) {
                WarpX::GetInstance().RecordWarning("Species",
                    "Both '" + ps_name + ".charge' and '" +
                        ps_name + ".injection_file' specify a charge.\n'" +
                        ps_name + ".charge' will take precedence.\n");
            }
            else if (species_is_specified) {
                WarpX::GetInstance().RecordWarning("Species",
                    "Both '" + ps_name + ".species_type' and '" +
                        ps_name + ".injection_file' specify a charge.\n'" +
                        ps_name + ".species_type' will take precedence.\n");
            }
            else {
                // TODO: Add ASSERT_WITH_MESSAGE to test if charge is a constant record
                amrex::ParticleReal const p_q =
                    ps["charge"][openPMD::RecordComponent::SCALAR].loadChunk<amrex::ParticleReal>().get()[0];
                double const charge_unit = ps["charge"][openPMD::RecordComponent::SCALAR].unitSI();
                charge = p_q * charge_unit;
            }
            if (mass_is_specified) {
                WarpX::GetInstance().RecordWarning("Species",
                    "Both '" + ps_name + ".mass' and '" +
                        ps_name + ".injection_file' specify a charge.\n'" +
                        ps_name + ".mass' will take precedence.\n");
            }
            else if (species_is_specified) {
                WarpX::GetInstance().RecordWarning("Species",
                    "Both '" + ps_name + ".species_type' and '" +
                        ps_name + ".injection_file' specify a mass.\n'" +
                        ps_name + ".species_type' will take precedence.\n");
            }
            else {
                // TODO: Add ASSERT_WITH_MESSAGE to test if mass is a constant record
                amrex::ParticleReal const p_m =
                    ps["mass"][openPMD::RecordComponent::SCALAR].loadChunk<amrex::ParticleReal>().get()[0];
                double const mass_unit = ps["mass"][openPMD::RecordComponent::SCALAR].unitSI();
                mass = p_m * mass_unit;
            }
        } // IOProcessor

        // Broadcast charge and mass to non-IO processors
        if (!charge_is_specified && !species_is_specified)
            amrex::ParallelDescriptor::Bcast(&charge, 1,
                amrex::ParallelDescriptor::IOProcessorNumber());
        if (!mass_is_specified && !species_is_specified)
            amrex::ParallelDescriptor::Bcast(&mass, 1,
                amrex::ParallelDescriptor::IOProcessorNumber());
#else
        amrex::Abort("Plasma injection via external_file requires openPMD support: "
                     "Add USE_OPENPMD=TRUE when compiling WarpX.\n");
#endif  // WARPX_USE_OPENPMD

    } else {
        StringParseAbortMessage("Injection style", injection_style);
    }

    if (h_inj_pos) {
#ifdef AMREX_USE_GPU
        d_inj_pos = static_cast<InjectorPosition*>
            (amrex::The_Arena()->alloc(sizeof(InjectorPosition)));
        amrex::Gpu::htod_memcpy_async(d_inj_pos, h_inj_pos.get(), sizeof(InjectorPosition));
#else
        d_inj_pos = h_inj_pos.get();
#endif
    }

    if (h_inj_rho) {
#ifdef AMREX_USE_GPU
        d_inj_rho = static_cast<InjectorDensity*>
            (amrex::The_Arena()->alloc(sizeof(InjectorDensity)));
        amrex::Gpu::htod_memcpy_async(d_inj_rho, h_inj_rho.get(), sizeof(InjectorDensity));
#else
        d_inj_rho = h_inj_rho.get();
#endif
    }

    if (h_inj_mom) {
#ifdef AMREX_USE_GPU
        d_inj_mom = static_cast<InjectorMomentum*>
            (amrex::The_Arena()->alloc(sizeof(InjectorMomentum)));
        amrex::Gpu::htod_memcpy_async(d_inj_mom, h_inj_mom.get(), sizeof(InjectorMomentum));
#else
        d_inj_mom = h_inj_mom.get();
#endif
    }

    amrex::Gpu::synchronize();
}

PlasmaInjector::~PlasmaInjector ()
{
#ifdef AMREX_USE_GPU
    if (d_inj_pos) {
        amrex::The_Arena()->free(d_inj_pos);
    }
    if (d_inj_rho) {
        amrex::The_Arena()->free(d_inj_rho);
    }
    if (d_inj_mom) {
        amrex::The_Arena()->free(d_inj_mom);
    }
#endif
}

// Depending on injection type at runtime, initialize inj_rho
// so that inj_rho->getDensity calls
// InjectorPosition[Constant or Custom or etc.].getDensity.
void PlasmaInjector::parseDensity (amrex::ParmParse& pp)
{
    using namespace amrex;
    // parse density information
    std::string rho_prof_s;
    pp.get("profile", rho_prof_s);
    std::transform(rho_prof_s.begin(), rho_prof_s.end(),
                   rho_prof_s.begin(), ::tolower);
    if (rho_prof_s == "constant") {
        getWithParser(pp, "density", density);
        // Construct InjectorDensity with InjectorDensityConstant.
        h_inj_rho.reset(new InjectorDensity((InjectorDensityConstant*)nullptr, density));
    } else if (rho_prof_s == "custom") {
        // Construct InjectorDensity with InjectorDensityCustom.
        h_inj_rho.reset(new InjectorDensity((InjectorDensityCustom*)nullptr, species_name));
    } else if (rho_prof_s == "predefined") {
        // Construct InjectorDensity with InjectorDensityPredefined.
        h_inj_rho.reset(new InjectorDensity((InjectorDensityPredefined*)nullptr,species_name));
    } else if (rho_prof_s == "parse_density_function") {
        Store_parserString(pp, "density_function(x,y,z)", str_density_function);

	Real cellSize;
	bool cellCentered = true;

	pp.query("cell_centered", cellCentered);
	if (!pp.query("cell_size", cellSize)){
	    amrex::Abort("You mnust enter a cell size with '<s_name>.cell_size =' !");
	}
	
        // Construct InjectorDensity with InjectorDensityParser.
        density_parser = std::make_unique<amrex::Parser>(makeParser(
                                                              str_density_function,{"x","y","z"}));
        h_inj_rho.reset(new InjectorDensity((InjectorDensityParser*)nullptr,
                                            density_parser->compile<3>(), cellSize, cellCentered));
    } else {
        //No need for profile definition if external file is used
        std::string injection_style = "none";
        pp.query("injection_style", injection_style);
        if (injection_style != "external_file") {
            StringParseAbortMessage("Density profile type", rho_prof_s);
        }
    }
}

// Depending on injection type at runtime, initialize inj_mom
// so that inj_mom->getMomentum calls
// InjectorMomentum[Constant or Custom or etc.].getMomentum.
void PlasmaInjector::parseMomentum (amrex::ParmParse& pp)
{
    using namespace amrex::literals;
    using namespace amrex;

    // parse momentum information
    std::string mom_dist_s;
    pp.get("momentum_distribution_type", mom_dist_s);
    std::transform(mom_dist_s.begin(),
                   mom_dist_s.end(),
                   mom_dist_s.begin(),
                   ::tolower);
    if (mom_dist_s == "at_rest") {
        constexpr amrex::Real ux = 0._rt;
        constexpr amrex::Real uy = 0._rt;
        constexpr amrex::Real uz = 0._rt;
        // Construct InjectorMomentum with InjectorMomentumConstant.
        h_inj_mom.reset(new InjectorMomentum((InjectorMomentumConstant*)nullptr, ux, uy, uz));
    } else if (mom_dist_s == "constant") {
        amrex::Real ux = 0._rt;
        amrex::Real uy = 0._rt;
        amrex::Real uz = 0._rt;
        queryWithParser(pp, "ux", ux);
        queryWithParser(pp, "uy", uy);
        queryWithParser(pp, "uz", uz);
        // Construct InjectorMomentum with InjectorMomentumConstant.
        h_inj_mom.reset(new InjectorMomentum((InjectorMomentumConstant*)nullptr, ux, uy, uz));
    } else if (mom_dist_s == "custom") {
        // Construct InjectorMomentum with InjectorMomentumCustom.
        h_inj_mom.reset(new InjectorMomentum((InjectorMomentumCustom*)nullptr, species_name));
    } else if (mom_dist_s == "gaussian") {
        amrex::Real ux_m = 0._rt;
        amrex::Real uy_m = 0._rt;
        amrex::Real uz_m = 0._rt;
        amrex::Real ux_th = 0._rt;
        amrex::Real uy_th = 0._rt;
        amrex::Real uz_th = 0._rt;
        queryWithParser(pp, "ux_m", ux_m);
        queryWithParser(pp, "uy_m", uy_m);
        queryWithParser(pp, "uz_m", uz_m);
        queryWithParser(pp, "ux_th", ux_th);
        queryWithParser(pp, "uy_th", uy_th);
        queryWithParser(pp, "uz_th", uz_th);
        // Construct InjectorMomentum with InjectorMomentumGaussian.
        h_inj_mom.reset(new InjectorMomentum((InjectorMomentumGaussian*)nullptr,
                                             ux_m, uy_m, uz_m, ux_th, uy_th, uz_th));
    } else if (mom_dist_s == "gaussianflux") {
        AMREX_ALWAYS_ASSERT_WITH_MESSAGE(surface_flux,
            "Error: gaussianflux can only be used with injection_style = NFluxPerCell");
        amrex::Real ux_m = 0._rt;
        amrex::Real uy_m = 0._rt;
        amrex::Real uz_m = 0._rt;
        amrex::Real ux_th = 0._rt;
        amrex::Real uy_th = 0._rt;
        amrex::Real uz_th = 0._rt;
        queryWithParser(pp, "ux_m", ux_m);
        queryWithParser(pp, "uy_m", uy_m);
        queryWithParser(pp, "uz_m", uz_m);
        queryWithParser(pp, "ux_th", ux_th);
        queryWithParser(pp, "uy_th", uy_th);
        queryWithParser(pp, "uz_th", uz_th);
        // Construct InjectorMomentum with InjectorMomentumGaussianFlux.
        h_inj_mom.reset(new InjectorMomentum((InjectorMomentumGaussianFlux*)nullptr,
                                             ux_m, uy_m, uz_m, ux_th, uy_th, uz_th,
                                             flux_normal_axis, flux_direction));
    } else if (mom_dist_s == "maxwell_boltzmann"){
<<<<<<< HEAD
	std::string direction = "x";
	bool cellCentered = true;

	pp.query("bulk_vel_dir", direction);
	pp.query("cell_centered", cellCentered);

	Real sigma, lambdae, nbnd, cellSize, xcs, beta, delta, dir;

	if (!pp.query("cell_size", cellSize)){
	    amrex::Abort("You mnust enter a cell size with '<s_name>.cell_size =' !");
	}
	if (!pp.query("xcs", xcs)){
	    amrex::Abort("You must enter a cell size with '<s_name>.xcs =' !");
	}

	int count = 0;
	
	bool b, s, l, n, d;

	b = queryWithParser(pp,"beta", beta);

        if(b){
	    if(beta < 0){
		amrex::Abort("Please enter a positive beta value. Drift direction is set with <s_name>.bulk_vel_dir = 'x' or '+x', '-x', 'y' or '+y', etc.");
	    }
	    count += 1;
	}
	s = pp.query("sigma", sigma);
        if(s){
	    count += 1;
	}
	l = pp.query("lambdae", lambdae);
	if(l){
	    count += 1;
	}
	n = pp.query("nbnd", nbnd);
	if(n){
	    count += 1;
	}
	d = pp.query("delta", delta);
	if(d){
	    count += 1;
	}
	
	if(count != 4){
	    amrex::Abort("Please set exactly 4 of the following: 'sigma', 'lambdae', 'nbnd', 'delta', 'beta', and the remaining parameter will be set for you!");
	}
	if(!b){
	    beta = std::sqrt(1.0/nbnd * sigma) * lambdae/(2.0 * delta)/(M_PI/2.0 + 5.0-1.0);
	}
	else if(!s){
	    sigma = 4.0*std::pow(delta, 2)*std::pow(beta, 2)*std::pow(M_PI/2.0 + 5.0-1.0,2)/(1.0/nbnd * std::pow(lambdae, 2));
	}
	else if(!l){
	    lambdae = 2.0 * delta * beta * (M_PI/2.0 + 5.0-1.0) / lambdae /std::sqrt(1.0/nbnd * sigma);
	}
	else if(!n){
	    nbnd = 4.0*std::pow(delta, 2)*std::pow(beta, 2)*std::pow(M_PI/2.0 + 5.0-1.0,2)/(sigma * std::pow(lambdae, 2));
	}
	else if(!d){
	    delta = std::sqrt(1.0/nbnd * sigma) * lambdae/(2.0 * beta )/(M_PI/2.0 + 5.0-1.0);
	}       
        if(direction[0] == '-'){
            beta = -beta;
        }
        if((direction == "x" || direction[1] == 'x') ||
           (direction == "X" || direction[1] == 'X')){
            dir = 0;
        } else if ((direction == "y" || direction[1] == 'y') ||
                   (direction == "Y" || direction[1] == 'Y')){
            dir = 1;
        } else if ((direction == "z" || direction[1] == 'z') ||
                   (direction == "Z" || direction[1] == 'Z')){
            dir = 2;
        } else{
            std::stringstream stringstream;
            stringstream << "Cannot interpret <s_name>.bulk_vel_dir input '" << direction << "'. Please enter +/- x, y, or z with no whitespace between the sign and other character.";
            direction = stringstream.str();
            amrex::Abort(direction.c_str());
        }
        // Construct InjectorMomentum with InjectorMomentumBoltzmann.
        h_inj_mom.reset(new InjectorMomentum((InjectorMomentumBoltzmann*)nullptr, sigma, lambdae, beta, nbnd, delta, xcs, cellSize, dir, cellCentered));
    } else if (mom_dist_s == "maxwell_juttner"){

	std::string direction = "x";
	bool cellCentered = true;

	pp.query("bulk_vel_dir", direction);
	pp.query("cell_centered", cellCentered);

	Real sigma, lambdae, nbnd, cellSize, xcs, beta, delta, dir;
	
	if (!pp.query("cell_size", cellSize)){
	    amrex::Abort("You must enter a cell size with '<s_name>.cell_size =' !");
	}
	if (!pp.query("xcs", xcs)){
	    amrex::Abort("You must enter a cell size with '<s_name>.xcs =' !");
	}

	int count = 0;

	bool b, s, l, n, d;

	b = queryWithParser(pp, "beta", beta);
        if(b){
	    if(beta < 0){
		amrex::Abort("Please enter a positive beta value. Drift direction is set with <s_name>.bulk_vel_dir = 'x' or '+x', '-x', 'y' or '+y', etc.");
	    }
	    count += 1;
	}
	s = pp.query("sigma", sigma);
        if(s){
	    count += 1;
	}
	l = pp.query("lambdae", lambdae);
	if(l){
	    count += 1;
	}
	n = pp.query("nbnd", nbnd);
	if(n){
	    count += 1;
	}
	d = pp.query("delta", delta);
	if(d){
	    count += 1;
	}
	
	if(count != 4){
	    amrex::Abort("Please set exactly 4 of the following: 'sigma', 'lambdae', 'nbnd', 'delta', 'beta', and the remaining parameter will be set for you!");
	}
	if(!b){
	    beta = std::sqrt(1.0/nbnd * sigma) * lambdae/(2.0 * delta)/(M_PI/2.0 + 5.0-1.0);
	    Print() << "Beta " << beta << "\n";
	}
	else if(!s){
	    sigma = 4.0*std::pow(delta, 2)*std::pow(beta, 2)*std::pow(M_PI/2.0 + 5.0-1.0,2)/(1.0/nbnd * std::pow(lambdae, 2));
	}
	else if(!l){
	    lambdae = 2.0 * delta * beta * (M_PI/2.0 + 5.0-1.0) / lambdae /std::sqrt(1.0/nbnd * sigma);
	}
	else if(!n){
	    nbnd = 4.0*std::pow(delta, 2)*std::pow(beta, 2)*std::pow(M_PI/2.0 + 5.0-1.0,2)/(sigma * std::pow(lambdae, 2));
	}
	else if(!d){
	    delta = std::sqrt(1.0/nbnd * sigma) * lambdae/(2.0 * beta )/(M_PI/2.0 + 5.0-1.0);
	}
        if(direction[0] == '-'){
            beta = -beta;
        }
        if((direction == "x" || direction[1] == 'x') ||
           (direction == "X" || direction[1] == 'X')){
            dir = 0;
        } else if ((direction == "y" || direction[1] == 'y') ||
                   (direction == "Y" || direction[1] == 'Y')){
            dir = 1;
        } else if ((direction == "z" || direction[1] == 'z') ||
                   (direction == "Z" || direction[1] == 'Z')){
            dir = 2;
        } else{
            std::stringstream stringstream;
            stringstream << "Cannot interpret <s_name>.bulk_vel_dir input '" << direction << "'. Please enter +/- x, y, or z with no whitespace between the sign and other character.";
            direction = stringstream.str();
            amrex::Abort(direction.c_str());
        }
        // Construct InjectorMomentum with InjectorMomentumJuttner.
        h_inj_mom.reset(new InjectorMomentum((InjectorMomentumJuttner*)nullptr, sigma, lambdae, beta, nbnd, delta, xcs, cellSize, dir, cellCentered));
=======
        h_mom_temp = std::make_unique<TemperatureProperties>(pp);
        GetTemperature getTemp(*h_mom_temp.get());
        h_mom_vel = std::make_unique<VelocityProperties>(pp);
        GetVelocity getVel(*h_mom_vel.get());
        // Construct InjectorMomentum with InjectorMomentumBoltzmann.
        h_inj_mom.reset(new InjectorMomentum((InjectorMomentumBoltzmann*)nullptr, getTemp, getVel));
    } else if (mom_dist_s == "maxwell_juttner"){
        h_mom_temp = std::make_unique<TemperatureProperties>(pp);
        GetTemperature getTemp(*h_mom_temp.get());
        h_mom_vel = std::make_unique<VelocityProperties>(pp);
        GetVelocity getVel(*h_mom_vel.get());
        // Construct InjectorMomentum with InjectorMomentumJuttner.
        h_inj_mom.reset(new InjectorMomentum((InjectorMomentumJuttner*)nullptr, getTemp, getVel));
>>>>>>> 3b09e519
    } else if (mom_dist_s == "radial_expansion") {
        amrex::Real u_over_r = 0._rt;
        queryWithParser(pp, "u_over_r", u_over_r);
        // Construct InjectorMomentum with InjectorMomentumRadialExpansion.
        h_inj_mom.reset(new InjectorMomentum
                        ((InjectorMomentumRadialExpansion*)nullptr, u_over_r));
    } else if (mom_dist_s == "parse_momentum_function") {
        Store_parserString(pp, "momentum_function_ux(x,y,z)",
                                               str_momentum_function_ux);
        Store_parserString(pp, "momentum_function_uy(x,y,z)",
                                               str_momentum_function_uy);
        Store_parserString(pp, "momentum_function_uz(x,y,z)",
                                               str_momentum_function_uz);
        // Construct InjectorMomentum with InjectorMomentumParser.
        ux_parser = std::make_unique<amrex::Parser>(makeParser(str_momentum_function_ux,
                                                               {"x","y","z"}));
        uy_parser = std::make_unique<amrex::Parser>(makeParser(str_momentum_function_uy,
                                                               {"x","y","z"}));
        uz_parser = std::make_unique<amrex::Parser>(makeParser(str_momentum_function_uz,
                                                               {"x","y","z"}));
        h_inj_mom.reset(new InjectorMomentum((InjectorMomentumParser*)nullptr,
                                             ux_parser->compile<3>(),
                                             uy_parser->compile<3>(),
                                             uz_parser->compile<3>()));
    } else {
        //No need for momentum definition if external file is used
        std::string injection_style = "none";
        pp.query("injection_style", injection_style);
        if (injection_style != "external_file") {
            StringParseAbortMessage("Momentum distribution type", mom_dist_s);
        }
    }
}

amrex::XDim3 PlasmaInjector::getMomentum (amrex::Real x,
                                          amrex::Real y,
                                          amrex::Real z) const noexcept
{
    return h_inj_mom->getMomentum(x, y, z, amrex::RandomEngine{}); // gamma*beta
}

bool PlasmaInjector::insideBounds (amrex::Real x, amrex::Real y, amrex::Real z) const noexcept
{
    return (x < xmax and x >= xmin and
            y < ymax and y >= ymin and
            z < zmax and z >= zmin);
}

bool PlasmaInjector::overlapsWith (const amrex::XDim3& lo,
                                   const amrex::XDim3& hi) const noexcept
{
    return ! (   (xmin > hi.x) || (xmax < lo.x)
              || (ymin > hi.y) || (ymax < lo.y)
              || (zmin > hi.z) || (zmax < lo.z) );
}

InjectorPosition*
PlasmaInjector::getInjectorPosition ()
{
    return d_inj_pos;
}

InjectorDensity*
PlasmaInjector::getInjectorDensity ()
{
    return d_inj_rho;
}

InjectorMomentum*
PlasmaInjector::getInjectorMomentum ()
{
    return d_inj_mom;
}<|MERGE_RESOLUTION|>--- conflicted
+++ resolved
@@ -462,7 +462,6 @@
 // InjectorPosition[Constant or Custom or etc.].getDensity.
 void PlasmaInjector::parseDensity (amrex::ParmParse& pp)
 {
-    using namespace amrex;
     // parse density information
     std::string rho_prof_s;
     pp.get("profile", rho_prof_s);
@@ -480,20 +479,11 @@
         h_inj_rho.reset(new InjectorDensity((InjectorDensityPredefined*)nullptr,species_name));
     } else if (rho_prof_s == "parse_density_function") {
         Store_parserString(pp, "density_function(x,y,z)", str_density_function);
-
-	Real cellSize;
-	bool cellCentered = true;
-
-	pp.query("cell_centered", cellCentered);
-	if (!pp.query("cell_size", cellSize)){
-	    amrex::Abort("You mnust enter a cell size with '<s_name>.cell_size =' !");
-	}
-	
         // Construct InjectorDensity with InjectorDensityParser.
         density_parser = std::make_unique<amrex::Parser>(makeParser(
                                                               str_density_function,{"x","y","z"}));
         h_inj_rho.reset(new InjectorDensity((InjectorDensityParser*)nullptr,
-                                            density_parser->compile<3>(), cellSize, cellCentered));
+                                            density_parser->compile<3>()));
     } else {
         //No need for profile definition if external file is used
         std::string injection_style = "none";
@@ -510,7 +500,6 @@
 void PlasmaInjector::parseMomentum (amrex::ParmParse& pp)
 {
     using namespace amrex::literals;
-    using namespace amrex;
 
     // parse momentum information
     std::string mom_dist_s;
@@ -573,174 +562,6 @@
                                              ux_m, uy_m, uz_m, ux_th, uy_th, uz_th,
                                              flux_normal_axis, flux_direction));
     } else if (mom_dist_s == "maxwell_boltzmann"){
-<<<<<<< HEAD
-	std::string direction = "x";
-	bool cellCentered = true;
-
-	pp.query("bulk_vel_dir", direction);
-	pp.query("cell_centered", cellCentered);
-
-	Real sigma, lambdae, nbnd, cellSize, xcs, beta, delta, dir;
-
-	if (!pp.query("cell_size", cellSize)){
-	    amrex::Abort("You mnust enter a cell size with '<s_name>.cell_size =' !");
-	}
-	if (!pp.query("xcs", xcs)){
-	    amrex::Abort("You must enter a cell size with '<s_name>.xcs =' !");
-	}
-
-	int count = 0;
-	
-	bool b, s, l, n, d;
-
-	b = queryWithParser(pp,"beta", beta);
-
-        if(b){
-	    if(beta < 0){
-		amrex::Abort("Please enter a positive beta value. Drift direction is set with <s_name>.bulk_vel_dir = 'x' or '+x', '-x', 'y' or '+y', etc.");
-	    }
-	    count += 1;
-	}
-	s = pp.query("sigma", sigma);
-        if(s){
-	    count += 1;
-	}
-	l = pp.query("lambdae", lambdae);
-	if(l){
-	    count += 1;
-	}
-	n = pp.query("nbnd", nbnd);
-	if(n){
-	    count += 1;
-	}
-	d = pp.query("delta", delta);
-	if(d){
-	    count += 1;
-	}
-	
-	if(count != 4){
-	    amrex::Abort("Please set exactly 4 of the following: 'sigma', 'lambdae', 'nbnd', 'delta', 'beta', and the remaining parameter will be set for you!");
-	}
-	if(!b){
-	    beta = std::sqrt(1.0/nbnd * sigma) * lambdae/(2.0 * delta)/(M_PI/2.0 + 5.0-1.0);
-	}
-	else if(!s){
-	    sigma = 4.0*std::pow(delta, 2)*std::pow(beta, 2)*std::pow(M_PI/2.0 + 5.0-1.0,2)/(1.0/nbnd * std::pow(lambdae, 2));
-	}
-	else if(!l){
-	    lambdae = 2.0 * delta * beta * (M_PI/2.0 + 5.0-1.0) / lambdae /std::sqrt(1.0/nbnd * sigma);
-	}
-	else if(!n){
-	    nbnd = 4.0*std::pow(delta, 2)*std::pow(beta, 2)*std::pow(M_PI/2.0 + 5.0-1.0,2)/(sigma * std::pow(lambdae, 2));
-	}
-	else if(!d){
-	    delta = std::sqrt(1.0/nbnd * sigma) * lambdae/(2.0 * beta )/(M_PI/2.0 + 5.0-1.0);
-	}       
-        if(direction[0] == '-'){
-            beta = -beta;
-        }
-        if((direction == "x" || direction[1] == 'x') ||
-           (direction == "X" || direction[1] == 'X')){
-            dir = 0;
-        } else if ((direction == "y" || direction[1] == 'y') ||
-                   (direction == "Y" || direction[1] == 'Y')){
-            dir = 1;
-        } else if ((direction == "z" || direction[1] == 'z') ||
-                   (direction == "Z" || direction[1] == 'Z')){
-            dir = 2;
-        } else{
-            std::stringstream stringstream;
-            stringstream << "Cannot interpret <s_name>.bulk_vel_dir input '" << direction << "'. Please enter +/- x, y, or z with no whitespace between the sign and other character.";
-            direction = stringstream.str();
-            amrex::Abort(direction.c_str());
-        }
-        // Construct InjectorMomentum with InjectorMomentumBoltzmann.
-        h_inj_mom.reset(new InjectorMomentum((InjectorMomentumBoltzmann*)nullptr, sigma, lambdae, beta, nbnd, delta, xcs, cellSize, dir, cellCentered));
-    } else if (mom_dist_s == "maxwell_juttner"){
-
-	std::string direction = "x";
-	bool cellCentered = true;
-
-	pp.query("bulk_vel_dir", direction);
-	pp.query("cell_centered", cellCentered);
-
-	Real sigma, lambdae, nbnd, cellSize, xcs, beta, delta, dir;
-	
-	if (!pp.query("cell_size", cellSize)){
-	    amrex::Abort("You must enter a cell size with '<s_name>.cell_size =' !");
-	}
-	if (!pp.query("xcs", xcs)){
-	    amrex::Abort("You must enter a cell size with '<s_name>.xcs =' !");
-	}
-
-	int count = 0;
-
-	bool b, s, l, n, d;
-
-	b = queryWithParser(pp, "beta", beta);
-        if(b){
-	    if(beta < 0){
-		amrex::Abort("Please enter a positive beta value. Drift direction is set with <s_name>.bulk_vel_dir = 'x' or '+x', '-x', 'y' or '+y', etc.");
-	    }
-	    count += 1;
-	}
-	s = pp.query("sigma", sigma);
-        if(s){
-	    count += 1;
-	}
-	l = pp.query("lambdae", lambdae);
-	if(l){
-	    count += 1;
-	}
-	n = pp.query("nbnd", nbnd);
-	if(n){
-	    count += 1;
-	}
-	d = pp.query("delta", delta);
-	if(d){
-	    count += 1;
-	}
-	
-	if(count != 4){
-	    amrex::Abort("Please set exactly 4 of the following: 'sigma', 'lambdae', 'nbnd', 'delta', 'beta', and the remaining parameter will be set for you!");
-	}
-	if(!b){
-	    beta = std::sqrt(1.0/nbnd * sigma) * lambdae/(2.0 * delta)/(M_PI/2.0 + 5.0-1.0);
-	    Print() << "Beta " << beta << "\n";
-	}
-	else if(!s){
-	    sigma = 4.0*std::pow(delta, 2)*std::pow(beta, 2)*std::pow(M_PI/2.0 + 5.0-1.0,2)/(1.0/nbnd * std::pow(lambdae, 2));
-	}
-	else if(!l){
-	    lambdae = 2.0 * delta * beta * (M_PI/2.0 + 5.0-1.0) / lambdae /std::sqrt(1.0/nbnd * sigma);
-	}
-	else if(!n){
-	    nbnd = 4.0*std::pow(delta, 2)*std::pow(beta, 2)*std::pow(M_PI/2.0 + 5.0-1.0,2)/(sigma * std::pow(lambdae, 2));
-	}
-	else if(!d){
-	    delta = std::sqrt(1.0/nbnd * sigma) * lambdae/(2.0 * beta )/(M_PI/2.0 + 5.0-1.0);
-	}
-        if(direction[0] == '-'){
-            beta = -beta;
-        }
-        if((direction == "x" || direction[1] == 'x') ||
-           (direction == "X" || direction[1] == 'X')){
-            dir = 0;
-        } else if ((direction == "y" || direction[1] == 'y') ||
-                   (direction == "Y" || direction[1] == 'Y')){
-            dir = 1;
-        } else if ((direction == "z" || direction[1] == 'z') ||
-                   (direction == "Z" || direction[1] == 'Z')){
-            dir = 2;
-        } else{
-            std::stringstream stringstream;
-            stringstream << "Cannot interpret <s_name>.bulk_vel_dir input '" << direction << "'. Please enter +/- x, y, or z with no whitespace between the sign and other character.";
-            direction = stringstream.str();
-            amrex::Abort(direction.c_str());
-        }
-        // Construct InjectorMomentum with InjectorMomentumJuttner.
-        h_inj_mom.reset(new InjectorMomentum((InjectorMomentumJuttner*)nullptr, sigma, lambdae, beta, nbnd, delta, xcs, cellSize, dir, cellCentered));
-=======
         h_mom_temp = std::make_unique<TemperatureProperties>(pp);
         GetTemperature getTemp(*h_mom_temp.get());
         h_mom_vel = std::make_unique<VelocityProperties>(pp);
@@ -754,7 +575,6 @@
         GetVelocity getVel(*h_mom_vel.get());
         // Construct InjectorMomentum with InjectorMomentumJuttner.
         h_inj_mom.reset(new InjectorMomentum((InjectorMomentumJuttner*)nullptr, getTemp, getVel));
->>>>>>> 3b09e519
     } else if (mom_dist_s == "radial_expansion") {
         amrex::Real u_over_r = 0._rt;
         queryWithParser(pp, "u_over_r", u_over_r);
