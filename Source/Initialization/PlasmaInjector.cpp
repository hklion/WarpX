/* Copyright 2019-2020 Andrew Myers, Axel Huebl, Cameron Yang
 * David Grote, Luca Fedeli, Maxence Thevenet
 * Remi Lehe, Revathi Jambunathan, Weiqun Zhang
 *
 *
 * This file is part of WarpX.
 *
 * License: BSD-3-Clause-LBNL
 */
#include "PlasmaInjector.H"

#include "Initialization/InjectorDensity.H"
#include "Initialization/InjectorMomentum.H"
#include "Initialization/InjectorPosition.H"
#include "Particles/SpeciesPhysicalProperties.H"
#include "Utils/WarpXConst.H"
#include "Utils/WarpXUtil.H"
#include "WarpX.H"

#include <AMReX.H>
#include <AMReX_BLassert.H>
#include <AMReX_Config.H>
#include <AMReX_Geometry.H>
#include <AMReX_GpuDevice.H>
#include <AMReX_ParallelDescriptor.H>
#include <AMReX_ParmParse.H>
#include <AMReX_Parser.H>
#include <AMReX_Print.H>
#include <AMReX_RandomEngine.H>
#include <AMReX_REAL.H>

#include <algorithm>
#include <cctype>
#include <map>
#include <memory>
#include <sstream>
#include <utility>
#include <vector>

namespace {
    void StringParseAbortMessage(const std::string& var,
                                 const std::string& name) {
        std::stringstream stringstream;
        std::string string;
        stringstream << var << " string '" << name << "' not recognized.";
        string = stringstream.str();
        amrex::Abort(string.c_str());
    }
}

PlasmaInjector::PlasmaInjector () {}

PlasmaInjector::PlasmaInjector (int ispecies, const std::string& name)
    : species_id(ispecies), species_name(name)
{
    amrex::ParmParse pp_species_name(species_name);

#ifdef AMREX_USE_GPU
    static_assert(std::is_trivially_copyable<InjectorPosition>::value,
                  "InjectorPosition must be trivially copyable");
    static_assert(std::is_trivially_copyable<InjectorDensity>::value,
                  "InjectorDensity must be trivially copyable");
    static_assert(std::is_trivially_copyable<InjectorMomentum>::value,
                  "InjectorMomentum must be trivially copyable");
#endif

    pp_species_name.query("radially_weighted", radially_weighted);
    AMREX_ALWAYS_ASSERT_WITH_MESSAGE(radially_weighted, "ERROR: Only radially_weighted=true is supported");

    // Unlimited boundaries
    xmin = std::numeric_limits<amrex::Real>::lowest();
    ymin = std::numeric_limits<amrex::Real>::lowest();
    zmin = std::numeric_limits<amrex::Real>::lowest();

    xmax = std::numeric_limits<amrex::Real>::max();
    ymax = std::numeric_limits<amrex::Real>::max();
    zmax = std::numeric_limits<amrex::Real>::max();

    // NOTE: When periodic boundaries are used, default injection range is set to mother grid dimensions.
    const amrex::Geometry& geom = WarpX::GetInstance().Geom(0);
    if( geom.isPeriodic(0) ) {
        xmin = geom.ProbLo(0);
        xmax = geom.ProbHi(0);
    }

    if( geom.isPeriodic(1) ) {
#       ifndef WARPX_DIM_3D
        zmin = geom.ProbLo(1);
        zmax = geom.ProbHi(1);
#       else
        ymin = geom.ProbLo(1);
        ymax = geom.ProbHi(1);
#       endif
    }

#   ifdef WARPX_DIM_3D
    if( geom.isPeriodic(2) ) {
        zmin = geom.ProbLo(2);
        zmax = geom.ProbHi(2);
    }
#   endif

    queryWithParser(pp_species_name, "xmin", xmin);
    queryWithParser(pp_species_name, "ymin", ymin);
    queryWithParser(pp_species_name, "zmin", zmin);
    queryWithParser(pp_species_name, "xmax", xmax);
    queryWithParser(pp_species_name, "ymax", ymax);
    queryWithParser(pp_species_name, "zmax", zmax);

    queryWithParser(pp_species_name, "density_min", density_min);
    queryWithParser(pp_species_name, "density_max", density_max);

    std::string physical_species_s;
    bool species_is_specified = pp_species_name.query("species_type", physical_species_s);
    if (species_is_specified){
        physical_species = species::from_string( physical_species_s );
        charge = species::get_charge( physical_species );
        mass = species::get_mass( physical_species );
    }

    // Parse injection style
    std::string injection_style = "none";
    pp_species_name.query("injection_style", injection_style);
    std::transform(injection_style.begin(),
                   injection_style.end(),
                   injection_style.begin(),
                   ::tolower);

    // parse charge and mass
    bool charge_is_specified = queryWithParser(pp_species_name, "charge", charge);
    bool mass_is_specified = queryWithParser(pp_species_name, "mass", mass);

    if ( charge_is_specified && species_is_specified ){
        WarpX::GetInstance().RecordWarning("Species",
            "Both '" + species_name +  ".charge' and " +
                species_name + ".species_type' are specified.\n" +
                species_name + ".charge' will take precedence.\n");

    }
    if (!charge_is_specified && !species_is_specified && injection_style != "external_file"){
        // external file will throw own assertions below if charge cannot be found
        amrex::Abort("Need to specify at least one of species_type or charge");
    }

    if ( mass_is_specified && species_is_specified ){
        WarpX::GetInstance().RecordWarning("Species",
            "Both '" + species_name +  ".mass' and " +
                species_name + ".species_type' are specified.\n" +
                species_name + ".mass' will take precedence.\n");
    }
    if (!mass_is_specified && !species_is_specified && injection_style != "external_file"){
        // external file will throw own assertions below if mass cannot be found
        amrex::Abort("Need to specify at least one of species_type or mass");
    }

    num_particles_per_cell_each_dim.assign(3, 0);

    if (injection_style == "none") {
        return;
    } else if (injection_style == "singleparticle") {
        getArrWithParser(pp_species_name, "single_particle_pos", single_particle_pos, 0, 3);
        getArrWithParser(pp_species_name, "single_particle_vel", single_particle_vel, 0, 3);
        for (auto& x : single_particle_vel) {
            x *= PhysConst::c;
        }
        getWithParser(pp_species_name, "single_particle_weight", single_particle_weight);
        add_single_particle = true;
        return;
    } else if (injection_style == "multipleparticles") {
        getArrWithParser(pp_species_name, "multiple_particles_pos_x", multiple_particles_pos_x);
        getArrWithParser(pp_species_name, "multiple_particles_pos_y", multiple_particles_pos_y);
        getArrWithParser(pp_species_name, "multiple_particles_pos_z", multiple_particles_pos_z);
        getArrWithParser(pp_species_name, "multiple_particles_vel_x", multiple_particles_vel_x);
        getArrWithParser(pp_species_name, "multiple_particles_vel_y", multiple_particles_vel_y);
        getArrWithParser(pp_species_name, "multiple_particles_vel_z", multiple_particles_vel_z);
        getArrWithParser(pp_species_name, "multiple_particles_weight", multiple_particles_weight);
        AMREX_ALWAYS_ASSERT_WITH_MESSAGE(
            ((multiple_particles_pos_x.size() == multiple_particles_pos_y.size()) &&
             (multiple_particles_pos_x.size() == multiple_particles_pos_z.size()) &&
             (multiple_particles_pos_x.size() == multiple_particles_vel_x.size()) &&
             (multiple_particles_pos_x.size() == multiple_particles_vel_y.size()) &&
             (multiple_particles_pos_x.size() == multiple_particles_vel_z.size()) &&
             (multiple_particles_pos_x.size() == multiple_particles_weight.size())),
            "Error: The multiple particles source quantities must all have the same number of elements");
        for (auto& vx : multiple_particles_vel_x) { vx *= PhysConst::c; }
        for (auto& vy : multiple_particles_vel_y) { vy *= PhysConst::c; }
        for (auto& vz : multiple_particles_vel_z) { vz *= PhysConst::c; }
        add_multiple_particles = true;
        return;
    } else if (injection_style == "gaussian_beam") {
        getWithParser(pp_species_name, "x_m", x_m);
        getWithParser(pp_species_name, "y_m", y_m);
        getWithParser(pp_species_name, "z_m", z_m);
        getWithParser(pp_species_name, "x_rms", x_rms);
        getWithParser(pp_species_name, "y_rms", y_rms);
        getWithParser(pp_species_name, "z_rms", z_rms);
        queryWithParser(pp_species_name, "x_cut", x_cut);
        queryWithParser(pp_species_name, "y_cut", y_cut);
        queryWithParser(pp_species_name, "z_cut", z_cut);
        getWithParser(pp_species_name, "q_tot", q_tot);
        pp_species_name.get("npart", npart);
        pp_species_name.query("do_symmetrize", do_symmetrize);
        gaussian_beam = true;
        parseMomentum(pp_species_name);
    }
    // Depending on injection type at runtime, initialize inj_pos
    // so that inj_pos->getPositionUnitBox calls
    // InjectorPosition[Random or Regular].getPositionUnitBox.
    else if (injection_style == "nrandompercell") {
        queryWithParser(pp_species_name, "num_particles_per_cell", num_particles_per_cell);
#if WARPX_DIM_RZ
        AMREX_ALWAYS_ASSERT_WITH_MESSAGE(
            num_particles_per_cell>=2*WarpX::n_rz_azimuthal_modes,
            "Error: For accurate use of WarpX cylindrical gemoetry the number "
            "of particles should be at least two times n_rz_azimuthal_modes "
            "(Please visit PR#765 for more information.)");
#endif
        // Construct InjectorPosition with InjectorPositionRandom.
        h_inj_pos = std::make_unique<InjectorPosition>(
            (InjectorPositionRandom*)nullptr,
            xmin, xmax, ymin, ymax, zmin, zmax);
        parseDensity(pp_species_name);
        parseMomentum(pp_species_name);
    } else if (injection_style == "nfluxpercell") {
        surface_flux = true;
        queryWithParser(pp_species_name, "num_particles_per_cell", num_particles_per_cell_real);
#ifdef WARPX_DIM_RZ
        AMREX_ALWAYS_ASSERT_WITH_MESSAGE(
            num_particles_per_cell_real>=2*WarpX::n_rz_azimuthal_modes,
            "Error: For accurate use of WarpX cylindrical geometry the number "
            "of particles should be at least two times n_rz_azimuthal_modes "
            "(Please visit PR#765 for more information.)");
#endif
        getWithParser(pp_species_name, "surface_flux_pos", surface_flux_pos);
        std::string flux_normal_axis_string;
        pp_species_name.get("flux_normal_axis", flux_normal_axis_string);
        flux_normal_axis = -1;
#ifdef WARPX_DIM_RZ
        if      (flux_normal_axis_string == "r" || flux_normal_axis_string == "R") {
            flux_normal_axis = 0;
        }
#else
        if      (flux_normal_axis_string == "x" || flux_normal_axis_string == "X") {
            flux_normal_axis = 0;
        }
#endif
#ifdef WARPX_DIM_3D
        else if (flux_normal_axis_string == "y" || flux_normal_axis_string == "Y") {
            flux_normal_axis = 1;
        }
#endif
        else if (flux_normal_axis_string == "z" || flux_normal_axis_string == "Z") {
            flux_normal_axis = AMREX_SPACEDIM-1;
        }
#ifdef WARPX_DIM_3D
        std::string flux_normal_axis_help = "'x', 'y', or 'z'.";
#else
#    ifdef WARPX_DIM_RZ
        std::string flux_normal_axis_help = "'r' or 'z'.";
#    else
        std::string flux_normal_axis_help = "'x' or 'z'.";
#    endif
#endif
        AMREX_ALWAYS_ASSERT_WITH_MESSAGE(flux_normal_axis >= 0,
            "Error: Invalid value for flux_normal_axis. It must be " + flux_normal_axis_help);
        pp_species_name.get("flux_direction", flux_direction);
        AMREX_ALWAYS_ASSERT_WITH_MESSAGE(flux_direction == +1 || flux_direction == -1,
            "Error: flux_direction must be -1 or +1.");
        // Construct InjectorPosition with InjectorPositionRandom.
        h_inj_pos = std::make_unique<InjectorPosition>(
            (InjectorPositionRandomPlane*)nullptr,
            xmin, xmax, ymin, ymax, zmin, zmax,
            flux_normal_axis);
        parseDensity(pp_species_name);
        parseMomentum(pp_species_name);
    } else if (injection_style == "nuniformpercell") {
        // Note that for RZ, three numbers are expected, r, theta, and z.
        // For 2D, only two are expected. The third is overwritten with 1.
#if WARPX_DIM_XZ
        constexpr int num_required_ppc_each_dim = 2;
#else
        constexpr int num_required_ppc_each_dim = 3;
#endif
        getArrWithParser(pp_species_name, "num_particles_per_cell_each_dim",
                         num_particles_per_cell_each_dim, 0, num_required_ppc_each_dim);
#if WARPX_DIM_XZ
        num_particles_per_cell_each_dim.push_back(1);
#endif
#if WARPX_DIM_RZ
        AMREX_ALWAYS_ASSERT_WITH_MESSAGE(
            num_particles_per_cell_each_dim[1]>=2*WarpX::n_rz_azimuthal_modes,
            "Error: For accurate use of WarpX cylindrical geometry the number "
            "of particles in the theta direction should be at least two times "
            "n_rz_azimuthal_modes (Please visit PR#765 for more information.)");
#endif
        // Construct InjectorPosition from InjectorPositionRegular.
        h_inj_pos = std::make_unique<InjectorPosition>(
            (InjectorPositionRegular*)nullptr,
            xmin, xmax, ymin, ymax, zmin, zmax,
            amrex::Dim3{num_particles_per_cell_each_dim[0],
                num_particles_per_cell_each_dim[1],
                num_particles_per_cell_each_dim[2]});
        num_particles_per_cell = num_particles_per_cell_each_dim[0] *
                                 num_particles_per_cell_each_dim[1] *
                                 num_particles_per_cell_each_dim[2];
        parseDensity(pp_species_name);
        parseMomentum(pp_species_name);
    } else if (injection_style == "external_file") {
#ifndef WARPX_USE_OPENPMD
        amrex::Abort("WarpX has to be compiled with USE_OPENPMD=TRUE to be able"
                     " to read the external openPMD file with species data");
#endif
        external_file = true;
        std::string str_injection_file;
        pp_species_name.get("injection_file", str_injection_file);
        // optional parameters
        queryWithParser(pp_species_name, "q_tot", q_tot);
        queryWithParser(pp_species_name, "z_shift",z_shift);

#ifdef WARPX_USE_OPENPMD
        if (amrex::ParallelDescriptor::IOProcessor()) {
            m_openpmd_input_series = std::make_unique<openPMD::Series>(
                str_injection_file, openPMD::Access::READ_ONLY);

            AMREX_ALWAYS_ASSERT_WITH_MESSAGE(
                m_openpmd_input_series->iterations.size() == 1u,
                "External file should contain only 1 iteration\n");
            openPMD::Iteration it = m_openpmd_input_series->iterations.begin()->second;
            AMREX_ALWAYS_ASSERT_WITH_MESSAGE(
                it.particles.size() == 1u,
                "External file should contain only 1 species\n");
            std::string const ps_name = it.particles.begin()->first;
            openPMD::ParticleSpecies ps = it.particles.begin()->second;

            AMREX_ALWAYS_ASSERT_WITH_MESSAGE(
                ps.contains("charge") || charge_is_specified || species_is_specified,
                std::string("'") + ps_name +
                ".injection_file' does not contain a 'charge' species record. "
                "Please specify '" + ps_name + ".charge' or "
                "'" + ps_name + ".species_type' in your input file!\n");
            AMREX_ALWAYS_ASSERT_WITH_MESSAGE(
                ps.contains("mass") || mass_is_specified || species_is_specified,
                std::string("'") + ps_name +
                ".injection_file' does not contain a 'mass' species record. "
                "Please specify '" + ps_name + ".mass' or "
                "'" + ps_name + ".species_type' in your input file!\n");

            if (charge_is_specified) {
                WarpX::GetInstance().RecordWarning("Species",
                    "Both '" + ps_name + ".charge' and '" +
                        ps_name + ".injection_file' specify a charge.\n'" +
                        ps_name + ".charge' will take precedence.\n");
            }
            else if (species_is_specified) {
                WarpX::GetInstance().RecordWarning("Species",
                    "Both '" + ps_name + ".species_type' and '" +
                        ps_name + ".injection_file' specify a charge.\n'" +
                        ps_name + ".species_type' will take precedence.\n");
            }
            else {
                // TODO: Add ASSERT_WITH_MESSAGE to test if charge is a constant record
                amrex::ParticleReal const p_q =
                    ps["charge"][openPMD::RecordComponent::SCALAR].loadChunk<amrex::ParticleReal>().get()[0];
                double const charge_unit = ps["charge"][openPMD::RecordComponent::SCALAR].unitSI();
                charge = p_q * charge_unit;
            }
            if (mass_is_specified) {
                WarpX::GetInstance().RecordWarning("Species",
                    "Both '" + ps_name + ".mass' and '" +
                        ps_name + ".injection_file' specify a charge.\n'" +
                        ps_name + ".mass' will take precedence.\n");
            }
            else if (species_is_specified) {
                WarpX::GetInstance().RecordWarning("Species",
                    "Both '" + ps_name + ".species_type' and '" +
                        ps_name + ".injection_file' specify a mass.\n'" +
                        ps_name + ".species_type' will take precedence.\n");
            }
            else {
                // TODO: Add ASSERT_WITH_MESSAGE to test if mass is a constant record
                amrex::ParticleReal const p_m =
                    ps["mass"][openPMD::RecordComponent::SCALAR].loadChunk<amrex::ParticleReal>().get()[0];
                double const mass_unit = ps["mass"][openPMD::RecordComponent::SCALAR].unitSI();
                mass = p_m * mass_unit;
            }
        } // IOProcessor

        // Broadcast charge and mass to non-IO processors
        if (!charge_is_specified && !species_is_specified)
            amrex::ParallelDescriptor::Bcast(&charge, 1,
                amrex::ParallelDescriptor::IOProcessorNumber());
        if (!mass_is_specified && !species_is_specified)
            amrex::ParallelDescriptor::Bcast(&mass, 1,
                amrex::ParallelDescriptor::IOProcessorNumber());
#else
        amrex::Abort("Plasma injection via external_file requires openPMD support: "
                     "Add USE_OPENPMD=TRUE when compiling WarpX.\n");
#endif  // WARPX_USE_OPENPMD

    } else {
        StringParseAbortMessage("Injection style", injection_style);
    }

    if (h_inj_pos) {
#ifdef AMREX_USE_GPU
        d_inj_pos = static_cast<InjectorPosition*>
            (amrex::The_Arena()->alloc(sizeof(InjectorPosition)));
        amrex::Gpu::htod_memcpy_async(d_inj_pos, h_inj_pos.get(), sizeof(InjectorPosition));
#else
        d_inj_pos = h_inj_pos.get();
#endif
    }

    if (h_inj_rho) {
#ifdef AMREX_USE_GPU
        d_inj_rho = static_cast<InjectorDensity*>
            (amrex::The_Arena()->alloc(sizeof(InjectorDensity)));
        amrex::Gpu::htod_memcpy_async(d_inj_rho, h_inj_rho.get(), sizeof(InjectorDensity));
#else
        d_inj_rho = h_inj_rho.get();
#endif
    }

    if (h_inj_mom) {
#ifdef AMREX_USE_GPU
        d_inj_mom = static_cast<InjectorMomentum*>
            (amrex::The_Arena()->alloc(sizeof(InjectorMomentum)));
        amrex::Gpu::htod_memcpy_async(d_inj_mom, h_inj_mom.get(), sizeof(InjectorMomentum));
#else
        d_inj_mom = h_inj_mom.get();
#endif
    }

    amrex::Gpu::synchronize();
}

PlasmaInjector::~PlasmaInjector ()
{
#ifdef AMREX_USE_GPU
    if (d_inj_pos) {
        amrex::The_Arena()->free(d_inj_pos);
    }
    if (d_inj_rho) {
        amrex::The_Arena()->free(d_inj_rho);
    }
    if (d_inj_mom) {
        amrex::The_Arena()->free(d_inj_mom);
    }
#endif
}

// Depending on injection type at runtime, initialize inj_rho
// so that inj_rho->getDensity calls
// InjectorPosition[Constant or Custom or etc.].getDensity.
void PlasmaInjector::parseDensity (amrex::ParmParse& pp)
{
    // parse density information
    std::string rho_prof_s;
    pp.get("profile", rho_prof_s);
    std::transform(rho_prof_s.begin(), rho_prof_s.end(),
                   rho_prof_s.begin(), ::tolower);
    if (rho_prof_s == "constant") {
        getWithParser(pp, "density", density);
        // Construct InjectorDensity with InjectorDensityConstant.
        h_inj_rho.reset(new InjectorDensity((InjectorDensityConstant*)nullptr, density));
    } else if (rho_prof_s == "custom") {
        // Construct InjectorDensity with InjectorDensityCustom.
        h_inj_rho.reset(new InjectorDensity((InjectorDensityCustom*)nullptr, species_name));
    } else if (rho_prof_s == "predefined") {
        // Construct InjectorDensity with InjectorDensityPredefined.
        h_inj_rho.reset(new InjectorDensity((InjectorDensityPredefined*)nullptr,species_name));
    } else if (rho_prof_s == "parse_density_function") {
        Store_parserString(pp, "density_function(x,y,z)", str_density_function);

	Real cellSize;
	bool cellCentered = true;

	pp.query("cell_centered", cellCentered);
	if (!pp.query("cell_size", cellSize)){
	    amrex::Abort("You mnust enter a cell size with '<s_name>.cell_size =' !");
	}
	
        // Construct InjectorDensity with InjectorDensityParser.
        density_parser = std::make_unique<amrex::Parser>(makeParser(
                                                              str_density_function,{"x","y","z"}));
        h_inj_rho.reset(new InjectorDensity((InjectorDensityParser*)nullptr,
                                            density_parser->compile<3>(), cellSize, cellCentered));
    } else {
        //No need for profile definition if external file is used
        std::string injection_style = "none";
        pp.query("injection_style", injection_style);
        if (injection_style != "external_file") {
            StringParseAbortMessage("Density profile type", rho_prof_s);
        }
    }
}

// Depending on injection type at runtime, initialize inj_mom
// so that inj_mom->getMomentum calls
// InjectorMomentum[Constant or Custom or etc.].getMomentum.
void PlasmaInjector::parseMomentum (amrex::ParmParse& pp)
{
    using namespace amrex::literals;

    // parse momentum information
    std::string mom_dist_s;
    pp.get("momentum_distribution_type", mom_dist_s);
    std::transform(mom_dist_s.begin(),
                   mom_dist_s.end(),
                   mom_dist_s.begin(),
                   ::tolower);
    if (mom_dist_s == "at_rest") {
        constexpr amrex::Real ux = 0._rt;
        constexpr amrex::Real uy = 0._rt;
        constexpr amrex::Real uz = 0._rt;
        // Construct InjectorMomentum with InjectorMomentumConstant.
        h_inj_mom.reset(new InjectorMomentum((InjectorMomentumConstant*)nullptr, ux, uy, uz));
    } else if (mom_dist_s == "constant") {
        amrex::Real ux = 0._rt;
        amrex::Real uy = 0._rt;
        amrex::Real uz = 0._rt;
        queryWithParser(pp, "ux", ux);
        queryWithParser(pp, "uy", uy);
        queryWithParser(pp, "uz", uz);
        // Construct InjectorMomentum with InjectorMomentumConstant.
        h_inj_mom.reset(new InjectorMomentum((InjectorMomentumConstant*)nullptr, ux, uy, uz));
    } else if (mom_dist_s == "custom") {
        // Construct InjectorMomentum with InjectorMomentumCustom.
        h_inj_mom.reset(new InjectorMomentum((InjectorMomentumCustom*)nullptr, species_name));
    } else if (mom_dist_s == "gaussian") {
        amrex::Real ux_m = 0._rt;
        amrex::Real uy_m = 0._rt;
        amrex::Real uz_m = 0._rt;
        amrex::Real ux_th = 0._rt;
        amrex::Real uy_th = 0._rt;
        amrex::Real uz_th = 0._rt;
        queryWithParser(pp, "ux_m", ux_m);
        queryWithParser(pp, "uy_m", uy_m);
        queryWithParser(pp, "uz_m", uz_m);
        queryWithParser(pp, "ux_th", ux_th);
        queryWithParser(pp, "uy_th", uy_th);
        queryWithParser(pp, "uz_th", uz_th);
        // Construct InjectorMomentum with InjectorMomentumGaussian.
        h_inj_mom.reset(new InjectorMomentum((InjectorMomentumGaussian*)nullptr,
                                             ux_m, uy_m, uz_m, ux_th, uy_th, uz_th));
    } else if (mom_dist_s == "gaussianflux") {
        AMREX_ALWAYS_ASSERT_WITH_MESSAGE(surface_flux,
            "Error: gaussianflux can only be used with injection_style = NFluxPerCell");
        amrex::Real ux_m = 0._rt;
        amrex::Real uy_m = 0._rt;
        amrex::Real uz_m = 0._rt;
        amrex::Real ux_th = 0._rt;
        amrex::Real uy_th = 0._rt;
        amrex::Real uz_th = 0._rt;
        queryWithParser(pp, "ux_m", ux_m);
        queryWithParser(pp, "uy_m", uy_m);
        queryWithParser(pp, "uz_m", uz_m);
        queryWithParser(pp, "ux_th", ux_th);
        queryWithParser(pp, "uy_th", uy_th);
        queryWithParser(pp, "uz_th", uz_th);
        // Construct InjectorMomentum with InjectorMomentumGaussianFlux.
        h_inj_mom.reset(new InjectorMomentum((InjectorMomentumGaussianFlux*)nullptr,
                                             ux_m, uy_m, uz_m, ux_th, uy_th, uz_th,
                                             flux_normal_axis, flux_direction));
    } else if (mom_dist_s == "maxwell_boltzmann"){
<<<<<<< HEAD
	std::string direction = "x";
	bool cellCentered = true;

	pp.query("bulk_vel_dir", direction);
	pp.query("cell_centered", cellCentered);

	Real sigma, lambdae, nbnd, cellSize, xcs, beta, delta, dir;

	if (!pp.query("cell_size", cellSize)){
	    amrex::Abort("You mnust enter a cell size with '<s_name>.cell_size =' !");
	}
	if (!pp.query("xcs", xcs)){
	    amrex::Abort("You must enter a cell size with '<s_name>.xcs =' !");
	}

	int count = 0;
	
	bool b, s, l, n, d;

	b = queryWithParser(pp,"beta", beta);

        if(b){
	    if(beta < 0){
		amrex::Abort("Please enter a positive beta value. Drift direction is set with <s_name>.bulk_vel_dir = 'x' or '+x', '-x', 'y' or '+y', etc.");
	    }
	    count += 1;
	}
	s = pp.query("sigma", sigma);
        if(s){
	    count += 1;
	}
	l = pp.query("lambdae", lambdae);
	if(l){
	    count += 1;
	}
	n = pp.query("nbnd", nbnd);
	if(n){
	    count += 1;
	}
	d = pp.query("delta", delta);
	if(d){
	    count += 1;
	}
	
	if(count != 4){
	    amrex::Abort("Please set exactly 4 of the following: 'sigma', 'lambdae', 'nbnd', 'delta', 'beta', and the remaining parameter will be set for you!");
	}
	if(!b){
	    beta = std::sqrt(1.0/nbnd * sigma) * lambdae/(2.0 * delta)/(M_PI/2.0 + 5.0-1.0);
	}
	else if(!s){
	    sigma = 4.0*std::pow(delta, 2)*std::pow(beta, 2)*std::pow(M_PI/2.0 + 5.0-1.0,2)/(1.0/nbnd * std::pow(lambdae, 2));
	}
	else if(!l){
	    lambdae = 2.0 * delta * beta * (M_PI/2.0 + 5.0-1.0) / lambdae /std::sqrt(1.0/nbnd * sigma);
	}
	else if(!n){
	    nbnd = 4.0*std::pow(delta, 2)*std::pow(beta, 2)*std::pow(M_PI/2.0 + 5.0-1.0,2)/(sigma * std::pow(lambdae, 2));
	}
	else if(!d){
	    delta = std::sqrt(1.0/nbnd * sigma) * lambdae/(2.0 * beta )/(M_PI/2.0 + 5.0-1.0);
	}       
=======
        amrex::Real beta = 0._rt;
        amrex::Real theta = 10._rt;
        int dir = 0;
        std::string direction = "x";
        queryWithParser(pp, "beta", beta);
        if(beta < 0){
            amrex::Abort("Please enter a positive beta value. Drift direction is set with <s_name>.bulk_vel_dir = 'x' or '+x', '-x', 'y' or '+y', etc.");
        }
        queryWithParser(pp, "theta", theta);
        pp.query("bulk_vel_dir", direction);
>>>>>>> cf0508c5
        if(direction[0] == '-'){
            beta = -beta;
        }
        if((direction == "x" || direction[1] == 'x') ||
           (direction == "X" || direction[1] == 'X')){
            dir = 0;
        } else if ((direction == "y" || direction[1] == 'y') ||
                   (direction == "Y" || direction[1] == 'Y')){
            dir = 1;
        } else if ((direction == "z" || direction[1] == 'z') ||
                   (direction == "Z" || direction[1] == 'Z')){
            dir = 2;
        } else{
            std::stringstream stringstream;
            stringstream << "Cannot interpret <s_name>.bulk_vel_dir input '" << direction << "'. Please enter +/- x, y, or z with no whitespace between the sign and other character.";
            direction = stringstream.str();
            amrex::Abort(direction.c_str());
        }
        // Construct InjectorMomentum with InjectorMomentumBoltzmann.
        h_inj_mom.reset(new InjectorMomentum((InjectorMomentumBoltzmann*)nullptr, sigma, lambdae, beta, nbnd, delta, xcs, cellSize, dir, cellCentered));
    } else if (mom_dist_s == "maxwell_juttner"){
<<<<<<< HEAD

	std::string direction = "x";
	bool cellCentered = true;

	pp.query("bulk_vel_dir", direction);
	pp.query("cell_centered", cellCentered);

	Real sigma, lambdae, nbnd, cellSize, xcs, beta, delta, dir;
	
	if (!pp.query("cell_size", cellSize)){
	    amrex::Abort("You must enter a cell size with '<s_name>.cell_size =' !");
	}
	if (!pp.query("xcs", xcs)){
	    amrex::Abort("You must enter a cell size with '<s_name>.xcs =' !");
	}

	int count = 0;

	bool b, s, l, n, d;

	b = queryWithParser(pp, "beta", beta);
        if(b){
	    if(beta < 0){
		amrex::Abort("Please enter a positive beta value. Drift direction is set with <s_name>.bulk_vel_dir = 'x' or '+x', '-x', 'y' or '+y', etc.");
	    }
	    count += 1;
	}
	s = pp.query("sigma", sigma);
        if(s){
	    count += 1;
	}
	l = pp.query("lambdae", lambdae);
	if(l){
	    count += 1;
	}
	n = pp.query("nbnd", nbnd);
	if(n){
	    count += 1;
	}
	d = pp.query("delta", delta);
	if(d){
	    count += 1;
	}
	
	if(count != 4){
	    amrex::Abort("Please set exactly 4 of the following: 'sigma', 'lambdae', 'nbnd', 'delta', 'beta', and the remaining parameter will be set for you!");
	}
	if(!b){
	    beta = std::sqrt(1.0/nbnd * sigma) * lambdae/(2.0 * delta)/(M_PI/2.0 + 5.0-1.0);
	    Print() << "Beta " << beta << "\n";
	}
	else if(!s){
	    sigma = 4.0*std::pow(delta, 2)*std::pow(beta, 2)*std::pow(M_PI/2.0 + 5.0-1.0,2)/(1.0/nbnd * std::pow(lambdae, 2));
	}
	else if(!l){
	    lambdae = 2.0 * delta * beta * (M_PI/2.0 + 5.0-1.0) / lambdae /std::sqrt(1.0/nbnd * sigma);
	}
	else if(!n){
	    nbnd = 4.0*std::pow(delta, 2)*std::pow(beta, 2)*std::pow(M_PI/2.0 + 5.0-1.0,2)/(sigma * std::pow(lambdae, 2));
	}
	else if(!d){
	    delta = std::sqrt(1.0/nbnd * sigma) * lambdae/(2.0 * beta )/(M_PI/2.0 + 5.0-1.0);
	}
=======
        amrex::Real beta = 0._rt;
        amrex::Real theta = 10._rt;
        int dir = 0;
        std::string direction = "x";
        queryWithParser(pp, "beta", beta);
        if(beta < 0){
            amrex::Abort("Please enter a positive beta value. Drift direction is set with <s_name>.bulk_vel_dir = 'x' or '+x', '-x', 'y' or '+y', etc.");
        }
        queryWithParser(pp, "theta", theta);
        pp.query("bulk_vel_dir", direction);
>>>>>>> cf0508c5
        if(direction[0] == '-'){
            beta = -beta;
        }
        if((direction == "x" || direction[1] == 'x') ||
           (direction == "X" || direction[1] == 'X')){
            dir = 0;
        } else if ((direction == "y" || direction[1] == 'y') ||
                   (direction == "Y" || direction[1] == 'Y')){
            dir = 1;
        } else if ((direction == "z" || direction[1] == 'z') ||
                   (direction == "Z" || direction[1] == 'Z')){
            dir = 2;
        } else{
            std::stringstream stringstream;
            stringstream << "Cannot interpret <s_name>.bulk_vel_dir input '" << direction << "'. Please enter +/- x, y, or z with no whitespace between the sign and other character.";
            direction = stringstream.str();
            amrex::Abort(direction.c_str());
        }
        // Construct InjectorMomentum with InjectorMomentumJuttner.
        h_inj_mom.reset(new InjectorMomentum((InjectorMomentumJuttner*)nullptr, sigma, lambdae, beta, nbnd, delta, xcs, cellSize, dir, cellCentered));
    } else if (mom_dist_s == "radial_expansion") {
        amrex::Real u_over_r = 0._rt;
        queryWithParser(pp, "u_over_r", u_over_r);
        // Construct InjectorMomentum with InjectorMomentumRadialExpansion.
        h_inj_mom.reset(new InjectorMomentum
                        ((InjectorMomentumRadialExpansion*)nullptr, u_over_r));
    } else if (mom_dist_s == "parse_momentum_function") {
        Store_parserString(pp, "momentum_function_ux(x,y,z)",
                                               str_momentum_function_ux);
        Store_parserString(pp, "momentum_function_uy(x,y,z)",
                                               str_momentum_function_uy);
        Store_parserString(pp, "momentum_function_uz(x,y,z)",
                                               str_momentum_function_uz);
        // Construct InjectorMomentum with InjectorMomentumParser.
        ux_parser = std::make_unique<amrex::Parser>(makeParser(str_momentum_function_ux,
                                                               {"x","y","z"}));
        uy_parser = std::make_unique<amrex::Parser>(makeParser(str_momentum_function_uy,
                                                               {"x","y","z"}));
        uz_parser = std::make_unique<amrex::Parser>(makeParser(str_momentum_function_uz,
                                                               {"x","y","z"}));
        h_inj_mom.reset(new InjectorMomentum((InjectorMomentumParser*)nullptr,
                                             ux_parser->compile<3>(),
                                             uy_parser->compile<3>(),
                                             uz_parser->compile<3>()));
    } else {
        //No need for momentum definition if external file is used
        std::string injection_style = "none";
        pp.query("injection_style", injection_style);
        if (injection_style != "external_file") {
            StringParseAbortMessage("Momentum distribution type", mom_dist_s);
        }
    }
}

amrex::XDim3 PlasmaInjector::getMomentum (amrex::Real x,
                                          amrex::Real y,
                                          amrex::Real z) const noexcept
{
    return h_inj_mom->getMomentum(x, y, z, amrex::RandomEngine{}); // gamma*beta
}

bool PlasmaInjector::insideBounds (amrex::Real x, amrex::Real y, amrex::Real z) const noexcept
{
    return (x < xmax and x >= xmin and
            y < ymax and y >= ymin and
            z < zmax and z >= zmin);
}

bool PlasmaInjector::overlapsWith (const amrex::XDim3& lo,
                                   const amrex::XDim3& hi) const noexcept
{
    return ! (   (xmin > hi.x) || (xmax < lo.x)
              || (ymin > hi.y) || (ymax < lo.y)
              || (zmin > hi.z) || (zmax < lo.z) );
}

InjectorPosition*
PlasmaInjector::getInjectorPosition ()
{
    return d_inj_pos;
}

InjectorDensity*
PlasmaInjector::getInjectorDensity ()
{
    return d_inj_rho;
}

InjectorMomentum*
PlasmaInjector::getInjectorMomentum ()
{
    return d_inj_mom;
}<|MERGE_RESOLUTION|>--- conflicted
+++ resolved
@@ -563,7 +563,6 @@
                                              ux_m, uy_m, uz_m, ux_th, uy_th, uz_th,
                                              flux_normal_axis, flux_direction));
     } else if (mom_dist_s == "maxwell_boltzmann"){
-<<<<<<< HEAD
 	std::string direction = "x";
 	bool cellCentered = true;
 
@@ -626,18 +625,6 @@
 	else if(!d){
 	    delta = std::sqrt(1.0/nbnd * sigma) * lambdae/(2.0 * beta )/(M_PI/2.0 + 5.0-1.0);
 	}       
-=======
-        amrex::Real beta = 0._rt;
-        amrex::Real theta = 10._rt;
-        int dir = 0;
-        std::string direction = "x";
-        queryWithParser(pp, "beta", beta);
-        if(beta < 0){
-            amrex::Abort("Please enter a positive beta value. Drift direction is set with <s_name>.bulk_vel_dir = 'x' or '+x', '-x', 'y' or '+y', etc.");
-        }
-        queryWithParser(pp, "theta", theta);
-        pp.query("bulk_vel_dir", direction);
->>>>>>> cf0508c5
         if(direction[0] == '-'){
             beta = -beta;
         }
@@ -659,7 +646,6 @@
         // Construct InjectorMomentum with InjectorMomentumBoltzmann.
         h_inj_mom.reset(new InjectorMomentum((InjectorMomentumBoltzmann*)nullptr, sigma, lambdae, beta, nbnd, delta, xcs, cellSize, dir, cellCentered));
     } else if (mom_dist_s == "maxwell_juttner"){
-<<<<<<< HEAD
 
 	std::string direction = "x";
 	bool cellCentered = true;
@@ -723,18 +709,6 @@
 	else if(!d){
 	    delta = std::sqrt(1.0/nbnd * sigma) * lambdae/(2.0 * beta )/(M_PI/2.0 + 5.0-1.0);
 	}
-=======
-        amrex::Real beta = 0._rt;
-        amrex::Real theta = 10._rt;
-        int dir = 0;
-        std::string direction = "x";
-        queryWithParser(pp, "beta", beta);
-        if(beta < 0){
-            amrex::Abort("Please enter a positive beta value. Drift direction is set with <s_name>.bulk_vel_dir = 'x' or '+x', '-x', 'y' or '+y', etc.");
-        }
-        queryWithParser(pp, "theta", theta);
-        pp.query("bulk_vel_dir", direction);
->>>>>>> cf0508c5
         if(direction[0] == '-'){
             beta = -beta;
         }
