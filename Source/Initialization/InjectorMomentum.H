--- conflicted
+++ resolved
@@ -66,7 +66,7 @@
 
     AMREX_GPU_HOST_DEVICE
     amrex::XDim3
-    getMomentum (amrex::Real x, amrex::Real /*y*/, amrex::Real /*z*/,
+    getMomentum (amrex::Real /*x*/, amrex::Real /*y*/, amrex::Real /*z*/,
                  amrex::RandomEngine const& engine) const noexcept
     {
         return amrex::XDim3{amrex::RandomNormal(m_ux_m, m_ux_th, engine),
@@ -140,56 +140,14 @@
 struct InjectorMomentumBoltzmann
 {
     // Constructor whose inputs are:
-<<<<<<< HEAD
-    // the temperature parameter theta,
-    // boost velocity/c beta,
-    // and boost direction dir respectively.
-    InjectorMomentumBoltzmann(amrex::Real s, amrex::Real l, amrex::Real b, amrex::Real n, amrex::Real de ,amrex::Real x, amrex::Real c, int di, bool cc) noexcept
-        : sigma(s), lambdae(l), beta0(b), nbnd(n), delta(de), xcs(x), cellSize(c), dir(di), cellCentered(cc)
-=======
     // a reference to the initial temperature container t,
     // a reference to the initial velocity container b
     InjectorMomentumBoltzmann(GetTemperature const& t, GetVelocity const& b) noexcept
         : velocity(b), temperature(t)
->>>>>>> 3b09e519
         {}
 
     AMREX_GPU_HOST_DEVICE
     amrex::XDim3
-<<<<<<< HEAD
-    getMomentum (amrex::Real x, amrex::Real /*y*/, amrex::Real /*z*/,
-                 amrex::RandomEngine const& engine) const noexcept
-    {
-        // Sobol method for sampling MJ Speeds,
-        // from Zenitani 2015 (Phys. Plasmas 22, 042116).
-        amrex::Real x1, x2, gamma, theta, beta;
-	amrex::Real vave;
-        amrex::Real u [3];
-	if(cellCentered)
-	{
-	    // x1 = (std::floor(x*1/cellSize)+0.5)*cellSize;
-	    x1 = (std::trunc(x*1/cellSize+0.5*x/std::abs(x)))*cellSize;
-	}
-	else
-	{
-	    x1 = x;
-	}
-	beta = -1 * beta0 * (std::pow(std::cosh( (x1 + xcs) / delta ),-1) - std::pow(std::cosh( (x1 - xcs) / delta ),-1));
-	// theta = sigma/4. * ( 51./50. - std::pow( -1. - std::tanh((x1 - xcs) / delta) + std::tanh((x1 + xcs) / delta) , 2 ) ) /
-	//     ( ( 1. + 4.*( std::pow( std::cosh((x1 + xcs) / delta), -1 )  + std::pow( std::cosh((x1 - xcs) / delta), -1 ) ) ) *
-	//       std::pow( 1. - std::pow(beta0 * (std::pow(std::cosh( (x1 + xcs) / delta ), -1 ) - std::pow(std::cosh( (x1 - xcs) / delta ), -1 ) ), 2 ), 0.5 ) );
-	theta = sigma/4. * (51./50.
-			    - std::pow( - ( 2./(M_PI/2.+5.-1.) ) * (std::atan(std::tanh((x1+xcs)/2./delta)) - std::atan(std::tanh((x1-xcs)/2./delta)) - M_PI/4.
-								+ (5. - 1.) / 2. * (std::tanh((x1+xcs)/delta) - std::tanh((x1-xcs)/delta) - 1.)) , 2 ))
-	    /( ( 1. + 4.*( std::pow( std::cosh((x1 + xcs) / delta), -1 )  + std::pow( std::cosh((x1 - xcs) / delta), -1 ) ) ) *
-	       std::pow( 1. - std::pow(beta0 * (std::pow(std::cosh( (x1 + xcs) / delta ), -1 ) - std::pow(std::cosh( (x1 - xcs) / delta ), -1 ) ), 2), 0.5 ) );
-
-	// theta = sigma/200;
-
-	vave = std::sqrt(2.*theta);
-
-	x1 = amrex::Random(engine);
-=======
     getMomentum (amrex::Real const x, amrex::Real const y, amrex::Real const z,
                  amrex::RandomEngine const& engine) const noexcept
     {
@@ -210,19 +168,15 @@
         amrex::Real x1, x2, gamma;
         amrex::Real u[3];
         x1 = amrex::Random(engine);
->>>>>>> 3b09e519
         x2 = amrex::Random(engine);
-        // Each value of sqrt(-log(x1))*sin(2*pi*x2) is a sample from a Boltzmann
+        // Each value of sqrt(-log(x1))*sin(2*pi*x2) is a sample from a Gaussian
         // distribution with sigma = average velocity / c
         // using the Box-Mueller Method.
-	u[(dir+1)%3] = vave*std::sqrt(-std::log(x1)) *std::sin(2*MathConst::pi*x2); 
+        u[(dir+1)%3] = vave*std::sqrt(-std::log(x1)) *std::sin(2*MathConst::pi*x2);
         u[(dir+2)%3] = vave*std::sqrt(-std::log(x1)) *std::cos(2*MathConst::pi*x2);
         u[dir] = vave*std::sqrt(-std::log(amrex::Random(engine)))*
-             std::sin(2*M_PI*amrex::Random(engine));
-	// u[(dir+1)%3] = 0;
-        // u[(dir+2)%3] = 0;
-	// u[dir] = 0;
-        gamma = std::pow(u[0],2)+std::pow(u[1],2)+std::pow(u[2],2);
+            std::sin(2*MathConst::pi*amrex::Random(engine));
+        gamma = u[0]*u[0]+u[1]*u[1]+u[2]*u[2];
         gamma = std::sqrt(1+gamma);
         // The following condition is equtaion 32 in Zenitani 2015
         // (Phys. Plasmas 22, 042116) , called the flipping method. It
@@ -243,11 +197,9 @@
         // This Lorentz transform is equation 17 in Zenitani.
         // It transforms the integral d3u' -> d3u
         // where d3u' is the volume element for momentum in the boosted frame.
-	// beta = beta0;
-        u[dir] = 1/std::sqrt(1-pow(beta,2))*(u[dir]+gamma*beta);
+        u[dir] = 1/std::sqrt(1-beta*beta)*(u[dir]+gamma*beta);
         // Note that if beta = 0 then the flipping method and Lorentz transform
         // have no effect on the u[dir] direction.
-	
         return amrex::XDim3 {u[0],u[1],u[2]};
     }
 
@@ -258,27 +210,16 @@
         using namespace amrex;
         Real u[3];
         for (int idim = 0; idim < 3; ++idim) u[idim] = 0.0_rt;
-<<<<<<< HEAD
-        const Real gamma = static_cast<amrex::Real>(1./sqrt(1+beta0*beta0));
-        u[dir] = gamma*beta0;
-=======
         const Real beta = velocity(x,y,z);
         int const dir = velocity.direction();
         const Real gamma = static_cast<amrex::Real>(1./sqrt(1+beta*beta));
         u[dir] = gamma*beta;
->>>>>>> 3b09e519
         return XDim3 {u[0],u[1],u[2]};
     }
 
 private:
-<<<<<<< HEAD
-    int dir;
-    bool cellCentered;
-    amrex::Real sigma, lambdae, beta0, nbnd, xcs, cellSize, delta;
-=======
     GetVelocity velocity;
     GetTemperature temperature;
->>>>>>> 3b09e519
 };
 
 // struct whose getMomentum returns momentum for 1 particle with relativistc
@@ -287,38 +228,21 @@
 struct InjectorMomentumJuttner
 {
     // Constructor whose inputs are:
-<<<<<<< HEAD
-    // the temperature parameter theta,
-    // boost velocity/c beta,
-    // and boost direction dir respectively.
-    InjectorMomentumJuttner(amrex::Real s, amrex::Real l, amrex::Real b, amrex::Real n, amrex::Real de, amrex::Real x, amrex::Real c, int di, bool cc) noexcept
-        : sigma(s), lambdae(l), beta0(b), nbnd(n), delta(de), xcs(x), cellSize(c), dir(di), cellCentered(cc)
-=======
     // a reference to the initial temperature container t,
     // a reference to the initial velocity container b
     InjectorMomentumJuttner(GetTemperature const& t, GetVelocity const& b) noexcept
         : velocity(b), temperature(t)
->>>>>>> 3b09e519
         {}
 
     AMREX_GPU_HOST_DEVICE
     amrex::XDim3
-<<<<<<< HEAD
-    getMomentum (amrex::Real x, amrex::Real /*y*/, amrex::Real /*z*/,
-=======
     getMomentum (amrex::Real const x, amrex::Real const y, amrex::Real const z,
->>>>>>> 3b09e519
                  amrex::RandomEngine const& engine) const noexcept
     {
         // Sobol method for sampling MJ Speeds,
         // from Zenitani 2015 (Phys. Plasmas 22, 042116).
-        amrex::Real x1, x2, gamma, theta, beta, A, B, C;
+        amrex::Real x1, x2, gamma;
         amrex::Real u [3];
-<<<<<<< HEAD
-
-	x1 = static_cast<amrex::Real>(0.);
-	gamma = static_cast<amrex::Real>(0.);
-=======
         amrex::Real const theta = temperature(x,y,z);
         // Check if temperature is too low to do sampling method. Abort for now,
         // in future should implement an alternate method e.g. inverse transform
@@ -333,53 +257,26 @@
         int const dir = velocity.direction();
         x1 = static_cast<amrex::Real>(0.);
         gamma = static_cast<amrex::Real>(0.);
->>>>>>> 3b09e519
         u[dir] = static_cast<amrex::Real>(0.);
-	if(cellCentered)
-	{
-	    // x1 = (std::floor(x*1/cellSize)+0.5)*cellSize;
-	    x1 = (std::trunc(x*1/cellSize+0.5*x/std::abs(x)))*cellSize;
-	}
-	else
-	{
-	    x1 = x;
-	}
-	beta = -1 * beta0 * (std::pow(std::cosh( (x1 + xcs) / delta ),-1) - std::pow(std::cosh( (x1 - xcs) / delta ),-1));
-	theta = sigma/4. * (51./50.
-			    - std::pow( - ( 2./(M_PI/2.+5.-1.) ) * (std::atan(std::tanh((x1+xcs)/2./delta)) - std::atan(std::tanh((x1-xcs)/2./delta)) - M_PI/4.
-								+ (5. - 1.) / 2. * (std::tanh((x1+xcs)/delta) - std::tanh((x1-xcs)/delta) - 1.)) , 2 ))
-	    /( ( 1. + 4.*( std::pow( std::cosh((x1 + xcs) / delta), -1 )  + std::pow( std::cosh((x1 - xcs) / delta), -1 ) ) )
-	       * std::pow( 1. - std::pow(beta0 * (std::pow(std::cosh( (x1 + xcs) / delta ), -1 ) - std::pow(std::cosh( (x1 - xcs) / delta ), -1 ) ), 2), 0.5 )
-		);
-        x1 = 0.;
-        gamma = 0.;
-        u[dir] = 0.;
         // This condition is equation 10 in Zenitani,
         // though x1 is defined differently.
-
         while(u[dir]-gamma <= x1)
         {
             u[dir] = -theta*
                 std::log(amrex::Random(engine)*amrex::Random(engine)*amrex::Random(engine));
-            gamma = std::sqrt(1.0+std::pow(u[dir],2));
+            gamma = std::sqrt(1+u[dir]*u[dir]);
             x1 = theta*std::log(amrex::Random(engine));
         }
         // The following code samples a random unit vector
         // and multiplies the result by speed u[dir].
         x1 = amrex::Random(engine);
         x2 = amrex::Random(engine);
-	B = 2.0 * x1 - 1.0;
-	A = std::sqrt(1.0-B*B);
-	C = x2 * 2.0 * M_PI;
         // Direction dir is an input parameter that sets the boost direction:
         // 'x' -> d = 0, 'y' -> d = 1, 'z' -> d = 2.
-        u[(dir+1)%3] = u[dir]*A*std::sin(C);
-	u[(dir+2)%3] = u[dir]*A*std::cos(C);
+        u[(dir+1)%3] = 2*u[dir]*std::sqrt(x1*(1-x1))*std::sin(2*MathConst::pi*x2);
+        u[(dir+2)%3] = 2*u[dir]*std::sqrt(x1*(1-x1))*std::cos(2*MathConst::pi*x2);
         // The value of dir is the boost direction to be transformed.
-        u[dir] = u[dir]*B;	
-	// u[(dir+1)%3] = 0;
-	// u[(dir+2)%3] = 0;
-	// u[dir] = 0;
+        u[dir] = u[dir]*(2*x1-1);
         x1 = amrex::Random(engine);
         // The following condition is equtaion 32 in Zenitani, called
         // The flipping method. It transforms the intergral: d3x' -> d3x
@@ -400,7 +297,6 @@
         // This Lorentz transform is equation 17 in Zenitani.
         // It transforms the integral d3u' -> d3u
         // where d3u' is the volume element for momentum in the boosted frame.
-	// beta = theta;
         u[dir] = 1/std::sqrt(1-beta*beta)*(u[dir]+gamma*beta);
         // Note that if beta = 0 then the flipping method and Lorentz transform
         // have no effect on the u[dir] direction.
@@ -414,27 +310,16 @@
         using namespace amrex;
         Real u[3];
         for (int idim = 0; idim < 3; ++idim) u[idim] = 0.0_rt;
-<<<<<<< HEAD
-        const Real gamma = static_cast<Real>(1./sqrt(1.+beta0*beta0));
-        u[dir] = gamma*beta0;
-=======
         Real const beta = velocity(x,y,z);
         int const dir = velocity.direction();
         const Real gamma = static_cast<Real>(1./sqrt(1.+beta*beta));
         u[dir] = gamma*beta;
->>>>>>> 3b09e519
         return XDim3 {u[0],u[1],u[2]};
     }
 
 private:
-<<<<<<< HEAD
-    int dir;
-    bool cellCentered;
-    amrex::Real sigma, lambdae, beta0, nbnd, xcs, cellSize, delta;
-=======
     GetVelocity velocity;
     GetTemperature temperature;
->>>>>>> 3b09e519
 };
 
 /**
@@ -500,7 +385,6 @@
 // InjectorMomentum contains a union (called Object) that holds any one
 // instance of:
 // - InjectorMomentumConstant       : to generate constant density;
-// - InjectorMomentumBoltzmann       : to generate Boltzmann distribution;
 // - InjectorMomentumGaussian       : to generate gaussian distribution;
 // - InjectorMomentumGaussianFlux   : to generate v*gaussian distribution;
 // - InjectorMomentumRadialExpansion: to generate radial expansion;
@@ -524,7 +408,7 @@
         : type(Type::parser),
           object(t, a_ux_parser, a_uy_parser, a_uz_parser)
     { }
-    
+
     // This constructor stores a InjectorMomentumGaussian in union object.
     InjectorMomentum (InjectorMomentumGaussian* t,
                       amrex::Real a_ux_m, amrex::Real a_uy_m, amrex::Real a_uz_m,
@@ -543,28 +427,16 @@
     { }
 
     InjectorMomentum (InjectorMomentumBoltzmann* t,
-<<<<<<< HEAD
-		      amrex::Real s, amrex::Real l, amrex::Real b, amrex::Real n, amrex::Real de, amrex::Real x, amrex::Real c, int di, bool cc)
-	: type(Type::boltzmann),
-	  object(t, s, l, b, n, de, x, c, di, cc)
-=======
                        GetTemperature const& temperature, GetVelocity const& velocity)
          : type(Type::boltzmann),
            object(t, temperature, velocity)
->>>>>>> 3b09e519
     { }
 
      // This constructor stores a InjectorMomentumJuttner in union object.
      InjectorMomentum (InjectorMomentumJuttner* t,
-<<<<<<< HEAD
-                       amrex::Real s, amrex::Real l, amrex::Real b, amrex::Real n, amrex::Real de, amrex::Real x, amrex::Real c, int di, bool cc)
-         : type(Type::juttner),
-           object(t, s, l, b, n, de, x, c, di, cc)
-=======
                        GetTemperature const& temperature, GetVelocity const& velocity)
          : type(Type::juttner),
            object(t, temperature, velocity)
->>>>>>> 3b09e519
     { }
 
     // This constructor stores a InjectorMomentumCustom in union object.
@@ -713,19 +585,11 @@
                 int a_flux_normal_axis, int a_flux_direction) noexcept
             : gaussianflux(a_ux_m,a_uy_m,a_uz_m,a_ux_th,a_uy_th,a_uz_th,a_flux_normal_axis,a_flux_direction) {}
         Object (InjectorMomentumBoltzmann*,
-<<<<<<< HEAD
-                amrex::Real s, amrex::Real l, amrex::Real b, amrex::Real n, amrex::Real de, amrex::Real x, amrex::Real c, int di, bool cc) noexcept
-            : boltzmann(s, l, b, n, de, x, c, di, cc) {}
-        Object (InjectorMomentumJuttner*,
-                amrex::Real s, amrex::Real l, amrex::Real b, amrex::Real n, amrex::Real de, amrex::Real x, amrex::Real c, int di, bool cc) noexcept
-            : juttner(s, l, b, n, de, x, c, di, cc) {}
-=======
                 GetTemperature const& t, GetVelocity const& b) noexcept
             : boltzmann(t,b) {}
         Object (InjectorMomentumJuttner*,
                 GetTemperature const& t, GetVelocity const& b) noexcept
             : juttner(t,b) {}
->>>>>>> 3b09e519
         Object (InjectorMomentumRadialExpansion*,
                 amrex::Real u_over_r) noexcept
             : radial_expansion(u_over_r) {}
