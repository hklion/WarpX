/* Copyright 2019-2020 Andrew Myers, Axel Huebl, Cameron Yang,
 * Maxence Thevenet, Weiqun Zhang
 *
 * This file is part of WarpX.
 *
 * License: BSD-3-Clause-LBNL
 */
#ifndef INJECTOR_MOMENTUM_H_
#define INJECTOR_MOMENTUM_H_

#include "CustomMomentumProb.H"
#include "Parser/GpuParser.H"
#include "Utils/WarpXConst.H"

#include <AMReX_Gpu.H>
#include <AMReX_Dim3.H>

// struct whose getMomentum returns constant momentum.
struct InjectorMomentumConstant
{
    InjectorMomentumConstant (amrex::Real a_ux, amrex::Real a_uy, amrex::Real a_uz) noexcept
        : m_ux(a_ux), m_uy(a_uy), m_uz(a_uz) {}

    AMREX_GPU_HOST_DEVICE
    amrex::XDim3
    getMomentum (amrex::Real, amrex::Real, amrex::Real,
                 amrex::RandomEngine const&) const noexcept
    {
        return amrex::XDim3{m_ux,m_uy,m_uz};
    }

    AMREX_GPU_HOST_DEVICE
    amrex::XDim3
    getBulkMomentum (amrex::Real, amrex::Real, amrex::Real) const noexcept
    {
        return amrex::XDim3{m_ux,m_uy,m_uz};
    }

private:
    amrex::Real m_ux, m_uy, m_uz;
};

// struct whose getMomentum returns momentum for 1 particle, from random
// gaussian distribution.
struct InjectorMomentumGaussian
{
    InjectorMomentumGaussian (amrex::Real a_ux_m, amrex::Real a_uy_m,
                              amrex::Real a_uz_m, amrex::Real a_ux_th,
                              amrex::Real a_uy_th, amrex::Real a_uz_th) noexcept
        : m_ux_m(a_ux_m), m_uy_m(a_uy_m), m_uz_m(a_uz_m),
          m_ux_th(a_ux_th), m_uy_th(a_uy_th), m_uz_th(a_uz_th)
        {}

    AMREX_GPU_HOST_DEVICE
    amrex::XDim3
    getMomentum (amrex::Real /*x*/, amrex::Real /*y*/, amrex::Real /*z*/,
                 amrex::RandomEngine const& engine) const noexcept
    {
        return amrex::XDim3{amrex::RandomNormal(m_ux_m, m_ux_th, engine),
                            amrex::RandomNormal(m_uy_m, m_uy_th, engine),
                            amrex::RandomNormal(m_uz_m, m_uz_th, engine)};
    }

    AMREX_GPU_HOST_DEVICE
    amrex::XDim3
    getBulkMomentum (amrex::Real /*x*/, amrex::Real /*y*/, amrex::Real /*z*/) const noexcept
    {
        return amrex::XDim3{m_ux_m, m_uy_m, m_uz_m};
    }

private:
    amrex::Real m_ux_m, m_uy_m, m_uz_m;
    amrex::Real m_ux_th, m_uy_th, m_uz_th;
};

// struct whose getMomentum returns momentum for 1 particle with relativistc
// drift velocity beta, from the Maxwell-Boltzmann distribution. Method is from
// Zenitani 2015 (Phys. Plasmas 22, 042116).
struct InjectorMomentumBoltzmann
{
    // Constructor whose inputs are:
    // the temperature parameter theta,
    // boost velocity/c beta,
    // and boost direction dir respectively.
    InjectorMomentumBoltzmann(amrex::Real s, amrex::Real l, amrex::Real b, amrex::Real n, amrex::Real de ,amrex::Real x, amrex::Real c, int di, bool cc) noexcept
        : sigma(s), lambdae(l), beta0(b), nbnd(n), delta(de), xcs(x), cellSize(c), dir(di), cellCentered(cc)
        {}

    AMREX_GPU_HOST_DEVICE
    amrex::XDim3
    getMomentum (amrex::Real /*x*/, amrex::Real /*y*/, amrex::Real /*z*/,
                 amrex::RandomEngine const& engine) const noexcept
    {
<<<<<<< HEAD
        // Sobol method for sampling MJ Speeds,
        // from Zenitani 2015 (Phys. Plasmas 22, 042116).
        amrex::Real x1, x2, gamma, theta, beta;
	amrex::Real vave;
        amrex::Real u [3];
	if(cellCentered)
	{
	    // x1 = (std::floor(x*1/cellSize)+0.5)*cellSize;
	    x1 = (std::trunc(x*1/cellSize+0.5*x/std::abs(x)))*cellSize;
	}
	else
	{
	    x1 = x;
	}
	beta = -1 * beta0 * (std::pow(std::cosh( (x1 + xcs) / delta ),-1) - std::pow(std::cosh( (x1 - xcs) / delta ),-1));
	// theta = sigma/4. * ( 51./50. - std::pow( -1. - std::tanh((x1 - xcs) / delta) + std::tanh((x1 + xcs) / delta) , 2 ) ) /
	//     ( ( 1. + 4.*( std::pow( std::cosh((x1 + xcs) / delta), -1 )  + std::pow( std::cosh((x1 - xcs) / delta), -1 ) ) ) *
	//       std::pow( 1. - std::pow(beta0 * (std::pow(std::cosh( (x1 + xcs) / delta ), -1 ) - std::pow(std::cosh( (x1 - xcs) / delta ), -1 ) ), 2 ), 0.5 ) );
	theta = sigma/4. * (51./50.
			    - std::pow( - ( 2./(M_PI/2.+5.-1.) ) * (std::atan(std::tanh((x1+xcs)/2./delta)) - std::atan(std::tanh((x1-xcs)/2./delta)) - M_PI/4.
								+ (5. - 1.) / 2. * (std::tanh((x1+xcs)/delta) - std::tanh((x1-xcs)/delta) - 1.)) , 2 ))
	    /( ( 1. + 4.*( std::pow( std::cosh((x1 + xcs) / delta), -1 )  + std::pow( std::cosh((x1 - xcs) / delta), -1 ) ) ) *
	       std::pow( 1. - std::pow(beta0 * (std::pow(std::cosh( (x1 + xcs) / delta ), -1 ) - std::pow(std::cosh( (x1 - xcs) / delta ), -1 ) ), 2), 0.5 ) );

	// theta = sigma/200;

	vave = std::sqrt(2.*theta);

	x1 = amrex::Random();
        x2 = amrex::Random();
        // Each value of sqrt(-log(x1))*sin(2*pi*x2) is a sample from a Boltzmann
=======
        amrex::Real x1, x2, gamma;
        amrex::Real u[3];
        x1 = amrex::Random(engine);
        x2 = amrex::Random(engine);
        // Each value of sqrt(-log(x1))*sin(2*pi*x2) is a sample from a Gaussian
>>>>>>> 8f2ea2ca
        // distribution with sigma = average velocity / c
        // using the Box-Mueller Method.
        u[(dir+1)%3] = vave*std::sqrt(-std::log(x1)) *std::sin(2*M_PI*x2); 
        u[(dir+2)%3] = vave*std::sqrt(-std::log(x1)) *std::cos(2*M_PI*x2);
<<<<<<< HEAD
        u[dir] = vave*std::sqrt(-std::log(amrex::Random()))*
             std::sin(2*M_PI*amrex::Random());
	// u[(dir+1)%3] = 0;
        // u[(dir+2)%3] = 0;
	// u[dir] = 0;
        gamma = std::pow(u[0],2)+std::pow(u[1],2)+std::pow(u[2],2);
=======
        u[dir] = vave*std::sqrt(-std::log(amrex::Random(engine)))*
            std::sin(2*M_PI*amrex::Random(engine));
        gamma = u[0]*u[0]+u[1]*u[1]+u[2]*u[2];
>>>>>>> 8f2ea2ca
        gamma = std::sqrt(1+gamma);
        // The following condition is equtaion 32 in Zenitani 2015
        // (Phys. Plasmas 22, 042116) , called the flipping method. It
        // transforms the intergral: d3x' -> d3x  where d3x' is the volume
        // element for positions in the boosted frame. The particle positions
        // and densities can be initialized in the simulation frame.
        // The flipping method can transform any symmetric distribution from one
        // reference frame to another moving at a relative velocity of beta.
        // An equivalent alternative to this method native to WarpX would be to
        // initialize the particle positions and densities in the frame moving
        // at speed beta, and then perform a Lorentz transform on the positions
        // and MB sampled velocities to the simulation frame.
        x1 = amrex::Random(engine);
        if(-beta*u[dir]/gamma > x1)
        {
          u[dir] = -u[dir];
        }
        // This Lorentz transform is equation 17 in Zenitani.
        // It transforms the integral d3u' -> d3u
        // where d3u' is the volume element for momentum in the boosted frame.
<<<<<<< HEAD
	// beta = beta0;
        u[dir] = 1/std::sqrt(1-pow(beta,2))*(u[dir]+gamma*beta);
=======
        u[dir] = 1/std::sqrt(1-beta*beta)*(u[dir]+gamma*beta);
>>>>>>> 8f2ea2ca
        // Note that if beta = 0 then the flipping method and Lorentz transform
        // have no effect on the u[dir] direction.
	
        return amrex::XDim3 {u[0],u[1],u[2]};
    }

    AMREX_GPU_HOST_DEVICE
    amrex::XDim3
    getBulkMomentum (amrex::Real /*x*/, amrex::Real /*y*/, amrex::Real /*z*/) const noexcept
    {
        using namespace amrex;
        Real u[3];
        for (int idim = 0; idim < 3; ++idim) u[idim] = 0.0_rt;
        const Real gamma = 1./sqrt(1+beta0*beta0);
        u[dir] = gamma*beta0;
        return XDim3 {u[0],u[1],u[2]};
    }

private:
    int dir;
    bool cellCentered;
    amrex::Real sigma, lambdae, beta0, nbnd, xcs, cellSize, delta;
};

// struct whose getMomentum returns momentum for 1 particle with relativistc
// drift velocity beta, from the Maxwell-Juttner distribution. Method is from
// Zenitani 2015 (Phys. Plasmas 22, 042116).
struct InjectorMomentumJuttner
{
    // Constructor whose inputs are:
    // the temperature parameter theta,
    // boost velocity/c beta,
    // and boost direction dir respectively.
    InjectorMomentumJuttner(amrex::Real s, amrex::Real l, amrex::Real b, amrex::Real n, amrex::Real de, amrex::Real x, amrex::Real c, int di, bool cc) noexcept
        : sigma(s), lambdae(l), beta0(b), nbnd(n), delta(de), xcs(x), cellSize(c), dir(di), cellCentered(cc)
        {}

    AMREX_GPU_HOST_DEVICE
    amrex::XDim3
    getMomentum (amrex::Real /*x*/, amrex::Real /*y*/, amrex::Real /*z*/,
                 amrex::RandomEngine const& engine) const noexcept
    {
        // Sobol method for sampling MJ Speeds,
        // from Zenitani 2015 (Phys. Plasmas 22, 042116).
        amrex::Real x1, x2, gamma, theta, beta, A, B, C;
        amrex::Real u [3];
	if(cellCentered)
	{
	    // x1 = (std::floor(x*1/cellSize)+0.5)*cellSize;
	    x1 = (std::trunc(x*1/cellSize+0.5*x/std::abs(x)))*cellSize;
	}
	else
	{
	    x1 = x;
	}
	beta = -1 * beta0 * (std::pow(std::cosh( (x1 + xcs) / delta ),-1) - std::pow(std::cosh( (x1 - xcs) / delta ),-1));
	theta = sigma/4. * (51./50.
			    - std::pow( - ( 2./(M_PI/2.+5.-1.) ) * (std::atan(std::tanh((x1+xcs)/2./delta)) - std::atan(std::tanh((x1-xcs)/2./delta)) - M_PI/4.
								+ (5. - 1.) / 2. * (std::tanh((x1+xcs)/delta) - std::tanh((x1-xcs)/delta) - 1.)) , 2 ))
	    /( ( 1. + 4.*( std::pow( std::cosh((x1 + xcs) / delta), -1 )  + std::pow( std::cosh((x1 - xcs) / delta), -1 ) ) )
	       * std::pow( 1. - std::pow(beta0 * (std::pow(std::cosh( (x1 + xcs) / delta ), -1 ) - std::pow(std::cosh( (x1 - xcs) / delta ), -1 ) ), 2), 0.5 )
		);
        x1 = 0.;
        gamma = 0.;
        u[dir] = 0.;
        // This condition is equation 10 in Zenitani,
        // though x1 is defined differently.

        while(u[dir]-gamma <= x1)
        {
            u[dir] = -theta*
<<<<<<< HEAD
                std::log(amrex::Random()*amrex::Random()*amrex::Random());
            gamma = std::sqrt(1.0+std::pow(u[dir],2));
            x1 = theta*std::log(amrex::Random());
        }
        // The following code samples a random unit vector
        // and multiplies the result by speed u[dir].
        x1 = amrex::Random();
        x2 = amrex::Random();
	B = 2.0 * x1 - 1.0;
	A = std::sqrt(1.0-B*B);
	C = x2 * 2.0 * M_PI;
=======
                std::log(amrex::Random(engine)*amrex::Random(engine)*amrex::Random(engine));
            gamma = std::sqrt(1+u[dir]*u[dir]);
            x1 = theta*std::log(amrex::Random(engine));
        }
        // The following code samples a random unit vector
        // and multiplies the result by speed u[dir].
        x1 = amrex::Random(engine);
        x2 = amrex::Random(engine);
>>>>>>> 8f2ea2ca
        // Direction dir is an input parameter that sets the boost direction:
        // 'x' -> d = 0, 'y' -> d = 1, 'z' -> d = 2.
        u[(dir+1)%3] = u[dir]*A*std::sin(C);
	u[(dir+2)%3] = u[dir]*A*std::cos(C);
        // The value of dir is the boost direction to be transformed.
<<<<<<< HEAD
        u[dir] = u[dir]*B;	
	// u[(dir+1)%3] = 0;
	// u[(dir+2)%3] = 0;
	// u[dir] = 0;
        x1 = amrex::Random();
=======
        u[dir] = u[dir]*(2*x1-1);
        x1 = amrex::Random(engine);
>>>>>>> 8f2ea2ca
        // The following condition is equtaion 32 in Zenitani, called
        // The flipping method. It transforms the intergral: d3x' -> d3x
        // where d3x' is the volume element for positions in the boosted frame.
        // The particle positions and densities can be initialized in the
        // simulation frame with this method.
        // The flipping method can similarly transform any
        // symmetric distribution from one reference frame to another moving at
        // a relative velocity of beta.
        // An equivalent alternative to this method native to WarpX
        // would be to initialize the particle positions and densities in the
        // frame moving at speed beta, and then perform a Lorentz transform
        // on their positions and MJ sampled velocities to the simulation frame.
        if(-beta*u[dir]/gamma>x1)
        {
            u[dir] = -u[dir];
        }
        // This Lorentz transform is equation 17 in Zenitani.
        // It transforms the integral d3u' -> d3u
        // where d3u' is the volume element for momentum in the boosted frame.
<<<<<<< HEAD
	// beta = theta;
        u[dir] = 1/std::sqrt(1-pow(beta,2))*(u[dir]+gamma*beta);
=======
        u[dir] = 1/std::sqrt(1-beta*beta)*(u[dir]+gamma*beta);
>>>>>>> 8f2ea2ca
        // Note that if beta = 0 then the flipping method and Lorentz transform
        // have no effect on the u[dir] direction.
        return amrex::XDim3 {u[0],u[1],u[2]};
    }

    AMREX_GPU_HOST_DEVICE
    amrex::XDim3
    getBulkMomentum (amrex::Real /*x*/, amrex::Real /*y*/, amrex::Real /*z*/) const noexcept
    {
        using namespace amrex;
        Real u[3];
        for (int idim = 0; idim < 3; ++idim) u[idim] = 0.0_rt;
        const Real gamma = 1./sqrt(1+beta0*beta0);
        u[dir] = gamma*beta0;
        return XDim3 {u[0],u[1],u[2]};
    }

private:
    int dir;
    bool cellCentered;
    amrex::Real sigma, lambdae, beta0, nbnd, xcs, cellSize, delta;
};

/**
 * \brief struct whose getMomentum returns momentum for 1 particle, for
 * radial expansion.
 *
 * Note - u_over_r is expected to be the normalized momentum gamma*beta
 * divided by the physical position in SI units.
**/
struct InjectorMomentumRadialExpansion
{
    InjectorMomentumRadialExpansion (amrex::Real a_u_over_r) noexcept
        : u_over_r(a_u_over_r)
        {}

    AMREX_GPU_HOST_DEVICE
    amrex::XDim3
    getMomentum (amrex::Real x, amrex::Real y, amrex::Real z,
                 amrex::RandomEngine const&) const noexcept
    {
        return {x*u_over_r, y*u_over_r, z*u_over_r};
    }

    AMREX_GPU_HOST_DEVICE
    amrex::XDim3
    getBulkMomentum (amrex::Real x, amrex::Real y, amrex::Real z) const noexcept
    {
        return {x*u_over_r, y*u_over_r, z*u_over_r};
    }

private:
    amrex::Real u_over_r;
};

// struct whose getMomentumm returns local momentum computed from parser.
struct InjectorMomentumParser
{
    InjectorMomentumParser (WarpXParser const& a_ux_parser,
                            WarpXParser const& a_uy_parser,
                            WarpXParser const& a_uz_parser) noexcept
        : m_ux_parser(a_ux_parser), m_uy_parser(a_uy_parser),
          m_uz_parser(a_uz_parser) {}

    AMREX_GPU_HOST_DEVICE
    amrex::XDim3
    getMomentum (amrex::Real x, amrex::Real y, amrex::Real z,
                 amrex::RandomEngine const&) const noexcept
    {
        return amrex::XDim3{m_ux_parser(x,y,z),m_uy_parser(x,y,z),m_uz_parser(x,y,z)};
    }

    AMREX_GPU_HOST_DEVICE
    amrex::XDim3
    getBulkMomentum (amrex::Real x, amrex::Real y, amrex::Real z) const noexcept
    {
        return amrex::XDim3{m_ux_parser(x,y,z),m_uy_parser(x,y,z),m_uz_parser(x,y,z)};
    }

    GpuParser<3> m_ux_parser, m_uy_parser, m_uz_parser;
};

// Base struct for momentum injector.
// InjectorMomentum contains a union (called Object) that holds any one
// instance of:
// - InjectorMomentumConstant       : to generate constant density;
// - InjectorMomentumBoltzmann       : to generate gaussian distribution;
// - InjectorMomentumRadialExpansion: to generate radial expansion;
// - InjectorMomentumParser         : to generate momentum from parser;
// The choice is made at runtime, depending in the constructor called.
// This mimics virtual functions.
struct InjectorMomentum
{
    // This constructor stores a InjectorMomentumConstant in union object.
    InjectorMomentum (InjectorMomentumConstant* t,
                      amrex::Real a_ux, amrex::Real a_uy, amrex::Real a_uz)
        : type(Type::constant),
          object(t, a_ux, a_uy, a_uz)
    { }

    // This constructor stores a InjectorMomentumParser in union object.
    InjectorMomentum (InjectorMomentumParser* t,
                      WarpXParser const& a_ux_parser,
                      WarpXParser const& a_uy_parser,
                      WarpXParser const& a_uz_parser)
        : type(Type::parser),
          object(t, a_ux_parser, a_uy_parser, a_uz_parser)
    { }
    
    // This constructor stores a InjectorMomentumGaussian in union object.
    InjectorMomentum (InjectorMomentumGaussian* t,
                      amrex::Real a_ux_m, amrex::Real a_uy_m, amrex::Real a_uz_m,
                      amrex::Real a_ux_th, amrex::Real a_uy_th, amrex::Real a_uz_th)
        : type(Type::gaussian),
          object(t,a_ux_m,a_uy_m,a_uz_m,a_ux_th,a_uy_th,a_uz_th)
    { }

    InjectorMomentum (InjectorMomentumBoltzmann* t,
		      amrex::Real s, amrex::Real l, amrex::Real b, amrex::Real n, amrex::Real de, amrex::Real x, amrex::Real c, int di, bool cc)
	: type(Type::boltzmann),
	  object(t, s, l, b, n, de, x, c, di, cc)
    { }

     // This constructor stores a InjectorMomentumJuttner in union object.
     InjectorMomentum (InjectorMomentumJuttner* t,
                       amrex::Real s, amrex::Real l, amrex::Real b, amrex::Real n, amrex::Real de, amrex::Real x, amrex::Real c, int di, bool cc)
         : type(Type::juttner),
           object(t, s, l, b, n, de, x, c, di, cc)
    { }

    // This constructor stores a InjectorMomentumCustom in union object.
    InjectorMomentum (InjectorMomentumCustom* t,
                      std::string const& a_species_name)
        : type(Type::custom),
          object(t, a_species_name)
    { }

    // This constructor stores a InjectorMomentumRadialExpansion in union object.
    InjectorMomentum (InjectorMomentumRadialExpansion* t,
                      amrex::Real u_over_r)
        : type(Type::radial_expansion),
          object(t, u_over_r)
    { }

    // Explicitly prevent the compiler from generating copy constructors
    // and copy assignment operators.
    InjectorMomentum (InjectorMomentum const&) = delete;
    InjectorMomentum (InjectorMomentum&&) = delete;
    void operator= (InjectorMomentum const&) = delete;
    void operator= (InjectorMomentum &&) = delete;

    void clear ();

    // call getMomentum from the object stored in the union
    // (the union is called Object, and the instance is called object).
    AMREX_GPU_HOST_DEVICE
    amrex::XDim3
    getMomentum (amrex::Real x, amrex::Real y, amrex::Real z,
                 amrex::RandomEngine const& engine) const noexcept
    {
        switch (type)
        {
        case Type::parser:
        {
            return object.parser.getMomentum(x,y,z,engine);
        }
        case Type::gaussian:
        {
            return object.gaussian.getMomentum(x,y,z,engine);
        }
        case Type::boltzmann:
        {
            return object.boltzmann.getMomentum(x,y,z,engine);
        }
        case Type::juttner:
        {
            return object.juttner.getMomentum(x,y,z,engine);
        }
        case Type::constant:
        {
            return object.constant.getMomentum(x,y,z,engine);
        }
        case Type::radial_expansion:
        {
            return object.radial_expansion.getMomentum(x,y,z,engine);
        }
        case Type::custom:
        {
            return object.custom.getMomentum(x,y,z,engine);
        }
        default:
        {
            amrex::Abort("InjectorMomentum: unknown type");
            return {0.0,0.0,0.0};
        }
        }
    }

    // call getBulkMomentum from the object stored in the union
    // (the union is called Object, and the instance is called object).
    AMREX_GPU_HOST_DEVICE
    amrex::XDim3
    getBulkMomentum (amrex::Real x, amrex::Real y, amrex::Real z) const noexcept
    {
        switch (type)
        {
        case Type::parser:
        {
            return object.parser.getBulkMomentum(x,y,z);
        }
        case Type::gaussian:
        {
            return object.gaussian.getBulkMomentum(x,y,z);
        }
        case Type::boltzmann:
        {
            return object.boltzmann.getBulkMomentum(x,y,z);
        }
        case Type::juttner:
        {
            return object.juttner.getBulkMomentum(x,y,z);
        }
        case Type::constant:
        {
            return object.constant.getBulkMomentum(x,y,z);
        }
        case Type::radial_expansion:
        {
            return object.radial_expansion.getBulkMomentum(x,y,z);
        }
        case Type::custom:
        {
            return object.custom.getBulkMomentum(x,y,z);
        }
        default:
        {
            amrex::Abort("InjectorMomentum: unknown type");
            return {0.0,0.0,0.0};
        }
        }
    }

private:
    enum struct Type { constant, custom, gaussian, boltzmann, juttner, radial_expansion, parser};
    Type type;

    // An instance of union Object constructs and stores any one of
    // the objects declared (constant or custom or gaussian or
    // radial_expansion or parser).
    union Object {
        Object (InjectorMomentumConstant*,
                amrex::Real a_ux, amrex::Real a_uy, amrex::Real a_uz) noexcept
            : constant(a_ux,a_uy,a_uz) {}
        Object (InjectorMomentumCustom*,
                std::string const& a_species_name) noexcept
            : custom(a_species_name) {}
        Object (InjectorMomentumGaussian*,
                amrex::Real a_ux_m, amrex::Real a_uy_m,
                amrex::Real a_uz_m, amrex::Real a_ux_th,
                amrex::Real a_uy_th, amrex::Real a_uz_th) noexcept
            : gaussian(a_ux_m,a_uy_m,a_uz_m,a_ux_th,a_uy_th,a_uz_th) {}
        Object (InjectorMomentumBoltzmann*,
                amrex::Real s, amrex::Real l, amrex::Real b, amrex::Real n, amrex::Real de, amrex::Real x, amrex::Real c, int di, bool cc) noexcept
            : boltzmann(s, l, b, n, de, x, c, di, cc) {}
        Object (InjectorMomentumJuttner*,
                amrex::Real s, amrex::Real l, amrex::Real b, amrex::Real n, amrex::Real de, amrex::Real x, amrex::Real c, int di, bool cc) noexcept
            : juttner(s, l, b, n, de, x, c, di, cc) {}
        Object (InjectorMomentumRadialExpansion*,
                amrex::Real u_over_r) noexcept
            : radial_expansion(u_over_r) {}
        Object (InjectorMomentumParser*,
                WarpXParser const& a_ux_parser,
                WarpXParser const& a_uy_parser,
                WarpXParser const& a_uz_parser) noexcept
            : parser(a_ux_parser, a_uy_parser, a_uz_parser) {}
        InjectorMomentumConstant constant;
        InjectorMomentumCustom   custom;
        InjectorMomentumGaussian gaussian;
        InjectorMomentumBoltzmann boltzmann;
        InjectorMomentumJuttner juttner;
        InjectorMomentumRadialExpansion radial_expansion;
        InjectorMomentumParser   parser;
    };
    Object object;
};

// In order for InjectorMomentum to be trivially copyable, its destructor
// must be trivial.  So we have to rely on a custom deleter for unique_ptr.
struct InjectorMomentumDeleter {
    void operator () (InjectorMomentum* p) const {
        if (p) {
            p->clear();
            delete p;
        }
    }
};

#endif<|MERGE_RESOLUTION|>--- conflicted
+++ resolved
@@ -53,7 +53,7 @@
 
     AMREX_GPU_HOST_DEVICE
     amrex::XDim3
-    getMomentum (amrex::Real /*x*/, amrex::Real /*y*/, amrex::Real /*z*/,
+    getMomentum (amrex::Real x, amrex::Real /*y*/, amrex::Real /*z*/,
                  amrex::RandomEngine const& engine) const noexcept
     {
         return amrex::XDim3{amrex::RandomNormal(m_ux_m, m_ux_th, engine),
@@ -88,10 +88,9 @@
 
     AMREX_GPU_HOST_DEVICE
     amrex::XDim3
-    getMomentum (amrex::Real /*x*/, amrex::Real /*y*/, amrex::Real /*z*/,
+    getMomentum (amrex::Real x, amrex::Real /*y*/, amrex::Real /*z*/,
                  amrex::RandomEngine const& engine) const noexcept
     {
-<<<<<<< HEAD
         // Sobol method for sampling MJ Speeds,
         // from Zenitani 2015 (Phys. Plasmas 22, 042116).
         amrex::Real x1, x2, gamma, theta, beta;
@@ -120,32 +119,19 @@
 
 	vave = std::sqrt(2.*theta);
 
-	x1 = amrex::Random();
-        x2 = amrex::Random();
+	x1 = amrex::Random(engine);
+        x2 = amrex::Random(engine);
         // Each value of sqrt(-log(x1))*sin(2*pi*x2) is a sample from a Boltzmann
-=======
-        amrex::Real x1, x2, gamma;
-        amrex::Real u[3];
-        x1 = amrex::Random(engine);
-        x2 = amrex::Random(engine);
-        // Each value of sqrt(-log(x1))*sin(2*pi*x2) is a sample from a Gaussian
->>>>>>> 8f2ea2ca
         // distribution with sigma = average velocity / c
         // using the Box-Mueller Method.
         u[(dir+1)%3] = vave*std::sqrt(-std::log(x1)) *std::sin(2*M_PI*x2); 
         u[(dir+2)%3] = vave*std::sqrt(-std::log(x1)) *std::cos(2*M_PI*x2);
-<<<<<<< HEAD
-        u[dir] = vave*std::sqrt(-std::log(amrex::Random()))*
-             std::sin(2*M_PI*amrex::Random());
+        u[dir] = vave*std::sqrt(-std::log(amrex::Random(engine)))*
+             std::sin(2*M_PI*amrex::Random(engine));
 	// u[(dir+1)%3] = 0;
         // u[(dir+2)%3] = 0;
 	// u[dir] = 0;
         gamma = std::pow(u[0],2)+std::pow(u[1],2)+std::pow(u[2],2);
-=======
-        u[dir] = vave*std::sqrt(-std::log(amrex::Random(engine)))*
-            std::sin(2*M_PI*amrex::Random(engine));
-        gamma = u[0]*u[0]+u[1]*u[1]+u[2]*u[2];
->>>>>>> 8f2ea2ca
         gamma = std::sqrt(1+gamma);
         // The following condition is equtaion 32 in Zenitani 2015
         // (Phys. Plasmas 22, 042116) , called the flipping method. It
@@ -166,12 +152,8 @@
         // This Lorentz transform is equation 17 in Zenitani.
         // It transforms the integral d3u' -> d3u
         // where d3u' is the volume element for momentum in the boosted frame.
-<<<<<<< HEAD
 	// beta = beta0;
         u[dir] = 1/std::sqrt(1-pow(beta,2))*(u[dir]+gamma*beta);
-=======
-        u[dir] = 1/std::sqrt(1-beta*beta)*(u[dir]+gamma*beta);
->>>>>>> 8f2ea2ca
         // Note that if beta = 0 then the flipping method and Lorentz transform
         // have no effect on the u[dir] direction.
 	
@@ -211,7 +193,7 @@
 
     AMREX_GPU_HOST_DEVICE
     amrex::XDim3
-    getMomentum (amrex::Real /*x*/, amrex::Real /*y*/, amrex::Real /*z*/,
+    getMomentum (amrex::Real x, amrex::Real /*y*/, amrex::Real /*z*/,
                  amrex::RandomEngine const& engine) const noexcept
     {
         // Sobol method for sampling MJ Speeds,
@@ -243,43 +225,27 @@
         while(u[dir]-gamma <= x1)
         {
             u[dir] = -theta*
-<<<<<<< HEAD
-                std::log(amrex::Random()*amrex::Random()*amrex::Random());
+                std::log(amrex::Random(engine)*amrex::Random(engine)*amrex::Random(engine));
             gamma = std::sqrt(1.0+std::pow(u[dir],2));
-            x1 = theta*std::log(amrex::Random());
-        }
-        // The following code samples a random unit vector
-        // and multiplies the result by speed u[dir].
-        x1 = amrex::Random();
-        x2 = amrex::Random();
-	B = 2.0 * x1 - 1.0;
-	A = std::sqrt(1.0-B*B);
-	C = x2 * 2.0 * M_PI;
-=======
-                std::log(amrex::Random(engine)*amrex::Random(engine)*amrex::Random(engine));
-            gamma = std::sqrt(1+u[dir]*u[dir]);
             x1 = theta*std::log(amrex::Random(engine));
         }
         // The following code samples a random unit vector
         // and multiplies the result by speed u[dir].
         x1 = amrex::Random(engine);
         x2 = amrex::Random(engine);
->>>>>>> 8f2ea2ca
+	B = 2.0 * x1 - 1.0;
+	A = std::sqrt(1.0-B*B);
+	C = x2 * 2.0 * M_PI;
         // Direction dir is an input parameter that sets the boost direction:
         // 'x' -> d = 0, 'y' -> d = 1, 'z' -> d = 2.
         u[(dir+1)%3] = u[dir]*A*std::sin(C);
 	u[(dir+2)%3] = u[dir]*A*std::cos(C);
         // The value of dir is the boost direction to be transformed.
-<<<<<<< HEAD
         u[dir] = u[dir]*B;	
 	// u[(dir+1)%3] = 0;
 	// u[(dir+2)%3] = 0;
 	// u[dir] = 0;
-        x1 = amrex::Random();
-=======
-        u[dir] = u[dir]*(2*x1-1);
         x1 = amrex::Random(engine);
->>>>>>> 8f2ea2ca
         // The following condition is equtaion 32 in Zenitani, called
         // The flipping method. It transforms the intergral: d3x' -> d3x
         // where d3x' is the volume element for positions in the boosted frame.
@@ -299,12 +265,8 @@
         // This Lorentz transform is equation 17 in Zenitani.
         // It transforms the integral d3u' -> d3u
         // where d3u' is the volume element for momentum in the boosted frame.
-<<<<<<< HEAD
 	// beta = theta;
-        u[dir] = 1/std::sqrt(1-pow(beta,2))*(u[dir]+gamma*beta);
-=======
         u[dir] = 1/std::sqrt(1-beta*beta)*(u[dir]+gamma*beta);
->>>>>>> 8f2ea2ca
         // Note that if beta = 0 then the flipping method and Lorentz transform
         // have no effect on the u[dir] direction.
         return amrex::XDim3 {u[0],u[1],u[2]};
