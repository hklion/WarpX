<<<<<<< HEAD
target_sources(WarpX
  PRIVATE
    WarpXAMReXInit.cpp
    InjectorDensity.cpp
    InjectorMomentum.cpp
    PlasmaInjector.cpp
    WarpXInitData.cpp
    TemperatureProperties.cpp
    VelocityProperties.cpp
    GetTemperature.cpp
    GetVelocity.cpp
    ReconnectionPerturbation.cpp
)
=======
foreach(D IN LISTS WarpX_DIMS)
    warpx_set_suffix_dims(SD ${D})
    target_sources(WarpX_${SD}
      PRIVATE
        WarpXAMReXInit.cpp
        InjectorDensity.cpp
        InjectorMomentum.cpp
        PlasmaInjector.cpp
        WarpXInitData.cpp
        TemperatureProperties.cpp
        VelocityProperties.cpp
        GetTemperature.cpp
        GetVelocity.cpp
    )
endforeach()
>>>>>>> 0c77bd4d
<|MERGE_RESOLUTION|>--- conflicted
+++ resolved
@@ -1,18 +1,3 @@
-<<<<<<< HEAD
-target_sources(WarpX
-  PRIVATE
-    WarpXAMReXInit.cpp
-    InjectorDensity.cpp
-    InjectorMomentum.cpp
-    PlasmaInjector.cpp
-    WarpXInitData.cpp
-    TemperatureProperties.cpp
-    VelocityProperties.cpp
-    GetTemperature.cpp
-    GetVelocity.cpp
-    ReconnectionPerturbation.cpp
-)
-=======
 foreach(D IN LISTS WarpX_DIMS)
     warpx_set_suffix_dims(SD ${D})
     target_sources(WarpX_${SD}
@@ -26,6 +11,6 @@
         VelocityProperties.cpp
         GetTemperature.cpp
         GetVelocity.cpp
+        ReconnectionPerturbation.cpp
     )
-endforeach()
->>>>>>> 0c77bd4d
+endforeach()