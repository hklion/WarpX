--- conflicted
+++ resolved
@@ -41,13 +41,8 @@
 // struct whose getDensity returns local density computed from parser.
 struct InjectorDensityParser
 {
-<<<<<<< HEAD
-    InjectorDensityParser (WarpXParser const& a_parser, amrex::Real cs, bool cc) noexcept
+    InjectorDensityParser (amrex::ParserExecutor<3> const& a_parser, amrex::Real cs, bool cc) noexcept
         : m_parser(a_parser), cellSize(cs), cellCentered(cc) {}
-=======
-    InjectorDensityParser (amrex::ParserExecutor<3> const& a_parser) noexcept
-        : m_parser(a_parser) {}
->>>>>>> 8b80b9e5
 
     AMREX_GPU_HOST_DEVICE
     amrex::Real
@@ -69,15 +64,11 @@
         return m_parser(x1,y,z);
     }
 
-<<<<<<< HEAD
     // InjectorDensityParser constructs this GpuParser from WarpXParser.
-    GpuParser<3> m_parser;
+    amrex::ParserExecutor<3> m_parser;
 private:
     amrex::Real cellSize;
     bool cellCentered;
-=======
-    amrex::ParserExecutor<3> m_parser;
->>>>>>> 8b80b9e5
 };
 
 // struct whose getDensity returns local density computed from predefined profile.
@@ -160,11 +151,7 @@
     { }
 
     // This constructor stores a InjectorDensityParser in union object.
-<<<<<<< HEAD
-    InjectorDensity (InjectorDensityParser* t, WarpXParser const& a_parser, amrex::Real cs, bool cc)
-=======
-    InjectorDensity (InjectorDensityParser* t, amrex::ParserExecutor<3> const& a_parser)
->>>>>>> 8b80b9e5
+    InjectorDensity (InjectorDensityParser* t, amrex::ParserExecutor<3> const& a_parser, amrex::Real cs, bool cc)
         : type(Type::parser),
           object(t,a_parser, cs, cc)
     { }
@@ -231,13 +218,8 @@
     union Object {
         Object (InjectorDensityConstant*, amrex::Real a_rho) noexcept
             : constant(a_rho) {}
-<<<<<<< HEAD
-        Object (InjectorDensityParser*, WarpXParser const& a_parser, amrex::Real cs, bool cc) noexcept
+        Object (InjectorDensityParser*, amrex::ParserExecutor<3> const& a_parser, amrex::Real cs, bool cc) noexcept
             : parser(a_parser, cs, cc) {}
-=======
-        Object (InjectorDensityParser*, amrex::ParserExecutor<3> const& a_parser) noexcept
-            : parser(a_parser) {}
->>>>>>> 8b80b9e5
         Object (InjectorDensityCustom*, std::string const& a_species_name) noexcept
             : custom(a_species_name) {}
         Object (InjectorDensityPredefined*, std::string const& a_species_name) noexcept
