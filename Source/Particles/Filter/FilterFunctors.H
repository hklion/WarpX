/* Copyright 2016-2020 Maxence Thevenet, Yinjian Zhao
 *
 * This file is part of WarpX.
 *
 * License: BSD-3-Clause-LBNL
 */
#ifndef FILTERFUNCTORS_H
#define FILTERFUNCTORS_H

#include "Particles/Pusher/GetAndSetPosition.H"
#include "Particles/WarpXParticleContainer.H"
#include "Utils/WarpXConst.H"
#include "WarpX.H"

#include <AMReX_Gpu.H>
#include <AMReX_Parser.H>
#include <AMReX_Random.H>

using SuperParticleType = typename WarpXParticleContainer::SuperParticleType;
using TileType = typename WarpXParticleContainer::ParticleTileType::ConstParticleTileDataType;

/**
 *  \brief Used to keep track of what inputs units a filter function should expect.
 *         "WarpX units" means the momentum is "gamma*v" (aka proper velocity)
 *         "SI" means the momentum is mass*gamma*v.
 */
enum struct InputUnits{WarpX, SI};

/**
 * \brief Functor that returns 0 or 1 depending on a random draw per particle
 */
struct RandomFilter
{
    /** constructor
     * \param a_is_active whether the test is active
     * \param a_fraction fraction of particles to select
     */
    RandomFilter(bool a_is_active, amrex::Real a_fraction)
        : m_is_active(a_is_active), m_fraction(a_fraction) {}

    /**
     * \brief draw random number, return 1 if number < m_fraction, 1 otherwise
     * \param p one particle
     * \param engine the random number state and factory
     * \return whether or not the particle is selected
     */
    AMREX_GPU_HOST_DEVICE AMREX_FORCE_INLINE
    bool operator () (const SuperParticleType& p, const amrex::RandomEngine& engine) const noexcept
    {
        amrex::ignore_unused(p);

        return ( (!m_is_active) || (amrex::Random(engine) < m_fraction) );
    }
private:
    const bool m_is_active; //! select all particles if false
    const amrex::Real m_fraction = 1.0; //! range: [0.0:1.0] where 0 is no & 1 is all particles
};

/**
 * \brief Functor that returns 1 if stride divide particle_id, 0 otherwise
 */
struct UniformFilter
{
    /** constructor
     * \param a_is_active whether the test is active
     * \param a_stride one particle every a_stride is written to file
     */
    UniformFilter(bool a_is_active, int a_stride)
        : m_is_active(a_is_active), m_stride(a_stride) {}

    /**
     * \brief return 1 if stride divide particle_id, 0 otherwise
     * \param p one particle
     * \return whether or not the particle is selected
     */
    AMREX_GPU_HOST_DEVICE AMREX_FORCE_INLINE
    bool operator () (const SuperParticleType& p, const amrex::RandomEngine&) const noexcept
    {
        return ( (!m_is_active) || ( p.id()%m_stride == 0 ) );
    }
private:
    const bool m_is_active; //! select all particles if false
    const int m_stride = 0; //! selection of every n-th particle
};

/**
 * \brief Functor that returns 0 or 1 depending on a parser selection
 */
struct ParserFilter
{
    /** constructor
     * \param a_is_active whether the test is active
     * \param a_filter_parser parser taking t, x, y, z, ux, uy, uz, upstream, track and returning a boolean for selected particle
     * \param a_mass mass of the particle species
     */
    ParserFilter(bool a_is_active, amrex::ParserExecutor<9> const& a_filter_parser,
                 amrex::Real a_mass, std::map<std::string, int>& a_rt_param_map)
        : m_is_active(a_is_active), m_function_partparser(a_filter_parser), m_mass(a_mass)
    {
        m_ius = a_rt_param_map["upstream"] - PIdx::nattribs;
        m_itr = a_rt_param_map["track"] - PIdx::nattribs;
        m_t = WarpX::GetInstance().gett_new(0);
        m_units = InputUnits::WarpX;
    }

    /**
     * \brief return 1 if the particle is selected by the parser
     * \param p one particle
     * \return whether or not the particle is selected
     */
    AMREX_GPU_HOST_DEVICE AMREX_FORCE_INLINE
    bool operator () (const SuperParticleType& p, const amrex::RandomEngine&) const noexcept
    {
        if (!m_is_active){
            return true;
        }
        else{
            amrex::ParticleReal x, y, z;
            get_particle_position(p, x, y, z);
            amrex::Real ux = p.rdata(PIdx::ux)/PhysConst::c;
            amrex::Real uy = p.rdata(PIdx::uy)/PhysConst::c;
            amrex::Real uz = p.rdata(PIdx::uz)/PhysConst::c;
            if (m_units == InputUnits::SI)
            {
                ux /= m_mass;
                uy /= m_mass;
                uz /= m_mass;
            }
            // ux, uy, uz are now in beta*gamma

            // This is actually a binary true/false (1/0) check,
            // but the parser returns floating point types
            return (m_function_partparser(m_t,x,y,z,ux,uy,uz) != 0.0_rt);
        }
<<<<<<< HEAD
        // ux, uy, uz are now in beta*gamma
        if ( m_function_partparser(m_t,x,y,z,ux,uy,uz,0.0,0.0) ) return 1;
        else return 0;
    }
    /**
     * \brief return 1 if the particle is selected by the parser
     * \param p one particle
     * \return whether or not the particle is selected
     */
    AMREX_GPU_HOST_DEVICE AMREX_FORCE_INLINE
    bool operator () (const TileType& ptd, const int ip, const amrex::RandomEngine&) const noexcept
    {
        if ( !m_is_active ) return 1;
        auto p = ptd.getSuperParticle(ip);
        amrex::ParticleReal x, y, z;
        get_particle_position(p, x, y, z);
        amrex::Real ux = p.rdata(PIdx::ux)/PhysConst::c;
        amrex::Real uy = p.rdata(PIdx::uy)/PhysConst::c;
        amrex::Real uz = p.rdata(PIdx::uz)/PhysConst::c;
        amrex::Real upstream = ptd.m_runtime_rdata[m_ius][ip];
        amrex::Real track = ptd.m_runtime_rdata[m_itr][ip];
        if (m_units == InputUnits::SI)
        {
            ux /= m_mass;
            uy /= m_mass;
            uz /= m_mass;
        }
        // ux, uy, uz are now in beta*gamma
        if ( m_function_partparser(m_t,x,y,z,ux,uy,uz,upstream,track) ) return 1;
        else return 0;
=======
>>>>>>> 0c77bd4d
    }
private:
    /** Whether this diagnostics is activated. Select all particles if false */
    const bool m_is_active;
    /** Record indices of user-defined vars */
    int m_ius;
    int m_itr;
public:
    /** Parser function with 9 input variables, t,x,y,z,ux,uy,uz,upstream,track */
    amrex::ParserExecutor<9> const m_function_partparser;
    /** Store physical time. */
    amrex::ParticleReal m_t;
    /** Mass of particle species */
    amrex::ParticleReal m_mass;
    /** keep track of momentum units particles will come in with **/
    InputUnits m_units;
};



/**
 * \brief Functor that returns 1 if the particle is inside a given axis-aligned region
 *        defined by amrex::RealBox, 0 otherwise.
 */
struct GeometryFilter
{
    GeometryFilter(bool a_is_active, amrex::RealBox a_domain)
        : m_is_active(a_is_active), m_domain(a_domain) {}
    /**
     * \brief return 1 if the partcile is within the region described by the RealBox
     * \param p one particle
     * \return whether or not the particle is inside the region defined by m_domain
     */
    AMREX_GPU_HOST_DEVICE AMREX_FORCE_INLINE
    bool operator () (const SuperParticleType& p, const amrex::RandomEngine&) const noexcept
    {
        if ( !m_is_active ) return 1;
        return ! (AMREX_D_TERM( (p.pos(0) < m_domain.lo(0)) || (p.pos(0) > m_domain.hi(0) ),
                            ||  (p.pos(1) < m_domain.lo(1)) || (p.pos(1) > m_domain.hi(1) ),
                            ||  (p.pos(2) < m_domain.lo(2)) || (p.pos(2) > m_domain.hi(2) )));
    }
private:
    /** Whether this diagnostics is activated. Select all particles if false */
    const bool m_is_active;
    /** Physical extent of the axis-aligned region used for particle check */
    const amrex::RealBox m_domain;
};

#endif // FILTERFUNCTORS_H<|MERGE_RESOLUTION|>--- conflicted
+++ resolved
@@ -130,12 +130,8 @@
 
             // This is actually a binary true/false (1/0) check,
             // but the parser returns floating point types
-            return (m_function_partparser(m_t,x,y,z,ux,uy,uz) != 0.0_rt);
-        }
-<<<<<<< HEAD
-        // ux, uy, uz are now in beta*gamma
-        if ( m_function_partparser(m_t,x,y,z,ux,uy,uz,0.0,0.0) ) return 1;
-        else return 0;
+            return (m_function_partparser(m_t,x,y,z,ux,uy,uz,0.0,0.0) != 0.0_rt);
+        }
     }
     /**
      * \brief return 1 if the particle is selected by the parser
@@ -145,26 +141,27 @@
     AMREX_GPU_HOST_DEVICE AMREX_FORCE_INLINE
     bool operator () (const TileType& ptd, const int ip, const amrex::RandomEngine&) const noexcept
     {
-        if ( !m_is_active ) return 1;
-        auto p = ptd.getSuperParticle(ip);
-        amrex::ParticleReal x, y, z;
-        get_particle_position(p, x, y, z);
-        amrex::Real ux = p.rdata(PIdx::ux)/PhysConst::c;
-        amrex::Real uy = p.rdata(PIdx::uy)/PhysConst::c;
-        amrex::Real uz = p.rdata(PIdx::uz)/PhysConst::c;
-        amrex::Real upstream = ptd.m_runtime_rdata[m_ius][ip];
-        amrex::Real track = ptd.m_runtime_rdata[m_itr][ip];
-        if (m_units == InputUnits::SI)
-        {
-            ux /= m_mass;
-            uy /= m_mass;
-            uz /= m_mass;
-        }
-        // ux, uy, uz are now in beta*gamma
-        if ( m_function_partparser(m_t,x,y,z,ux,uy,uz,upstream,track) ) return 1;
-        else return 0;
-=======
->>>>>>> 0c77bd4d
+        if ( !m_is_active ) {
+            return true;
+        }
+        else {
+            auto p = ptd.getSuperParticle(ip);
+            amrex::ParticleReal x, y, z;
+            get_particle_position(p, x, y, z);
+            amrex::Real ux = p.rdata(PIdx::ux)/PhysConst::c;
+            amrex::Real uy = p.rdata(PIdx::uy)/PhysConst::c;
+            amrex::Real uz = p.rdata(PIdx::uz)/PhysConst::c;
+            amrex::Real upstream = ptd.m_runtime_rdata[m_ius][ip];
+            amrex::Real track = ptd.m_runtime_rdata[m_itr][ip];
+            if (m_units == InputUnits::SI)
+            {
+                ux /= m_mass;
+                uy /= m_mass;
+                uz /= m_mass;
+            }
+            // ux, uy, uz are now in beta*gamma
+            return ( m_function_partparser(m_t,x,y,z,ux,uy,uz,upstream,track) != 0.0_rt );
+        }
     }
 private:
     /** Whether this diagnostics is activated. Select all particles if false */
