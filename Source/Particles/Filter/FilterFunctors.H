/* Copyright 2016-2020 Maxence Thevenet, Yinjian Zhao
 *
 * This file is part of WarpX.
 *
 * License: BSD-3-Clause-LBNL
 */
#ifndef FILTERFUNCTORS_H
#define FILTERFUNCTORS_H

#include "Particles/Pusher/GetAndSetPosition.H"
#include "Particles/WarpXParticleContainer.H"
#include "Utils/WarpXConst.H"

#include <AMReX_Gpu.H>
#include <AMReX_Parser.H>
#include <AMReX_Random.H>

using SuperParticleType = typename WarpXParticleContainer::SuperParticleType;
using TileType = typename WarpXParticleContainer::ParticleTileType::ConstParticleTileDataType;

/**
 *  \brief Used to keep track of what inputs units a filter function should expect.
 *         "WarpX units" means the momentum is "gamma*v" (aka proper velocity)
 *         "SI" means the momentum is mass*gamma*v.
 */
enum struct InputUnits{WarpX, SI};

/**
 * \brief Functor that returns 0 or 1 depending on a random draw per particle
 */
struct RandomFilter
{
    /** constructor
     * \param a_is_active whether the test is active
     * \param a_fraction fraction of particles to select
     */
    RandomFilter(bool a_is_active, amrex::Real a_fraction)
        : m_is_active(a_is_active), m_fraction(a_fraction) {}

    /**
     * \brief draw random number, return 1 if number < m_fraction, 1 otherwise
     * \param p one particle
     * \param engine the random number state and factory
     * \return whether or not the particle is selected
     */
    AMREX_GPU_HOST_DEVICE AMREX_FORCE_INLINE
    bool operator () (const SuperParticleType& p, const amrex::RandomEngine& engine) const noexcept
    {
        amrex::ignore_unused(p);

        return ( (!m_is_active) || (amrex::Random(engine) < m_fraction) );
    }
private:
    const bool m_is_active; //! select all particles if false
    const amrex::Real m_fraction = 1.0; //! range: [0.0:1.0] where 0 is no & 1 is all particles
};

/**
 * \brief Functor that returns 1 if stride divide particle_id, 0 otherwise
 */
struct UniformFilter
{
    /** constructor
     * \param a_is_active whether the test is active
     * \param a_stride one particle every a_stride is written to file
     */
    UniformFilter(bool a_is_active, int a_stride)
        : m_is_active(a_is_active), m_stride(a_stride) {}

    /**
     * \brief return 1 if stride divide particle_id, 0 otherwise
     * \param p one particle
     * \return whether or not the particle is selected
     */
    AMREX_GPU_HOST_DEVICE AMREX_FORCE_INLINE
    bool operator () (const SuperParticleType& p, const amrex::RandomEngine&) const noexcept
    {
        return ( (!m_is_active) || ( p.id()%m_stride == 0 ) );
    }
private:
    const bool m_is_active; //! select all particles if false
    const int m_stride = 0; //! selection of every n-th particle
};

/**
 * \brief Functor that returns 0 or 1 depending on a parser selection
 */
struct ParserFilter
{
    /** constructor
     * \param a_is_active whether the test is active
     * \param a_filter_parser parser taking t, x, y, z, ux, uy, uz, upstream, track and returning a boolean for selected particle
     * \param a_mass mass of the particle species
     * \param time simulation time on the coarsest level
     */
    ParserFilter(bool a_is_active, amrex::ParserExecutor<9> const& a_filter_parser,
        const amrex::ParticleReal a_mass, const amrex::Real time,
        std::map<std::string, int>& a_rt_param_map):
            m_is_active{a_is_active},
            m_function_partparser{a_filter_parser},
            m_mass{a_mass},
<<<<<<< HEAD
            m_t{time},
            m_units{InputUnits::WarpX}
    {
                m_ius = a_rt_param_map["upstream"] - PIdx::nattribs;
                m_itr = a_rt_param_map["track"] - PIdx::nattribs;
    }
=======
            m_t{time}
    {}
>>>>>>> 22e05bb8

    /**
     * \brief return 1 if the particle is selected by the parser
     * \param p one particle
     * \return whether or not the particle is selected
     */
    AMREX_GPU_HOST_DEVICE AMREX_FORCE_INLINE
    bool operator () (const SuperParticleType& p, const amrex::RandomEngine&) const noexcept
    {
        using namespace amrex::literals;

        if (!m_is_active){
            return true;
        }
        else{
            amrex::ParticleReal x, y, z;
            get_particle_position(p, x, y, z);
            amrex::Real ux = p.rdata(PIdx::ux)/PhysConst::c;
            amrex::Real uy = p.rdata(PIdx::uy)/PhysConst::c;
            amrex::Real uz = p.rdata(PIdx::uz)/PhysConst::c;
            if (m_units == InputUnits::SI)
            {
                ux /= m_mass;
                uy /= m_mass;
                uz /= m_mass;
            }
            // ux, uy, uz are now in beta*gamma

            // This is actually a binary true/false (1/0) check,
            // but the parser returns floating point types
            return (m_function_partparser(m_t,x,y,z,ux,uy,uz,0.0,0.0) != 0.0_rt);
        }
    }
    /**
     * \brief return 1 if the particle is selected by the parser
     * \param p one particle
     * \return whether or not the particle is selected
     */
    AMREX_GPU_HOST_DEVICE AMREX_FORCE_INLINE
    bool operator () (const TileType& ptd, const int ip, const amrex::RandomEngine&) const noexcept
    {
        using namespace amrex::literals;

        if ( !m_is_active ) {
            return true;
        }
        else {
            auto p = ptd.getSuperParticle(ip);
            amrex::ParticleReal x, y, z;
            get_particle_position(p, x, y, z);
            amrex::Real ux = p.rdata(PIdx::ux)/PhysConst::c;
            amrex::Real uy = p.rdata(PIdx::uy)/PhysConst::c;
            amrex::Real uz = p.rdata(PIdx::uz)/PhysConst::c;
            amrex::Real upstream = ptd.m_runtime_rdata[m_ius][ip];
            amrex::Real track = ptd.m_runtime_rdata[m_itr][ip];
            if (m_units == InputUnits::SI)
            {
                ux /= m_mass;
                uy /= m_mass;
                uz /= m_mass;
            }
            // ux, uy, uz are now in beta*gamma
            return ( m_function_partparser(m_t,x,y,z,ux,uy,uz,upstream,track) != 0.0_rt );
        }
    }
private:
    /** Whether this diagnostics is activated. Select all particles if false */
    const bool m_is_active;
    /** Record indices of user-defined vars */
    int m_ius;
    int m_itr;
public:
    /** Parser function with 7 input variables, t,x,y,z,ux,uy,uz */
    amrex::ParserExecutor<9> const m_function_partparser;
    /** Mass of particle species */
    amrex::ParticleReal m_mass;
    /** Store physical time on the coarsest level. */
    amrex::Real m_t;
    /** keep track of momentum units particles will come in with **/
    InputUnits m_units{InputUnits::WarpX};
};



/**
 * \brief Functor that returns 1 if the particle is inside a given axis-aligned region
 *        defined by amrex::RealBox, 0 otherwise.
 */
struct GeometryFilter
{
    GeometryFilter(bool a_is_active, amrex::RealBox a_domain)
        : m_is_active(a_is_active), m_domain(a_domain) {}
    /**
     * \brief return 1 if the partcile is within the region described by the RealBox
     * \param p one particle
     * \return whether or not the particle is inside the region defined by m_domain
     */
    AMREX_GPU_HOST_DEVICE AMREX_FORCE_INLINE
    bool operator () (const SuperParticleType& p, const amrex::RandomEngine&) const noexcept
    {
        if ( !m_is_active ) return true;
        return ! (AMREX_D_TERM( (p.pos(0) < m_domain.lo(0)) || (p.pos(0) > m_domain.hi(0) ),
                            ||  (p.pos(1) < m_domain.lo(1)) || (p.pos(1) > m_domain.hi(1) ),
                            ||  (p.pos(2) < m_domain.lo(2)) || (p.pos(2) > m_domain.hi(2) )));
    }
private:
    /** Whether this diagnostics is activated. Select all particles if false */
    const bool m_is_active;
    /** Physical extent of the axis-aligned region used for particle check */
    const amrex::RealBox m_domain;
};

#endif // FILTERFUNCTORS_H<|MERGE_RESOLUTION|>--- conflicted
+++ resolved
@@ -99,17 +99,11 @@
             m_is_active{a_is_active},
             m_function_partparser{a_filter_parser},
             m_mass{a_mass},
-<<<<<<< HEAD
-            m_t{time},
-            m_units{InputUnits::WarpX}
+            m_t{time}
     {
                 m_ius = a_rt_param_map["upstream"] - PIdx::nattribs;
                 m_itr = a_rt_param_map["track"] - PIdx::nattribs;
     }
-=======
-            m_t{time}
-    {}
->>>>>>> 22e05bb8
 
     /**
      * \brief return 1 if the particle is selected by the parser
