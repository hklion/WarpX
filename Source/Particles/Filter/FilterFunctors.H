/* Copyright 2016-2020 Maxence Thevenet, Yinjian Zhao
 *
 * This file is part of WarpX.
 *
 * License: BSD-3-Clause-LBNL
 */
#ifndef WARPX_FILTERFUNCTORS_H
#define WARPX_FILTERFUNCTORS_H

#include "Particles/Pusher/GetAndSetPosition.H"
#include "Particles/WarpXParticleContainer.H"
#include "Utils/WarpXConst.H"

#include <AMReX_Gpu.H>
#include <AMReX_Parser.H>
#include <AMReX_Random.H>

using SuperParticleType = typename WarpXParticleContainer::SuperParticleType;
using TileType = typename WarpXParticleContainer::ParticleTileType::ConstParticleTileDataType;

/**
 *  \brief Used to keep track of what inputs units a filter function should expect.
 *         "WarpX units" means the momentum is "gamma*v" (aka proper velocity)
 *         "SI" means the momentum is mass*gamma*v.
 */
enum struct InputUnits{WarpX, SI};

/**
 * \brief Functor that returns 0 or 1 depending on a random draw per particle
 */
struct RandomFilter
{
    /** constructor
     * \param a_is_active whether the test is active
     * \param a_fraction fraction of particles to select
     */
    RandomFilter(bool a_is_active, amrex::Real a_fraction)
        : m_is_active(a_is_active), m_fraction(a_fraction) {}

    /**
     * \brief draw random number, return 1 if number < m_fraction, 1 otherwise
     * \param p one particle
     * \param engine the random number state and factory
     * \return whether or not the particle is selected
     */
    AMREX_GPU_HOST_DEVICE AMREX_FORCE_INLINE
    bool operator () (const SuperParticleType& p, const amrex::RandomEngine& engine) const noexcept
    {
        amrex::ignore_unused(p);

        return ( (!m_is_active) || (amrex::Random(engine) < m_fraction) );
    }
private:
    bool m_is_active; //! select all particles if false
    amrex::Real m_fraction = 1.0; //! range: [0.0:1.0] where 0 is no & 1 is all particles
};

/**
 * \brief Functor that returns 1 if stride divide particle_id, 0 otherwise
 */
struct UniformFilter
{
    /** constructor
     * \param a_is_active whether the test is active
     * \param a_stride one particle every a_stride is written to file
     */
    UniformFilter(bool a_is_active, int a_stride)
        : m_is_active(a_is_active), m_stride(a_stride) {}

    /**
     * \brief return 1 if stride divide particle_id, 0 otherwise
     * \param p one particle
     * \return whether or not the particle is selected
     */
    AMREX_GPU_HOST_DEVICE AMREX_FORCE_INLINE
    bool operator () (const SuperParticleType& p, const amrex::RandomEngine&) const noexcept
    {
        return ( (!m_is_active) || ( p.id()%m_stride == 0 ) );
    }
private:
    bool m_is_active; //! select all particles if false
    int m_stride = 0; //! selection of every n-th particle
};

/**
 * \brief Functor that returns 0 or 1 depending on a parser selection
 */
struct ParserFilter
{
    /** constructor
     * \param a_is_active whether the test is active
     * \param a_filter_parser parser taking t, x, y, z, ux, uy, uz, upstream, track and returning a boolean for selected particle
     * \param a_mass mass of the particle species
     * \param time simulation time on the coarsest level
     */
    ParserFilter(bool a_is_active, amrex::ParserExecutor<9> const& a_filter_parser,
        const amrex::ParticleReal a_mass, const amrex::Real time,
        std::map<std::string, int>& a_rt_param_map):
            m_is_active{a_is_active},
            m_function_partparser{a_filter_parser},
            m_mass{a_mass},
            m_t{time}
    {
                m_ius = a_rt_param_map["upstream"] - PIdx::nattribs;
                m_itr = a_rt_param_map["track"] - PIdx::nattribs;
    }

    /**
     * \brief return 1 if the particle is selected by the parser
     * \param p one particle
     * \return whether or not the particle is selected
     */
    AMREX_GPU_HOST_DEVICE AMREX_FORCE_INLINE
    bool operator () (const SuperParticleType& p, const amrex::RandomEngine&) const noexcept
    {
        using namespace amrex::literals;

        if (!m_is_active){
            return true;
        }
        else{
            amrex::ParticleReal x, y, z;
            get_particle_position(p, x, y, z);
            amrex::Real ux = p.rdata(PIdx::ux)/PhysConst::c;
            amrex::Real uy = p.rdata(PIdx::uy)/PhysConst::c;
            amrex::Real uz = p.rdata(PIdx::uz)/PhysConst::c;
            if (m_units == InputUnits::SI)
            {
                ux /= m_mass;
                uy /= m_mass;
                uz /= m_mass;
            }
            // ux, uy, uz are now in beta*gamma

            // This is actually a binary true/false (1/0) check,
            // but the parser returns floating point types
            return (m_function_partparser(m_t,x,y,z,ux,uy,uz,0.0,0.0) != 0.0_rt);
        }
    }
    /**
     * \brief return 1 if the particle is selected by the parser
     * \param p one particle
     * \return whether or not the particle is selected
     */
    AMREX_GPU_HOST_DEVICE AMREX_FORCE_INLINE
    bool operator () (const TileType& ptd, const int ip, const amrex::RandomEngine&) const noexcept
    {
        using namespace amrex::literals;

        if ( !m_is_active ) {
            return true;
        }
        else {
            auto p = ptd.getSuperParticle(ip);
            amrex::ParticleReal x, y, z;
            get_particle_position(p, x, y, z);
            amrex::Real ux = p.rdata(PIdx::ux)/PhysConst::c;
            amrex::Real uy = p.rdata(PIdx::uy)/PhysConst::c;
            amrex::Real uz = p.rdata(PIdx::uz)/PhysConst::c;
            amrex::Real upstream = ptd.m_runtime_rdata[m_ius][ip];
            amrex::Real track = ptd.m_runtime_rdata[m_itr][ip];
            if (m_units == InputUnits::SI)
            {
                ux /= m_mass;
                uy /= m_mass;
                uz /= m_mass;
            }
            // ux, uy, uz are now in beta*gamma
            return ( m_function_partparser(m_t,x,y,z,ux,uy,uz,upstream,track) != 0.0_rt );
        }
    }
private:
    /** Whether this diagnostics is activated. Select all particles if false */
<<<<<<< HEAD
    const bool m_is_active;
    /** Record indices of user-defined vars */
    int m_ius;
    int m_itr;
public:
    /** Parser function with 7 input variables, t,x,y,z,ux,uy,uz */
    amrex::ParserExecutor<9> const m_function_partparser;
=======
    bool m_is_active;
public:
    /** Parser function with 7 input variables, t,x,y,z,ux,uy,uz */
    amrex::ParserExecutor<7> m_function_partparser;
>>>>>>> deef4353
    /** Mass of particle species */
    amrex::ParticleReal m_mass;
    /** Store physical time on the coarsest level. */
    amrex::Real m_t;
    /** keep track of momentum units particles will come in with **/
    InputUnits m_units{InputUnits::WarpX};
};



/**
 * \brief Functor that returns 1 if the particle is inside a given axis-aligned region
 *        defined by amrex::RealBox, 0 otherwise.
 */
struct GeometryFilter
{
    GeometryFilter(bool a_is_active, amrex::RealBox a_domain)
        : m_is_active(a_is_active), m_domain(a_domain) {}
    /**
     * \brief return 1 if the particle is within the region described by the RealBox
     * \param p one particle
     * \return whether or not the particle is inside the region defined by m_domain
     */
    AMREX_GPU_HOST_DEVICE AMREX_FORCE_INLINE
    bool operator () (const SuperParticleType& p, const amrex::RandomEngine&) const noexcept
    {
        if ( !m_is_active ) { return true; }
        return AMREX_D_TERM(    (p.pos(0) >= m_domain.lo(0)) && (p.pos(0) <= m_domain.hi(0) ),
                            &&  (p.pos(1) >= m_domain.lo(1)) && (p.pos(1) <= m_domain.hi(1) ),
                            &&  (p.pos(2) >= m_domain.lo(2)) && (p.pos(2) <= m_domain.hi(2) ));
    }
private:
    /** Whether this diagnostics is activated. Select all particles if false */
    bool m_is_active;
    /** Physical extent of the axis-aligned region used for particle check */
    amrex::RealBox m_domain;
};

#endif // WARPX_FILTERFUNCTORS_H<|MERGE_RESOLUTION|>--- conflicted
+++ resolved
@@ -171,20 +171,13 @@
     }
 private:
     /** Whether this diagnostics is activated. Select all particles if false */
-<<<<<<< HEAD
-    const bool m_is_active;
+    bool m_is_active;
     /** Record indices of user-defined vars */
     int m_ius;
     int m_itr;
 public:
     /** Parser function with 7 input variables, t,x,y,z,ux,uy,uz */
     amrex::ParserExecutor<9> const m_function_partparser;
-=======
-    bool m_is_active;
-public:
-    /** Parser function with 7 input variables, t,x,y,z,ux,uy,uz */
-    amrex::ParserExecutor<7> m_function_partparser;
->>>>>>> deef4353
     /** Mass of particle species */
     amrex::ParticleReal m_mass;
     /** Store physical time on the coarsest level. */
