/* Copyright 2016-2020 Maxence Thevenet, Yinjian Zhao
 *
 * This file is part of WarpX.
 *
 * License: BSD-3-Clause-LBNL
 */
#ifndef FILTERFUNCTORS_H
#define FILTERFUNCTORS_H

#include "Particles/Pusher/GetAndSetPosition.H"
#include "Particles/WarpXParticleContainer.H"
#include "Utils/WarpXConst.H"

#include <AMReX_Gpu.H>
#include <AMReX_Parser.H>
#include <AMReX_Random.H>

using SuperParticleType = typename WarpXParticleContainer::SuperParticleType;
using TileType = typename WarpXParticleContainer::ParticleTileType::ConstParticleTileDataType;

/**
 *  \brief Used to keep track of what inputs units a filter function should expect.
 *         "WarpX units" means the momentum is "gamma*v" (aka proper velocity)
 *         "SI" means the momentum is mass*gamma*v.
 */
enum struct InputUnits{WarpX, SI};

/**
 * \brief Functor that returns 0 or 1 depending on a random draw per particle
 */
struct RandomFilter
{
    /** constructor
     * \param a_is_active whether the test is active
     * \param a_fraction fraction of particles to select
     */
    RandomFilter(bool a_is_active, amrex::Real a_fraction)
        : m_is_active(a_is_active), m_fraction(a_fraction) {}

    /**
     * \brief draw random number, return 1 if number < m_fraction, 1 otherwise
     * \param p one particle
     * \param engine the random number state and factory
     * \return whether or not the particle is selected
     */
    AMREX_GPU_HOST_DEVICE AMREX_FORCE_INLINE
    bool operator () (const SuperParticleType& p, const amrex::RandomEngine& engine) const noexcept
    {
        amrex::ignore_unused(p);

        return ( (!m_is_active) || (amrex::Random(engine) < m_fraction) );
    }
private:
    const bool m_is_active; //! select all particles if false
    const amrex::Real m_fraction = 1.0; //! range: [0.0:1.0] where 0 is no & 1 is all particles
};

/**
 * \brief Functor that returns 1 if stride divide particle_id, 0 otherwise
 */
struct UniformFilter
{
    /** constructor
     * \param a_is_active whether the test is active
     * \param a_stride one particle every a_stride is written to file
     */
    UniformFilter(bool a_is_active, int a_stride)
        : m_is_active(a_is_active), m_stride(a_stride) {}

    /**
     * \brief return 1 if stride divide particle_id, 0 otherwise
     * \param p one particle
     * \return whether or not the particle is selected
     */
    AMREX_GPU_HOST_DEVICE AMREX_FORCE_INLINE
    bool operator () (const SuperParticleType& p, const amrex::RandomEngine&) const noexcept
    {
        return ( (!m_is_active) || ( p.id()%m_stride == 0 ) );
    }
private:
    const bool m_is_active; //! select all particles if false
    const int m_stride = 0; //! selection of every n-th particle
};

/**
 * \brief Functor that returns 0 or 1 depending on a parser selection
 */
struct ParserFilter
{
    /** constructor
     * \param a_is_active whether the test is active
     * \param a_filter_parser parser taking t, x, y, z, ux, uy, uz, upstream, track and returning a boolean for selected particle
     * \param a_mass mass of the particle species
     * \param time simulation time on the coarsest level
     */
<<<<<<< HEAD
    ParserFilter(bool a_is_active, amrex::ParserExecutor<9> const& a_filter_parser,
                 amrex::Real a_mass, std::map<std::string, int>& a_rt_param_map)
        : m_is_active(a_is_active), m_function_partparser(a_filter_parser), m_mass(a_mass)
    {
        m_ius = a_rt_param_map["upstream"] - PIdx::nattribs;
        m_itr = a_rt_param_map["track"] - PIdx::nattribs;
        m_t = WarpX::GetInstance().gett_new(0);
        m_units = InputUnits::WarpX;
    }
=======
    ParserFilter(bool a_is_active, amrex::ParserExecutor<7> const& a_filter_parser,
        const amrex::Real a_mass, const amrex::Real time):
            m_is_active{a_is_active},
            m_function_partparser{a_filter_parser},
            m_mass{a_mass},
            m_t{time},
            m_units{InputUnits::WarpX}{}
>>>>>>> 8ec5eb69

    /**
     * \brief return 1 if the particle is selected by the parser
     * \param p one particle
     * \return whether or not the particle is selected
     */
    AMREX_GPU_HOST_DEVICE AMREX_FORCE_INLINE
    bool operator () (const SuperParticleType& p, const amrex::RandomEngine&) const noexcept
    {
        if (!m_is_active){
            return true;
        }
        else{
            amrex::ParticleReal x, y, z;
            get_particle_position(p, x, y, z);
            amrex::Real ux = p.rdata(PIdx::ux)/PhysConst::c;
            amrex::Real uy = p.rdata(PIdx::uy)/PhysConst::c;
            amrex::Real uz = p.rdata(PIdx::uz)/PhysConst::c;
            if (m_units == InputUnits::SI)
            {
                ux /= m_mass;
                uy /= m_mass;
                uz /= m_mass;
            }
            // ux, uy, uz are now in beta*gamma

            // This is actually a binary true/false (1/0) check,
            // but the parser returns floating point types
            return (m_function_partparser(m_t,x,y,z,ux,uy,uz,0.0,0.0) != 0.0_rt);
        }
    }
    /**
     * \brief return 1 if the particle is selected by the parser
     * \param p one particle
     * \return whether or not the particle is selected
     */
    AMREX_GPU_HOST_DEVICE AMREX_FORCE_INLINE
    bool operator () (const TileType& ptd, const int ip, const amrex::RandomEngine&) const noexcept
    {
        if ( !m_is_active ) {
            return true;
        }
        else {
            auto p = ptd.getSuperParticle(ip);
            amrex::ParticleReal x, y, z;
            get_particle_position(p, x, y, z);
            amrex::Real ux = p.rdata(PIdx::ux)/PhysConst::c;
            amrex::Real uy = p.rdata(PIdx::uy)/PhysConst::c;
            amrex::Real uz = p.rdata(PIdx::uz)/PhysConst::c;
            amrex::Real upstream = ptd.m_runtime_rdata[m_ius][ip];
            amrex::Real track = ptd.m_runtime_rdata[m_itr][ip];
            if (m_units == InputUnits::SI)
            {
                ux /= m_mass;
                uy /= m_mass;
                uz /= m_mass;
            }
            // ux, uy, uz are now in beta*gamma
            return ( m_function_partparser(m_t,x,y,z,ux,uy,uz,upstream,track) != 0.0_rt );
        }
    }
private:
    /** Whether this diagnostics is activated. Select all particles if false */
    const bool m_is_active;
    /** Record indices of user-defined vars */
    int m_ius;
    int m_itr;
public:
<<<<<<< HEAD
    /** Parser function with 9 input variables, t,x,y,z,ux,uy,uz,upstream,track */
    amrex::ParserExecutor<9> const m_function_partparser;
    /** Store physical time. */
    amrex::ParticleReal m_t;
=======
    /** Parser function with 7 input variables, t,x,y,z,ux,uy,uz */
    amrex::ParserExecutor<7> const m_function_partparser;
>>>>>>> 8ec5eb69
    /** Mass of particle species */
    amrex::ParticleReal m_mass;
    /** Store physical time on the coarsest level. */
    amrex::ParticleReal m_t;
    /** keep track of momentum units particles will come in with **/
    InputUnits m_units;
};



/**
 * \brief Functor that returns 1 if the particle is inside a given axis-aligned region
 *        defined by amrex::RealBox, 0 otherwise.
 */
struct GeometryFilter
{
    GeometryFilter(bool a_is_active, amrex::RealBox a_domain)
        : m_is_active(a_is_active), m_domain(a_domain) {}
    /**
     * \brief return 1 if the partcile is within the region described by the RealBox
     * \param p one particle
     * \return whether or not the particle is inside the region defined by m_domain
     */
    AMREX_GPU_HOST_DEVICE AMREX_FORCE_INLINE
    bool operator () (const SuperParticleType& p, const amrex::RandomEngine&) const noexcept
    {
        if ( !m_is_active ) return 1;
        return ! (AMREX_D_TERM( (p.pos(0) < m_domain.lo(0)) || (p.pos(0) > m_domain.hi(0) ),
                            ||  (p.pos(1) < m_domain.lo(1)) || (p.pos(1) > m_domain.hi(1) ),
                            ||  (p.pos(2) < m_domain.lo(2)) || (p.pos(2) > m_domain.hi(2) )));
    }
private:
    /** Whether this diagnostics is activated. Select all particles if false */
    const bool m_is_active;
    /** Physical extent of the axis-aligned region used for particle check */
    const amrex::RealBox m_domain;
};

#endif // FILTERFUNCTORS_H<|MERGE_RESOLUTION|>--- conflicted
+++ resolved
@@ -93,25 +93,17 @@
      * \param a_mass mass of the particle species
      * \param time simulation time on the coarsest level
      */
-<<<<<<< HEAD
     ParserFilter(bool a_is_active, amrex::ParserExecutor<9> const& a_filter_parser,
-                 amrex::Real a_mass, std::map<std::string, int>& a_rt_param_map)
-        : m_is_active(a_is_active), m_function_partparser(a_filter_parser), m_mass(a_mass)
-    {
-        m_ius = a_rt_param_map["upstream"] - PIdx::nattribs;
-        m_itr = a_rt_param_map["track"] - PIdx::nattribs;
-        m_t = WarpX::GetInstance().gett_new(0);
-        m_units = InputUnits::WarpX;
-    }
-=======
-    ParserFilter(bool a_is_active, amrex::ParserExecutor<7> const& a_filter_parser,
-        const amrex::Real a_mass, const amrex::Real time):
+        const amrex::Real a_mass, const amrex::Real time,
+        std::map<std::string, int>& a_rt_param_map):
             m_is_active{a_is_active},
             m_function_partparser{a_filter_parser},
             m_mass{a_mass},
             m_t{time},
-            m_units{InputUnits::WarpX}{}
->>>>>>> 8ec5eb69
+            m_units{InputUnits::WarpX}{
+                m_ius = a_rt_param_map["upstream"] - PIdx::nattribs;
+                m_itr = a_rt_param_map["track"] - PIdx::nattribs;
+            }
 
     /**
      * \brief return 1 if the particle is selected by the parser
@@ -180,15 +172,8 @@
     int m_ius;
     int m_itr;
 public:
-<<<<<<< HEAD
-    /** Parser function with 9 input variables, t,x,y,z,ux,uy,uz,upstream,track */
+    /** Parser function with 7 input variables, t,x,y,z,ux,uy,uz */
     amrex::ParserExecutor<9> const m_function_partparser;
-    /** Store physical time. */
-    amrex::ParticleReal m_t;
-=======
-    /** Parser function with 7 input variables, t,x,y,z,ux,uy,uz */
-    amrex::ParserExecutor<7> const m_function_partparser;
->>>>>>> 8ec5eb69
     /** Mass of particle species */
     amrex::ParticleReal m_mass;
     /** Store physical time on the coarsest level. */
