/* Copyright 2016-2020 Maxence Thevenet, Yinjian Zhao
 *
 * This file is part of WarpX.
 *
 * License: BSD-3-Clause-LBNL
 */
#ifndef FILTERFUNCTORS_H
#define FILTERFUNCTORS_H

#include "Particles/Pusher/GetAndSetPosition.H"
#include "Particles/WarpXParticleContainer.H"
#include "Utils/WarpXConst.H"
#include "WarpX.H"

#include <AMReX_Gpu.H>
#include <AMReX_Parser.H>
#include <AMReX_Random.H>

using SuperParticleType = typename WarpXParticleContainer::SuperParticleType;
using TileType = typename WarpXParticleContainer::ParticleTileType::ConstParticleTileDataType;

/**
 *  \brief Used to keep track of what inputs units a filter function should expect.
 *         "WarpX units" means the momentum is "gamma*v" (aka proper velocity)
 *         "SI" means the momentum is mass*gamma*v.
 */
enum struct InputUnits{WarpX, SI};

/**
 * \brief Functor that returns 0 or 1 depending on a random draw per particle
 */
struct RandomFilter
{
    /** constructor
     * \param a_is_active whether the test is active
     * \param a_fraction fraction of particles to select
     */
    RandomFilter(bool a_is_active, amrex::Real a_fraction)
        : m_is_active(a_is_active), m_fraction(a_fraction) {}

    /**
     * \brief draw random number, return 1 if number < m_fraction, 1 otherwise
     * \param p one particle
     * \param engine the random number state and factory
     * \return whether or not the particle is selected
     */
    AMREX_GPU_HOST_DEVICE AMREX_FORCE_INLINE
    bool operator () (const SuperParticleType& p, const amrex::RandomEngine& engine) const noexcept
    {
        amrex::ignore_unused(p);

        if ( !m_is_active ) return 1;
        else if ( amrex::Random(engine) < m_fraction ) return 1;
        else return 0;
    }
private:
    const bool m_is_active; //! select all particles if false
    const amrex::Real m_fraction = 1.0; //! range: [0.0:1.0] where 0 is no & 1 is all particles
};

/**
 * \brief Functor that returns 1 if stride divide particle_id, 0 otherwise
 */
struct UniformFilter
{
    /** constructor
     * \param a_is_active whether the test is active
     * \param a_stride one particle every a_stride is written to file
     */
    UniformFilter(bool a_is_active, int a_stride)
        : m_is_active(a_is_active), m_stride(a_stride) {}

    /**
     * \brief return 1 if stride divide particle_id, 0 otherwise
     * \param p one particle
     * \return whether or not the particle is selected
     */
    AMREX_GPU_HOST_DEVICE AMREX_FORCE_INLINE
    bool operator () (const SuperParticleType& p, const amrex::RandomEngine&) const noexcept
    {
        if ( !m_is_active ) return 1;
        else if ( p.id()%m_stride == 0 ) return 1;
        else return 0;
    }
private:
    const bool m_is_active; //! select all particles if false
    const int m_stride = 0; //! selection of every n-th particle
};

/**
 * \brief Functor that returns 0 or 1 depending on a parser selection
 */
struct ParserFilter
{
    /** constructor
     * \param a_is_active whether the test is active
<<<<<<< HEAD
     * \param a_filter_parser parser taking t, x, y, z, ux, uy, uz, upstream, track and returning a value > 0.5 for selected particle
=======
     * \param a_filter_parser parser taking t, x, y, z, ux, uy, and uz, and returning a boolean for selected particle
>>>>>>> f378aeaa
     * \param a_mass mass of the particle species
     */
    ParserFilter(bool a_is_active, amrex::ParserExecutor<9> const& a_filter_parser,
                 amrex::Real a_mass, std::map<std::string, int>& a_rt_param_map)
        : m_is_active(a_is_active), m_function_partparser(a_filter_parser), m_mass(a_mass)
    {
        m_ius = a_rt_param_map["upstream"] - PIdx::nattribs;
        m_itr = a_rt_param_map["track"] - PIdx::nattribs;
        m_t = WarpX::GetInstance().gett_new(0);
        m_units = InputUnits::WarpX;
    }

    /**
     * \brief return 1 if the particle is selected by the parser
     * \param p one particle
     * \return whether or not the particle is selected
     */
    AMREX_GPU_HOST_DEVICE AMREX_FORCE_INLINE
    bool operator () (const SuperParticleType& p, const amrex::RandomEngine&) const noexcept
    {
        if ( !m_is_active ) return 1;
        amrex::ParticleReal x, y, z;
        get_particle_position(p, x, y, z);
        amrex::Real ux = p.rdata(PIdx::ux)/PhysConst::c;
        amrex::Real uy = p.rdata(PIdx::uy)/PhysConst::c;
        amrex::Real uz = p.rdata(PIdx::uz)/PhysConst::c;
        if (m_units == InputUnits::SI)
        {
            ux /= m_mass;
            uy /= m_mass;
            uz /= m_mass;
        }
        // ux, uy, uz are now in beta*gamma
<<<<<<< HEAD
        if ( m_function_partparser(m_t,x,y,z,ux,uy,uz,0.0,0.0) > 0.5 ) return 1;
        else return 0;
    }
    /**
     * \brief return 1 if the particle is selected by the parser
     * \param p one particle
     * \return whether or not the particle is selected
     */
    AMREX_GPU_HOST_DEVICE AMREX_FORCE_INLINE
    bool operator () (const TileType& ptd, const int ip, const amrex::RandomEngine&) const noexcept
    {
        if ( !m_is_active ) return 1;
        auto p = ptd.getSuperParticle(ip);
        amrex::ParticleReal x, y, z;
        get_particle_position(p, x, y, z);
        amrex::Real ux = p.rdata(PIdx::ux)/PhysConst::c;
        amrex::Real uy = p.rdata(PIdx::uy)/PhysConst::c;
        amrex::Real uz = p.rdata(PIdx::uz)/PhysConst::c;
        amrex::Real upstream = ptd.m_runtime_rdata[m_ius][ip];
        amrex::Real track = ptd.m_runtime_rdata[m_itr][ip];
        if (m_units == InputUnits::SI)
        {
            ux /= m_mass;
            uy /= m_mass;
            uz /= m_mass;
        }
        // ux, uy, uz are now in beta*gamma
        if ( m_function_partparser(m_t,x,y,z,ux,uy,uz,upstream,track) > 0.5 ) return 1;
=======
        if ( m_function_partparser(m_t,x,y,z,ux,uy,uz) ) return 1;
>>>>>>> f378aeaa
        else return 0;
    }
private:
    /** Whether this diagnostics is activated. Select all particles if false */
    const bool m_is_active;
    /** Record indices of user-defined vars */
    int m_ius;
    int m_itr;
public:
    /** Parser function with 9 input variables, t,x,y,z,ux,uy,uz,upstream,track */
    amrex::ParserExecutor<9> const m_function_partparser;
    /** Store physical time. */
    amrex::Real m_t;
    /** Mass of particle species */
    amrex::Real m_mass;
    /** keep track of momentum units particles will come in with **/
    InputUnits m_units;
};



/**
 * \brief Functor that returns 1 if the particle is inside a given axis-aligned region
 *        defined by amrex::RealBox, 0 otherwise.
 */
struct GeometryFilter
{
    GeometryFilter(bool a_is_active, amrex::RealBox a_domain)
        : m_is_active(a_is_active), m_domain(a_domain) {}
    /**
     * \brief return 1 if the partcile is within the region described by the RealBox
     * \param p one particle
     * \return whether or not the particle is inside the region defined by m_domain
     */
    AMREX_GPU_HOST_DEVICE AMREX_FORCE_INLINE
    bool operator () (const SuperParticleType& p, const amrex::RandomEngine&) const noexcept
    {
        if ( !m_is_active ) return 1;
        return ! (AMREX_D_TERM( (p.pos(0) < m_domain.lo(0)) || (p.pos(0) > m_domain.hi(0) ),
                            ||  (p.pos(1) < m_domain.lo(1)) || (p.pos(1) > m_domain.hi(1) ),
                            ||  (p.pos(2) < m_domain.lo(2)) || (p.pos(2) > m_domain.hi(2) )));
    }
private:
    /** Whether this diagnostics is activated. Select all particles if false */
    const bool m_is_active;
    /** Physical extent of the axis-aligned region used for particle check */
    const amrex::RealBox m_domain;
};

#endif // FILTERFUNCTORS_H<|MERGE_RESOLUTION|>--- conflicted
+++ resolved
@@ -94,11 +94,7 @@
 {
     /** constructor
      * \param a_is_active whether the test is active
-<<<<<<< HEAD
-     * \param a_filter_parser parser taking t, x, y, z, ux, uy, uz, upstream, track and returning a value > 0.5 for selected particle
-=======
-     * \param a_filter_parser parser taking t, x, y, z, ux, uy, and uz, and returning a boolean for selected particle
->>>>>>> f378aeaa
+     * \param a_filter_parser parser taking t, x, y, z, ux, uy, uz, and upstream, and returning a boolean for selected particle
      * \param a_mass mass of the particle species
      */
     ParserFilter(bool a_is_active, amrex::ParserExecutor<9> const& a_filter_parser,
@@ -132,8 +128,7 @@
             uz /= m_mass;
         }
         // ux, uy, uz are now in beta*gamma
-<<<<<<< HEAD
-        if ( m_function_partparser(m_t,x,y,z,ux,uy,uz,0.0,0.0) > 0.5 ) return 1;
+        if ( m_function_partparser(m_t,x,y,z,ux,uy,uz,0.0,0.0) ) return 1;
         else return 0;
     }
     /**
@@ -160,10 +155,7 @@
             uz /= m_mass;
         }
         // ux, uy, uz are now in beta*gamma
-        if ( m_function_partparser(m_t,x,y,z,ux,uy,uz,upstream,track) > 0.5 ) return 1;
-=======
-        if ( m_function_partparser(m_t,x,y,z,ux,uy,uz) ) return 1;
->>>>>>> f378aeaa
+        if ( m_function_partparser(m_t,x,y,z,ux,uy,uz,upstream,track) ) return 1;
         else return 0;
     }
 private:
