/* Copyright 2019-2021 Maxence Thevenet, Michael Rowan, Luca Fedeli, Axel Huebl
 *
 * This file is part of WarpX.
 *
 * License: BSD-3-Clause-LBNL
 */
#ifndef SHAPEFACTORS_H_
#define SHAPEFACTORS_H_

#include <AMReX.H>
#include <AMReX_GpuQualifiers.H>


/**
 *  Compute shape factor and return index of leftmost cell where
 *  particle writes.
 *  Specializations are defined for orders 0 to 3 (using "if constexpr").
 *  Shape factor functors may be evaluated with double arguments
 *  in current deposition to ensure that current deposited by
 *  particles that move only a small distance is still resolved.
 *  Without this safeguard, single and double precision versions
 *  can give disagreeing results in the time evolution for some
 *  problem setups.
 */
template <int depos_order>
struct Compute_shape_factor
{
    template< typename T >
    AMREX_GPU_HOST_DEVICE AMREX_FORCE_INLINE
    int operator()(
        T* const sx,
        T xmid) const
    {
        if constexpr (depos_order == 0){
            const auto j = static_cast<int>(xmid + T(0.5));
            sx[0] = T(1.0);
            return j;
        }
        else if constexpr (depos_order == 1){
            const auto j = static_cast<int>(xmid);
            const T xint = xmid - T(j);
            sx[0] = T(1.0) - xint;
            sx[1] = xint;
            return j;
        }
        else if constexpr (depos_order == 2){
            const auto j = static_cast<int>(xmid + T(0.5));
            const T xint = xmid - T(j);
            sx[0] = T(0.5)*(T(0.5) - xint)*(T(0.5) - xint);
            sx[1] = T(0.75) - xint*xint;
            sx[2] = T(0.5)*(T(0.5) + xint)*(T(0.5) + xint);
            // index of the leftmost cell where particle deposits
            return j-1;
        }
        else if constexpr (depos_order == 3){
            const auto j = static_cast<int>(xmid);
            const T xint = xmid - T(j);
            sx[0] = (T(1.0))/(T(6.0))*(T(1.0) - xint)*(T(1.0) - xint)*(T(1.0) - xint);
            sx[1] = (T(2.0))/(T(3.0)) - xint*xint*(T(1.0) - xint/(T(2.0)));
            sx[2] = (T(2.0))/(T(3.0)) - (T(1.0) - xint)*(T(1.0) - xint)*(T(1.0) - T(0.5)*(T(1.0) - xint));
            sx[3] = (T(1.0))/(T(6.0))*xint*xint*xint;
            // index of the leftmost cell where particle deposits
            return j-1;
        }
        else{
            amrex::Abort("Unknown particle shape selected in Compute_shape_factor");
            amrex::ignore_unused(sx, xmid);
            return 0;
        }
    }
};


<<<<<<< HEAD

/**
 *  Compute shape factor and return index of leftmost cell where
 *  particle writes.
 *  Specialization for order 2
 */
template <>
struct Compute_shape_factor< 2 >
{
    template< typename T >
    AMREX_GPU_HOST_DEVICE AMREX_FORCE_INLINE
    int operator()(T* const sx, T xmid) const
    {
        const auto j = static_cast<int>(xmid + T(0.5));
        const T xint = xmid - T(j);
        sx[0] = T(0.5)*(T(0.5) - xint)*(T(0.5) - xint);
        sx[1] = T(0.75) - xint*xint;
        sx[2] = T(0.5)*(T(0.5) + xint)*(T(0.5) + xint);
        // index of the leftmost cell where particle deposits
        return j-1;
    }
};

/**
 *  Compute shape factor and return index of leftmost cell where
 *  particle writes.
 *  Specialization for order 3
 */
template <>
struct Compute_shape_factor< 3 >
{
    template< typename T >
    AMREX_GPU_HOST_DEVICE AMREX_FORCE_INLINE
    int operator()(T* const sx, T xmid) const
    {
        const auto j = static_cast<int>(xmid);
        const T xint = xmid - T(j);
        sx[0] = (T(1.0))/(T(6.0))*(T(1.0) - xint)*(T(1.0) - xint)*(T(1.0) - xint);
        sx[1] = (T(2.0))/(T(3.0)) - xint*xint*(T(1.0) - xint/(T(2.0)));
        sx[2] = (T(2.0))/(T(3.0)) - (T(1.0) - xint)*(T(1.0) - xint)*(T(1.0) - T(0.5)*(T(1.0) - xint));
        sx[3] = (T(1.0))/(T(6.0))*xint*xint*xint;
        // index of the leftmost cell where particle deposits
        return j-1;
    }
};
=======
>>>>>>> 518f18cb

/**
 *  Compute shifted shape factor and return index of leftmost cell where
 *  particle writes, for Esirkepov algorithm.
 *  Specializations are defined below for orders 1, 2 and 3 (using "if constexpr").
 */
template <int depos_order>
struct Compute_shifted_shape_factor
{
    template< typename T >
    AMREX_GPU_HOST_DEVICE AMREX_FORCE_INLINE
    int operator()(
        T* const sx,
        const T x_old,
        const int i_new) const
    {
        if constexpr (depos_order == 1){
            const auto i = static_cast<int>(x_old);
            const int i_shift = i - i_new;
            const T xint = x_old - T(i);
            sx[1+i_shift] = T(1.0) - xint;
            sx[2+i_shift] = xint;
            return i;
        }
        else if constexpr (depos_order == 2){
            const auto i = static_cast<int>(x_old + T(0.5));
            const int i_shift = i - (i_new + 1);
            const T xint = x_old - T(i);
            sx[1+i_shift] = T(0.5)*(T(0.5) - xint)*(T(0.5) - xint);
            sx[2+i_shift] = T(0.75) - xint*xint;
            sx[3+i_shift] = T(0.5)*(T(0.5) + xint)*(T(0.5) + xint);
            // index of the leftmost cell where particle deposits
            return i - 1;
        }
        else if constexpr (depos_order == 3){
            const auto i = static_cast<int>(x_old);
            const int i_shift = i - (i_new + 1);
            const T xint = x_old - i;
            sx[1+i_shift] = (T(1.0))/(T(6.0))*(T(1.0) - xint)*(T(1.0) - xint)*(T(1.0) - xint);
            sx[2+i_shift] = (T(2.0))/(T(3.0)) - xint*xint*(T(1.0) - xint/(T(2.0)));
            sx[3+i_shift] = (T(2.0))/(T(3.0)) - (T(1.0) - xint)*(T(1.0) - xint)*(T(1.0) - T(0.5)*(T(1.0) - xint));
            sx[4+i_shift] = (T(1.0))/(T(6.0))*xint*xint*xint;
            // index of the leftmost cell where particle deposits
            return i - 1;
        }
        else{
            amrex::Abort("Unknown particle shape selected in Compute_shifted_shape_factor");
            amrex::ignore_unused(sx, x_old, i_new);
            return 0;
        }
    }
};

#endif // SHAPEFACTORS_H_<|MERGE_RESOLUTION|>--- conflicted
+++ resolved
@@ -71,54 +71,6 @@
 };
 
 
-<<<<<<< HEAD
-
-/**
- *  Compute shape factor and return index of leftmost cell where
- *  particle writes.
- *  Specialization for order 2
- */
-template <>
-struct Compute_shape_factor< 2 >
-{
-    template< typename T >
-    AMREX_GPU_HOST_DEVICE AMREX_FORCE_INLINE
-    int operator()(T* const sx, T xmid) const
-    {
-        const auto j = static_cast<int>(xmid + T(0.5));
-        const T xint = xmid - T(j);
-        sx[0] = T(0.5)*(T(0.5) - xint)*(T(0.5) - xint);
-        sx[1] = T(0.75) - xint*xint;
-        sx[2] = T(0.5)*(T(0.5) + xint)*(T(0.5) + xint);
-        // index of the leftmost cell where particle deposits
-        return j-1;
-    }
-};
-
-/**
- *  Compute shape factor and return index of leftmost cell where
- *  particle writes.
- *  Specialization for order 3
- */
-template <>
-struct Compute_shape_factor< 3 >
-{
-    template< typename T >
-    AMREX_GPU_HOST_DEVICE AMREX_FORCE_INLINE
-    int operator()(T* const sx, T xmid) const
-    {
-        const auto j = static_cast<int>(xmid);
-        const T xint = xmid - T(j);
-        sx[0] = (T(1.0))/(T(6.0))*(T(1.0) - xint)*(T(1.0) - xint)*(T(1.0) - xint);
-        sx[1] = (T(2.0))/(T(3.0)) - xint*xint*(T(1.0) - xint/(T(2.0)));
-        sx[2] = (T(2.0))/(T(3.0)) - (T(1.0) - xint)*(T(1.0) - xint)*(T(1.0) - T(0.5)*(T(1.0) - xint));
-        sx[3] = (T(1.0))/(T(6.0))*xint*xint*xint;
-        // index of the leftmost cell where particle deposits
-        return j-1;
-    }
-};
-=======
->>>>>>> 518f18cb
 
 /**
  *  Compute shifted shape factor and return index of leftmost cell where
