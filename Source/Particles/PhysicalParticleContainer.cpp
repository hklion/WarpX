#include <limits>
#include <sstream>

#include <MultiParticleContainer.H>
#include <WarpX_f.H>
#include <WarpX.H>
#include <WarpXConst.H>
#include <WarpXWrappers.h>

#include <WarpXAlgorithmSelection.H>

// Import low-level single-particle kernels
#include <UpdatePosition.H>
#include <UpdateMomentumBoris.H>
#include <UpdateMomentumVay.H>

using namespace amrex;

long PhysicalParticleContainer::
NumParticlesToAdd(const Box& overlap_box, const RealBox& overlap_realbox,
                  const RealBox& tile_realbox, const RealBox& particle_real_box)
{
    const int lev = 0;
    const Geometry& geom = Geom(lev);
    int num_ppc = plasma_injector->num_particles_per_cell;
    const Real* dx = geom.CellSize();

    long np = 0;
    const auto& overlap_corner = overlap_realbox.lo();
    for (IntVect iv = overlap_box.smallEnd(); iv <= overlap_box.bigEnd(); overlap_box.next(iv))
    {
        int fac;
        if (do_continuous_injection) {
#if ( AMREX_SPACEDIM == 3 )
            Real x = overlap_corner[0] + (iv[0] + 0.5)*dx[0];
            Real y = overlap_corner[1] + (iv[1] + 0.5)*dx[1];
            Real z = overlap_corner[2] + (iv[2] + 0.5)*dx[2];
#elif ( AMREX_SPACEDIM == 2 )
            Real x = overlap_corner[0] + (iv[0] + 0.5)*dx[0];
            Real y = 0;
            Real z = overlap_corner[1] + (iv[1] + 0.5)*dx[1];
#endif
<<<<<<< HEAD
	    fac = GetRefineFac(x, y, z);
	} else {
	    fac = 1.0;
	}

	int ref_num_ppc = num_ppc * AMREX_D_TERM(fac, *fac, *fac);
	for (int i_part=0; i_part<ref_num_ppc;i_part++) {
	    std::array<Real, 3> r;
	    plasma_injector->getPositionUnitBox(r, i_part, fac);
=======
            fac = GetRefineFac(x, y, z);
        } else {
            fac = 1.0;
        }
	
        int ref_num_ppc = num_ppc * AMREX_D_TERM(fac, *fac, *fac);
        for (int i_part=0; i_part<ref_num_ppc;i_part++) {
            std::array<Real, 3> r;
            plasma_injector->getPositionUnitBox(r, i_part, fac);
>>>>>>> 98e33d40
#if ( AMREX_SPACEDIM == 3 )
            Real x = overlap_corner[0] + (iv[0] + r[0])*dx[0];
            Real y = overlap_corner[1] + (iv[1] + r[1])*dx[1];
            Real z = overlap_corner[2] + (iv[2] + r[2])*dx[2];
#elif ( AMREX_SPACEDIM == 2 )
            Real x = overlap_corner[0] + (iv[0] + r[0])*dx[0];
            Real y = 0;
            Real z = overlap_corner[1] + (iv[1] + r[1])*dx[1];
#endif
            // If the new particle is not inside the tile box,
            // go to the next generated particle.
#if ( AMREX_SPACEDIM == 3 )
            if(!tile_realbox.contains( RealVect{x, y, z} )) continue;
#elif ( AMREX_SPACEDIM == 2 )
            if(!tile_realbox.contains( RealVect{x, z} )) continue;
#endif
            ++np;
        }
    }

    return np;
}

PhysicalParticleContainer::PhysicalParticleContainer (AmrCore* amr_core, int ispecies,
                                                      const std::string& name)
    : WarpXParticleContainer(amr_core, ispecies),
      species_name(name)
{
    plasma_injector.reset(new PlasmaInjector(species_id, species_name));
    charge = plasma_injector->getCharge();
    mass = plasma_injector->getMass();

    ParmParse pp(species_name);

    pp.query("boost_adjust_transverse_positions", boost_adjust_transverse_positions);
    pp.query("do_backward_propagation", do_backward_propagation);
    pp.query("do_splitting", do_splitting);
    pp.query("split_type", split_type);
    pp.query("do_continuous_injection", do_continuous_injection);
    // Whether to plot back-transformed (lab-frame) diagnostics
    // for this species.
    pp.query("do_boosted_frame_diags", do_boosted_frame_diags);

    pp.query("plot_species", plot_species);
    int do_user_plot_vars;
    do_user_plot_vars = pp.queryarr("plot_vars", plot_vars);
    if (not do_user_plot_vars){
        // By default, all particle variables are dumped to plotfiles,
        // including {x,y,z,ux,uy,uz}old variables when running in a
        // boosted frame
        if (WarpX::do_boosted_frame_diagnostic && do_boosted_frame_diags){
            plot_flags.resize(PIdx::nattribs + 6, 1);
        } else {
            plot_flags.resize(PIdx::nattribs, 1);
        }
    } else {
        // Set plot_flag to 0 for all attribs
        if (WarpX::do_boosted_frame_diagnostic && do_boosted_frame_diags){
            plot_flags.resize(PIdx::nattribs + 6, 0);
        } else {
            plot_flags.resize(PIdx::nattribs, 0);
        }
        // If not none, set plot_flags values to 1 for elements in plot_vars.
        if (plot_vars[0] != "none"){
            for (const auto& var : plot_vars){
                // Return error if var not in PIdx.
                AMREX_ALWAYS_ASSERT_WITH_MESSAGE(
                    ParticleStringNames::to_index.count(var),
                    "plot_vars argument not in ParticleStringNames");
                plot_flags[ParticleStringNames::to_index.at(var)] = 1;
            }
        }
    }
}

PhysicalParticleContainer::PhysicalParticleContainer (AmrCore* amr_core)
    : WarpXParticleContainer(amr_core, 0)
{
    plasma_injector.reset(new PlasmaInjector());
}

void PhysicalParticleContainer::InitData()
{
    AddParticles(0); // Note - add on level 0
    if (maxLevel() > 0) {
        Redistribute();  // We then redistribute
    }
}

void PhysicalParticleContainer::MapParticletoBoostedFrame(Real& x, Real& y, Real& z, std::array<Real, 3>& u)
{
    // Map the particles from the lab frame to the boosted frame.
    // This boosts the particle to the lab frame and calculates
    // the particle time in the boosted frame. It then maps
    // the position to the time in the boosted frame.

    // For now, start with the assumption that this will only happen
    // at the start of the simulation.
    const Real t_lab = 0.;

    const Real uz_boost = WarpX::gamma_boost*WarpX::beta_boost*PhysConst::c;

    // tpr is the particle's time in the boosted frame
    Real tpr = WarpX::gamma_boost*t_lab - uz_boost*z/(PhysConst::c*PhysConst::c);

    // The particle's transformed location in the boosted frame
    Real xpr = x;
    Real ypr = y;
    Real zpr = WarpX::gamma_boost*z - uz_boost*t_lab;

    // transform u and gamma to the boosted frame
    Real gamma_lab = std::sqrt(1. + (u[0]*u[0] + u[1]*u[1] + u[2]*u[2])/(PhysConst::c*PhysConst::c));
    // u[0] = u[0];
    // u[1] = u[1];
    u[2] = WarpX::gamma_boost*u[2] - uz_boost*gamma_lab;
    Real gammapr = std::sqrt(1. + (u[0]*u[0] + u[1]*u[1] + u[2]*u[2])/(PhysConst::c*PhysConst::c));

    Real vxpr = u[0]/gammapr;
    Real vypr = u[1]/gammapr;
    Real vzpr = u[2]/gammapr;

    if (do_backward_propagation){
        u[2] = -u[2];
    }

    // Move the particles to where they will be at t = 0 in the boosted frame
    if (boost_adjust_transverse_positions) {
        x = xpr - tpr*vxpr;
        y = ypr - tpr*vypr;
    }

    z = zpr - tpr*vzpr;

}

void
PhysicalParticleContainer::AddGaussianBeam(Real x_m, Real y_m, Real z_m,
                                           Real x_rms, Real y_rms, Real z_rms,
                                           Real q_tot, long npart,
                                           int do_symmetrize) {

    const Geometry& geom     = m_gdb->Geom(0);
    RealBox containing_bx = geom.ProbDomain();

    std::mt19937_64 mt(0451);
    std::normal_distribution<double> distx(x_m, x_rms);
    std::normal_distribution<double> disty(y_m, y_rms);
    std::normal_distribution<double> distz(z_m, z_rms);

    if (ParallelDescriptor::IOProcessor()) {
        std::array<Real, 3> u;
        Real weight;
        // If do_symmetrize, create 4x fewer particles, and
        // Replicate each particle 4 times (x,y) (-x,y) (x,-y) (-x,-y)
        if (do_symmetrize){
            npart /= 4;
        }
        for (long i = 0; i < npart; ++i) {
#if ( AMREX_SPACEDIM == 3 | WARPX_RZ)
            weight = q_tot/npart/charge;
            Real x = distx(mt);
            Real y = disty(mt);
            Real z = distz(mt);
#elif ( AMREX_SPACEDIM == 2 )
            weight = q_tot/npart/charge/y_rms;
            Real x = distx(mt);
            Real y = 0.;
            Real z = distz(mt);
#endif
            if (plasma_injector->insideBounds(x, y, z)) {
                plasma_injector->getMomentum(u, x, y, z);
                if (do_symmetrize){
                    std::array<Real, 3> u_tmp;
                    Real x_tmp, y_tmp;
                    // Add four particles to the beam:
                    // (x,ux,y,uy) (-x,-ux,y,uy) (x,ux,-y,-uy) (-x,-ux,-y,-uy)
                    for (int ix=0; ix<2; ix++){
                        for (int iy=0; iy<2; iy++){
                            u_tmp = u;
                            x_tmp     = x*std::pow(-1,ix);
                            u_tmp[0] *= std::pow(-1,ix);
                            y_tmp     = y*std::pow(-1,iy);
                            u_tmp[1] *= std::pow(-1,iy);
                            CheckAndAddParticle(x_tmp, y_tmp, z,
                                                u_tmp, weight/4);
                        }
                    }
                } else {
                    CheckAndAddParticle(x, y, z, u, weight);
                }
            }
        }
    }
    Redistribute();
}

void
PhysicalParticleContainer::CheckAndAddParticle(Real x, Real y, Real z,
                                               std::array<Real, 3> u,
                                               Real weight)
{
    std::array<Real,PIdx::nattribs> attribs;
    attribs.fill(0.0);

    // update attribs with input arguments
    if (WarpX::gamma_boost > 1.) {
        MapParticletoBoostedFrame(x, y, z, u);
    }
    attribs[PIdx::ux] = u[0];
    attribs[PIdx::uy] = u[1];
    attribs[PIdx::uz] = u[2];
    attribs[PIdx::w ] = weight;

    if (WarpX::do_boosted_frame_diagnostic && do_boosted_frame_diags)
    {
        // need to create old values
        auto& particle_tile = DefineAndReturnParticleTile(0, 0, 0);
        particle_tile.push_back_real(particle_comps["xold"], x);
        particle_tile.push_back_real(particle_comps["yold"], y);
        particle_tile.push_back_real(particle_comps["zold"], z);

        particle_tile.push_back_real(particle_comps["uxold"], u[0]);
        particle_tile.push_back_real(particle_comps["uyold"], u[1]);
        particle_tile.push_back_real(particle_comps["uzold"], u[2]);
    }
    // add particle
    AddOneParticle(0, 0, 0, x, y, z, attribs);
}

void
PhysicalParticleContainer::AddParticles (int lev)
{
    BL_PROFILE("PhysicalParticleContainer::AddParticles()");

    if (plasma_injector->add_single_particle) {
        AddNParticles(lev, 1,
                      &(plasma_injector->single_particle_pos[0]),
                      &(plasma_injector->single_particle_pos[1]),
                      &(plasma_injector->single_particle_pos[2]),
                      &(plasma_injector->single_particle_vel[0]),
                      &(plasma_injector->single_particle_vel[1]),
                      &(plasma_injector->single_particle_vel[2]),
                      1, &(plasma_injector->single_particle_weight), 0);
        return;
    }

    if (plasma_injector->gaussian_beam) {
        AddGaussianBeam(plasma_injector->x_m,
                        plasma_injector->y_m,
                        plasma_injector->z_m,
                        plasma_injector->x_rms,
                        plasma_injector->y_rms,
                        plasma_injector->z_rms,
                        plasma_injector->q_tot,
                        plasma_injector->npart,
                        plasma_injector->do_symmetrize);


        return;
    }

    if ( plasma_injector->doInjection() ) {
        AddPlasma( lev );
    }
}

/**
 * Create new macroparticles for this species, with a fixed
 * number of particles per cell (in the cells of `part_realbox`).
 * The new particles are only created inside the intersection of `part_realbox`
 * with the local grid for the current proc.
 * @param lev the index of the refinement level
 * @param part_realbox the box in which new particles should be created
 * (this box should correspond to an integer number of cells in each direction,
 * but its boundaries need not be aligned with the actual cells of the simulation)
 */
void
PhysicalParticleContainer::AddPlasma (int lev, RealBox part_realbox)
{
#ifdef AMREX_USE_GPU
    AddPlasmaGPU(lev, part_realbox);
#else
    AddPlasmaCPU(lev, part_realbox);
#endif
}

void
PhysicalParticleContainer::AddPlasmaCPU (int lev, RealBox part_realbox)
{
    BL_PROFILE("PhysicalParticleContainer::AddPlasmaCPU");

    // If no part_realbox is provided, initialize particles in the whole domain
    const Geometry& geom = Geom(lev);
    if (!part_realbox.ok()) part_realbox = geom.ProbDomain();

    int num_ppc = plasma_injector->num_particles_per_cell;
#ifdef WARPX_RZ
    Real rmax = std::min(plasma_injector->xmax, part_realbox.hi(0));
#endif

    const Real* dx = geom.CellSize();

    Real scale_fac;
#if AMREX_SPACEDIM==3
    scale_fac = dx[0]*dx[1]*dx[2]/num_ppc;
#elif AMREX_SPACEDIM==2
    scale_fac = dx[0]*dx[1]/num_ppc;
#endif

#ifdef _OPENMP
    // First touch all tiles in the map in serial
    for (MFIter mfi = MakeMFIter(lev); mfi.isValid(); ++mfi) {
        const int grid_id = mfi.index();
        const int tile_id = mfi.LocalTileIndex();
        GetParticles(lev)[std::make_pair(grid_id, tile_id)];
    }
#endif

    MultiFab* cost = WarpX::getCosts(lev);

    if ( (not m_refined_injection_mask) and WarpX::do_moving_window)
    {
        Box mask_box = geom.Domain();
        mask_box.setSmall(WarpX::moving_window_dir, 0);
        mask_box.setBig(WarpX::moving_window_dir, 0);
        m_refined_injection_mask.reset( new IArrayBox(mask_box));
        m_refined_injection_mask->setVal(-1);
    }

    MFItInfo info;
    if (do_tiling) {
        info.EnableTiling(tile_size);
    }
    info.SetDynamic(true);

#ifdef _OPENMP
#pragma omp parallel if (not WarpX::serialize_ics)
#endif
    {
        std::array<Real,PIdx::nattribs> attribs;
        attribs.fill(0.0);

        // Loop through the tiles
        for (MFIter mfi = MakeMFIter(lev, info); mfi.isValid(); ++mfi) {

            Real wt = amrex::second();

            const Box& tile_box = mfi.tilebox();
            const RealBox tile_realbox = WarpX::getRealBox(tile_box, lev);

            // Find the cells of part_box that overlap with tile_realbox
            // If there is no overlap, just go to the next tile in the loop
            RealBox overlap_realbox;
            Box overlap_box;
            Real ncells_adjust;
            bool no_overlap = 0;

            for (int dir=0; dir<AMREX_SPACEDIM; dir++) {
                if ( tile_realbox.lo(dir) <= part_realbox.hi(dir) ) {
                    ncells_adjust = std::floor( (tile_realbox.lo(dir) - part_realbox.lo(dir))/dx[dir] );
                    overlap_realbox.setLo( dir, part_realbox.lo(dir) + std::max(ncells_adjust, 0.) * dx[dir]);
                } else {
                    no_overlap = 1; break;
                }
                if ( tile_realbox.hi(dir) >= part_realbox.lo(dir) ) {
                    ncells_adjust = std::floor( (part_realbox.hi(dir) - tile_realbox.hi(dir))/dx[dir] );
                    overlap_realbox.setHi( dir, part_realbox.hi(dir) - std::max(ncells_adjust, 0.) * dx[dir]);
                } else {
                    no_overlap = 1; break;
                }
                // Count the number of cells in this direction in overlap_realbox
                overlap_box.setSmall( dir, 0 );
                overlap_box.setBig( dir,
                                    int( round((overlap_realbox.hi(dir)-overlap_realbox.lo(dir))/dx[dir] )) - 1);
            }
            if (no_overlap == 1) {
                continue; // Go to the next tile
            }

            const int grid_id = mfi.index();
            const int tile_id = mfi.LocalTileIndex();

            // Loop through the cells of overlap_box and inject
            // the corresponding particles
            const auto& overlap_corner = overlap_realbox.lo();
            for (IntVect iv = overlap_box.smallEnd(); iv <= overlap_box.bigEnd(); overlap_box.next(iv))
            {
                int fac;
                if (do_continuous_injection) {
#if ( AMREX_SPACEDIM == 3 )
                    Real x = overlap_corner[0] + (iv[0] + 0.5)*dx[0];
                    Real y = overlap_corner[1] + (iv[1] + 0.5)*dx[1];
                    Real z = overlap_corner[2] + (iv[2] + 0.5)*dx[2];
#elif ( AMREX_SPACEDIM == 2 )
                    Real x = overlap_corner[0] + (iv[0] + 0.5)*dx[0];
                    Real y = 0;
                    Real z = overlap_corner[1] + (iv[1] + 0.5)*dx[1];
#endif
                    fac = GetRefineFac(x, y, z);
                } else {
                    fac = 1.0;
                }

                int ref_num_ppc = num_ppc * AMREX_D_TERM(fac, *fac, *fac);
                for (int i_part=0; i_part<ref_num_ppc;i_part++) {
                    std::array<Real, 3> r;
                    plasma_injector->getPositionUnitBox(r, i_part, fac);
#if ( AMREX_SPACEDIM == 3 )
                    Real x = overlap_corner[0] + (iv[0] + r[0])*dx[0];
                    Real y = overlap_corner[1] + (iv[1] + r[1])*dx[1];
                    Real z = overlap_corner[2] + (iv[2] + r[2])*dx[2];
#elif ( AMREX_SPACEDIM == 2 )
                    Real x = overlap_corner[0] + (iv[0] + r[0])*dx[0];
                    Real y = 0;
                    Real z = overlap_corner[1] + (iv[1] + r[1])*dx[1];
#endif
                    // If the new particle is not inside the tile box,
                    // go to the next generated particle.
#if ( AMREX_SPACEDIM == 3 )
                    if(!tile_realbox.contains( RealVect{x, y, z} )) continue;
#elif ( AMREX_SPACEDIM == 2 )
                    if(!tile_realbox.contains( RealVect{x, z} )) continue;
#endif

                    // Save the x and y values to use in the insideBounds checks.
                    // This is needed with WARPX_RZ since x and y are modified.
                    Real xb = x;
                    Real yb = y;

#ifdef WARPX_RZ
                    // Replace the x and y, choosing the angle randomly.
                    // These x and y are used to get the momentum and density
                    Real theta = 2.*MathConst::pi*amrex::Random();
                    y = x*std::sin(theta);
                    x = x*std::cos(theta);
#endif

                    Real dens;
                    std::array<Real, 3> u;
                    if (WarpX::gamma_boost == 1.){
                        // Lab-frame simulation
                        // If the particle is not within the species's
                        // xmin, xmax, ymin, ymax, zmin, zmax, go to
                        // the next generated particle.
                        if (!plasma_injector->insideBounds(xb, yb, z)) continue;
                        plasma_injector->getMomentum(u, x, y, z);
                        dens = plasma_injector->getDensity(x, y, z);
                    } else {
                        // Boosted-frame simulation
                        Real c = PhysConst::c;
                        Real gamma_boost = WarpX::gamma_boost;
                        Real beta_boost = WarpX::beta_boost;
                        // Since the user provides the density distribution
                        // at t_lab=0 and in the lab-frame coordinates,
                        // we need to find the lab-frame position of this
                        // particle at t_lab=0, from its boosted-frame coordinates
                        // Assuming ballistic motion, this is given by:
                        // z0_lab = gamma*( z_boost*(1-beta*betaz_lab) - ct_boost*(betaz_lab-beta) )
                        // where betaz_lab is the speed of the particle in the lab frame
                        //
                        // In order for this equation to be solvable, betaz_lab
                        // is explicitly assumed to have no dependency on z0_lab
                        plasma_injector->getMomentum(u, x, y, 0.); // No z0_lab dependency
                        // At this point u is the lab-frame momentum
                        // => Apply the above formula for z0_lab
                        Real gamma_lab = std::sqrt( 1 + (u[0]*u[0] + u[1]*u[1] + u[2]*u[2])/(c*c) );
                        Real betaz_lab = u[2]/gamma_lab/c;
                        Real t = WarpX::GetInstance().gett_new(lev);
                        Real z0_lab = gamma_boost * ( z*(1-beta_boost*betaz_lab) - c*t*(betaz_lab-beta_boost) );
                        // If the particle is not within the lab-frame zmin, zmax, etc.
                        // go to the next generated particle.
                        if (!plasma_injector->insideBounds(xb, yb, z0_lab)) continue;
                        // call `getDensity` with lab-frame parameters
                        dens = plasma_injector->getDensity(x, y, z0_lab);
                        // At this point u and dens are the lab-frame quantities
                        // => Perform Lorentz transform
                        dens = gamma_boost * dens * ( 1 - beta_boost*betaz_lab );
                        u[2] = gamma_boost * ( u[2] -beta_boost*c*gamma_lab );
                    }
                    Real weight = dens * scale_fac / (AMREX_D_TERM(fac, *fac, *fac));
#ifdef WARPX_RZ
                    if (plasma_injector->radially_weighted) {
                        weight *= 2*MathConst::pi*xb;
                    } else {
                        // This is not correct since it might shift the particle
                        // out of the local grid
                        x = std::sqrt(xb*rmax);
                        weight *= dx[0];
                    }
#endif
                    attribs[PIdx::w ] = weight;
                    attribs[PIdx::ux] = u[0];
                    attribs[PIdx::uy] = u[1];
                    attribs[PIdx::uz] = u[2];

                    if (WarpX::do_boosted_frame_diagnostic && do_boosted_frame_diags)
                    {
                        auto& particle_tile = DefineAndReturnParticleTile(lev, grid_id, tile_id);
                        particle_tile.push_back_real(particle_comps["xold"], x);
                        particle_tile.push_back_real(particle_comps["yold"], y);
                        particle_tile.push_back_real(particle_comps["zold"], z);

                        particle_tile.push_back_real(particle_comps["uxold"], u[0]);
                        particle_tile.push_back_real(particle_comps["uyold"], u[1]);
                        particle_tile.push_back_real(particle_comps["uzold"], u[2]);
                    }

                    AddOneParticle(lev, grid_id, tile_id, x, y, z, attribs);
                }
            }

            if (cost) {
                wt = (amrex::second() - wt) / tile_box.d_numPts();
                Array4<Real> const& costarr = cost->array(mfi);
                amrex::ParallelFor(tile_box,
                                   [=] AMREX_GPU_DEVICE (int i, int j, int k) noexcept
                                   {
                                       costarr(i,j,k) += wt;
                                   });
            }
        }
    }
}

#ifdef AMREX_USE_GPU
void
PhysicalParticleContainer::AddPlasmaGPU (int lev, RealBox part_realbox)
{
    BL_PROFILE("PhysicalParticleContainer::AddPlasmaGPU");

    // If no part_realbox is provided, initialize particles in the whole domain
    const Geometry& geom = Geom(lev);
    if (!part_realbox.ok()) part_realbox = geom.ProbDomain();

    int num_ppc = plasma_injector->num_particles_per_cell;
#ifdef WARPX_RZ
    Real rmax = std::min(plasma_injector->xmax, part_realbox.hi(0));
#endif

    const Real* dx = geom.CellSize();

    Real scale_fac;
#if AMREX_SPACEDIM==3
    scale_fac = dx[0]*dx[1]*dx[2]/num_ppc;
#elif AMREX_SPACEDIM==2
    scale_fac = dx[0]*dx[1]/num_ppc;
#endif

#ifdef _OPENMP
    // First touch all tiles in the map in serial
    for (MFIter mfi = MakeMFIter(lev); mfi.isValid(); ++mfi) {
        const int grid_id = mfi.index();
        const int tile_id = mfi.LocalTileIndex();
        GetParticles(lev)[std::make_pair(grid_id, tile_id)];
    }
#endif

    MultiFab* cost = WarpX::getCosts(lev);

    if ( (not m_refined_injection_mask) and WarpX::do_moving_window)
    {
        Box mask_box = geom.Domain();
        mask_box.setSmall(WarpX::moving_window_dir, 0);
        mask_box.setBig(WarpX::moving_window_dir, 0);
        m_refined_injection_mask.reset( new IArrayBox(mask_box));
        m_refined_injection_mask->setVal(-1);
    }

    MFItInfo info;
    if (do_tiling) {
        info.EnableTiling(tile_size);
    }
    info.SetDynamic(true);

#ifdef _OPENMP
#pragma omp parallel if (not WarpX::serialize_ics)
#endif
    {
        std::array<Real,PIdx::nattribs> attribs;
        attribs.fill(0.0);

        // Loop through the tiles
        for (MFIter mfi = MakeMFIter(lev, info); mfi.isValid(); ++mfi) {

            Real wt = amrex::second();

            const Box& tile_box = mfi.tilebox();
            const RealBox tile_realbox = WarpX::getRealBox(tile_box, lev);

            // Find the cells of part_box that overlap with tile_realbox
            // If there is no overlap, just go to the next tile in the loop
            RealBox overlap_realbox;
            Box overlap_box;
            Real ncells_adjust;
            bool no_overlap = 0;

            for (int dir=0; dir<AMREX_SPACEDIM; dir++) {
                if ( tile_realbox.lo(dir) <= part_realbox.hi(dir) ) {
                    ncells_adjust = std::floor( (tile_realbox.lo(dir) - part_realbox.lo(dir))/dx[dir] );
                    overlap_realbox.setLo( dir, part_realbox.lo(dir) + std::max(ncells_adjust, 0.) * dx[dir]);
                } else {
                    no_overlap = 1; break;
                }
                if ( tile_realbox.hi(dir) >= part_realbox.lo(dir) ) {
                    ncells_adjust = std::floor( (part_realbox.hi(dir) - tile_realbox.hi(dir))/dx[dir] );
                    overlap_realbox.setHi( dir, part_realbox.hi(dir) - std::max(ncells_adjust, 0.) * dx[dir]);
                } else {
                    no_overlap = 1; break;
                }
                // Count the number of cells in this direction in overlap_realbox
                overlap_box.setSmall( dir, 0 );
                overlap_box.setBig( dir,
                                    int( round((overlap_realbox.hi(dir)-overlap_realbox.lo(dir))/dx[dir] )) - 1);
            }
            if (no_overlap == 1) {
                continue; // Go to the next tile
            }

            const int grid_id = mfi.index();
            const int tile_id = mfi.LocalTileIndex();

<<<<<<< HEAD
	    Cuda::HostVector<ParticleType> host_particles;
	    std::array<Cuda::HostVector<Real>, PIdx::nattribs> host_attribs;

=======
            Cuda::HostVector<ParticleType> host_particles;
            std::array<Cuda::HostVector<Real>, PIdx::nattribs> host_attribs;
	    
>>>>>>> 98e33d40
            // Loop through the cells of overlap_box and inject
            // the corresponding particles
            const auto& overlap_corner = overlap_realbox.lo();
            for (IntVect iv = overlap_box.smallEnd(); iv <= overlap_box.bigEnd(); overlap_box.next(iv))
            {
                int fac;
                if (do_continuous_injection) {
#if ( AMREX_SPACEDIM == 3 )
                    Real x = overlap_corner[0] + (iv[0] + 0.5)*dx[0];
                    Real y = overlap_corner[1] + (iv[1] + 0.5)*dx[1];
                    Real z = overlap_corner[2] + (iv[2] + 0.5)*dx[2];
#elif ( AMREX_SPACEDIM == 2 )
                    Real x = overlap_corner[0] + (iv[0] + 0.5)*dx[0];
                    Real y = 0;
                    Real z = overlap_corner[1] + (iv[1] + 0.5)*dx[1];
#endif
                    fac = GetRefineFac(x, y, z);
                } else {
                    fac = 1.0;
                }

                int ref_num_ppc = num_ppc * AMREX_D_TERM(fac, *fac, *fac);
                for (int i_part=0; i_part<ref_num_ppc;i_part++) {
                    std::array<Real, 3> r;
                    plasma_injector->getPositionUnitBox(r, i_part, fac);
#if ( AMREX_SPACEDIM == 3 )
                    Real x = overlap_corner[0] + (iv[0] + r[0])*dx[0];
                    Real y = overlap_corner[1] + (iv[1] + r[1])*dx[1];
                    Real z = overlap_corner[2] + (iv[2] + r[2])*dx[2];
#elif ( AMREX_SPACEDIM == 2 )
                    Real x = overlap_corner[0] + (iv[0] + r[0])*dx[0];
                    Real y = 0;
                    Real z = overlap_corner[1] + (iv[1] + r[1])*dx[1];
#endif
                    // If the new particle is not inside the tile box,
                    // go to the next generated particle.
#if ( AMREX_SPACEDIM == 3 )
                    if(!tile_realbox.contains( RealVect{x, y, z} )) continue;
#elif ( AMREX_SPACEDIM == 2 )
                    if(!tile_realbox.contains( RealVect{x, z} )) continue;
#endif

                    // Save the x and y values to use in the insideBounds checks.
                    // This is needed with WARPX_RZ since x and y are modified.
                    Real xb = x;
                    Real yb = y;

#ifdef WARPX_RZ
                    // Replace the x and y, choosing the angle randomly.
                    // These x and y are used to get the momentum and density
                    Real theta = 2.*MathConst::pi*amrex::Random();
                    x = xb*std::cos(theta);
                    y = xb*std::sin(theta);
#endif

                    Real dens;
                    std::array<Real, 3> u;
                    if (WarpX::gamma_boost == 1.){
                        // Lab-frame simulation
                        // If the particle is not within the species's
                        // xmin, xmax, ymin, ymax, zmin, zmax, go to
                        // the next generated particle.
                        if (!plasma_injector->insideBounds(xb, yb, z)) continue;
                        plasma_injector->getMomentum(u, x, y, z);
                        dens = plasma_injector->getDensity(x, y, z);
                    } else {
                        // Boosted-frame simulation
                        Real c = PhysConst::c;
                        Real gamma_boost = WarpX::gamma_boost;
                        Real beta_boost = WarpX::beta_boost;
                        // Since the user provides the density distribution
                        // at t_lab=0 and in the lab-frame coordinates,
                        // we need to find the lab-frame position of this
                        // particle at t_lab=0, from its boosted-frame coordinates
                        // Assuming ballistic motion, this is given by:
                        // z0_lab = gamma*( z_boost*(1-beta*betaz_lab) - ct_boost*(betaz_lab-beta) )
                        // where betaz_lab is the speed of the particle in the lab frame
                        //
                        // In order for this equation to be solvable, betaz_lab
                        // is explicitly assumed to have no dependency on z0_lab
                        plasma_injector->getMomentum(u, x, y, 0.); // No z0_lab dependency
                        // At this point u is the lab-frame momentum
                        // => Apply the above formula for z0_lab
                        Real gamma_lab = std::sqrt( 1 + (u[0]*u[0] + u[1]*u[1] + u[2]*u[2])/(c*c) );
                        Real betaz_lab = u[2]/gamma_lab/c;
                        Real t = WarpX::GetInstance().gett_new(lev);
                        Real z0_lab = gamma_boost * ( z*(1-beta_boost*betaz_lab) - c*t*(betaz_lab-beta_boost) );
                        // If the particle is not within the lab-frame zmin, zmax, etc.
                        // go to the next generated particle.
                        if (!plasma_injector->insideBounds(xb, yb, z0_lab)) continue;
                        // call `getDensity` with lab-frame parameters
                        dens = plasma_injector->getDensity(x, y, z0_lab);
                        // At this point u and dens are the lab-frame quantities
                        // => Perform Lorentz transform
                        dens = gamma_boost * dens * ( 1 - beta_boost*betaz_lab );
                        u[2] = gamma_boost * ( u[2] -beta_boost*c*gamma_lab );
                    }
                    Real weight = dens * scale_fac / (AMREX_D_TERM(fac, *fac, *fac));
#ifdef WARPX_RZ
                    if (plasma_injector->radially_weighted) {
                        weight *= 2*MathConst::pi*xb;
                    } else {
                        // This is not correct since it might shift the particle
                        // out of the local grid
                        x = std::sqrt(xb*rmax);
                        weight *= dx[0];
                    }
#endif
                    attribs[PIdx::w ] = weight;
                    attribs[PIdx::ux] = u[0];
                    attribs[PIdx::uy] = u[1];
                    attribs[PIdx::uz] = u[2];

                    // note - this will be slow on the GPU, need to revisit
                    if (WarpX::do_boosted_frame_diagnostic && do_boosted_frame_diags)
                    {
                        auto& particle_tile = DefineAndReturnParticleTile(lev, grid_id, tile_id);
                        particle_tile.push_back_real(particle_comps["xold"], x);
                        particle_tile.push_back_real(particle_comps["yold"], y);
                        particle_tile.push_back_real(particle_comps["zold"], z);

                        particle_tile.push_back_real(particle_comps["uxold"], u[0]);
                        particle_tile.push_back_real(particle_comps["uyold"], u[1]);
                        particle_tile.push_back_real(particle_comps["uzold"], u[2]);
                    }

                    ParticleType p;
                    p.id()  = ParticleType::NextID();
                    p.cpu() = ParallelDescriptor::MyProc();
#if (AMREX_SPACEDIM == 3)
                    p.pos(0) = x;
                    p.pos(1) = y;
                    p.pos(2) = z;
#elif (AMREX_SPACEDIM == 2)
#ifdef WARPX_RZ
                    attribs[PIdx::theta] = theta;
#endif
                    p.pos(0) = xb;
                    p.pos(1) = z;
#endif

                    host_particles.push_back(p);
                    for (int kk = 0; kk < PIdx::nattribs; ++kk)
                        host_attribs[kk].push_back(attribs[kk]);
                }
            }

            auto& particle_tile = GetParticles(lev)[std::make_pair(grid_id,tile_id)];
            auto old_size = particle_tile.GetArrayOfStructs().size();
            auto new_size = old_size + host_particles.size();
            particle_tile.resize(new_size);

            Cuda::thrust_copy(host_particles.begin(),
                              host_particles.end(),
                              particle_tile.GetArrayOfStructs().begin() + old_size);

            for (int kk = 0; kk < PIdx::nattribs; ++kk) {
                Cuda::thrust_copy(host_attribs[kk].begin(),
                                  host_attribs[kk].end(),
                                  particle_tile.GetStructOfArrays().GetRealData(kk).begin() + old_size);
<<<<<<< HEAD
	    }

=======
            }
	    			 
>>>>>>> 98e33d40
            if (cost) {
                wt = (amrex::second() - wt) / tile_box.d_numPts();
                Array4<Real> const& costarr = cost->array(mfi);
                amrex::ParallelFor(tile_box,
                                   [=] AMREX_GPU_DEVICE (int i, int j, int k) noexcept
                                   {
                                       costarr(i,j,k) += wt;
                                   });
            }
        }
    }
}
#endif

#ifdef WARPX_DO_ELECTROSTATIC
void
PhysicalParticleContainer::
FieldGatherES (const amrex::Vector<std::array<std::unique_ptr<amrex::MultiFab>, 3> >& E,
               const amrex::Vector<std::unique_ptr<amrex::FabArray<amrex::BaseFab<int> > > >& masks)
{

    const int num_levels = E.size();
    const int ng = E[0][0]->nGrow();

    if (num_levels == 1) {
        const int lev = 0;
        const auto& gm = m_gdb->Geom(lev);
        const auto& ba = m_gdb->ParticleBoxArray(lev);

        BoxArray nba = ba;
        nba.surroundingNodes();

        const Real* dx  = gm.CellSize();
        const Real* plo = gm.ProbLo();

        BL_ASSERT(OnSameGrids(lev, *E[lev][0]));

        for (WarpXParIter pti(*this, lev); pti.isValid(); ++pti) {
            const Box& box = nba[pti];

            const auto& particles = pti.GetArrayOfStructs();
            int nstride = particles.dataShape().first;
            const long np  = pti.numParticles();
            auto& attribs = pti.GetAttribs();
            auto& Exp = attribs[PIdx::Ex];
            auto& Eyp = attribs[PIdx::Ey];
#if AMREX_SPACEDIM == 3
            auto& Ezp = attribs[PIdx::Ez];
#endif
            Exp.assign(np,0.0);
            Eyp.assign(np,0.0);
#if AMREX_SPACEDIM == 3
            Ezp.assign(np,0.0);
#endif

            const FArrayBox& exfab = (*E[lev][0])[pti];
            const FArrayBox& eyfab = (*E[lev][1])[pti];
#if AMREX_SPACEDIM == 3
            const FArrayBox& ezfab = (*E[lev][2])[pti];
#endif

            WRPX_INTERPOLATE_CIC(particles.dataPtr(), nstride, np,
                                 Exp.dataPtr(), Eyp.dataPtr(),
#if AMREX_SPACEDIM == 3
                                 Ezp.dataPtr(),
#endif
                                 exfab.dataPtr(), eyfab.dataPtr(),
#if AMREX_SPACEDIM == 3
                                 ezfab.dataPtr(),
#endif
                                 box.loVect(), box.hiVect(), plo, dx, &ng);
        }

        return;
    }

    const BoxArray& fine_BA = E[1][0]->boxArray();
    const DistributionMapping& fine_dm = E[1][0]->DistributionMap();
    BoxArray coarsened_fine_BA = fine_BA;
    coarsened_fine_BA.coarsen(IntVect(AMREX_D_DECL(2,2,2)));

    MultiFab coarse_Ex(coarsened_fine_BA, fine_dm, 1, 1);
    MultiFab coarse_Ey(coarsened_fine_BA, fine_dm, 1, 1);
#if AMREX_SPACEDIM == 3
    MultiFab coarse_Ez(coarsened_fine_BA, fine_dm, 1, 1);
#endif

    coarse_Ex.copy(*E[0][0], 0, 0, 1, 1, 1);
    coarse_Ey.copy(*E[0][1], 0, 0, 1, 1, 1);
#if AMREX_SPACEDIM == 3
    coarse_Ez.copy(*E[0][2], 0, 0, 1, 1, 1);
#endif

    for (int lev = 0; lev < num_levels; ++lev) {
        const auto& gm = m_gdb->Geom(lev);
        const auto& ba = m_gdb->ParticleBoxArray(lev);

        BoxArray nba = ba;
        nba.surroundingNodes();

        const Real* dx  = gm.CellSize();
        const Real* plo = gm.ProbLo();

        BL_ASSERT(OnSameGrids(lev, *E[lev][0]));

        for (WarpXParIter pti(*this, lev); pti.isValid(); ++pti) {
            const Box& box = nba[pti];

            const auto& particles = pti.GetArrayOfStructs();
            int nstride = particles.dataShape().first;
            const long np  = pti.numParticles();

            auto& attribs = pti.GetAttribs();
            auto& Exp = attribs[PIdx::Ex];
            auto& Eyp = attribs[PIdx::Ey];
#if AMREX_SPACEDIM == 3
            auto& Ezp = attribs[PIdx::Ez];
#endif
            Exp.assign(np,0.0);
            Eyp.assign(np,0.0);
#if AMREX_SPACEDIM == 3
            Ezp.assign(np,0.0);
#endif

            const FArrayBox& exfab = (*E[lev][0])[pti];
            const FArrayBox& eyfab = (*E[lev][1])[pti];
#if AMREX_SPACEDIM == 3
            const FArrayBox& ezfab = (*E[lev][2])[pti];
#endif

            if (lev == 0) {
                WRPX_INTERPOLATE_CIC(particles.dataPtr(), nstride, np,
                                     Exp.dataPtr(), Eyp.dataPtr(),
#if AMREX_SPACEDIM == 3
                                     Ezp.dataPtr(),
#endif
                                     exfab.dataPtr(), eyfab.dataPtr(),
#if AMREX_SPACEDIM == 3
                                     ezfab.dataPtr(),
#endif
                                     box.loVect(), box.hiVect(), plo, dx, &ng);
            } else {

                const FArrayBox& exfab_coarse = coarse_Ex[pti];
                const FArrayBox& eyfab_coarse = coarse_Ey[pti];
#if AMREX_SPACEDIM == 3
                const FArrayBox& ezfab_coarse = coarse_Ez[pti];
#endif
                const Box& coarse_box = coarsened_fine_BA[pti];
                const Real* coarse_dx = Geom(0).CellSize();

                WRPX_INTERPOLATE_CIC_TWO_LEVELS(particles.dataPtr(), nstride, np,
                                                Exp.dataPtr(), Eyp.dataPtr(),
#if AMREX_SPACEDIM == 3
                                                Ezp.dataPtr(),
#endif
                                                exfab.dataPtr(), eyfab.dataPtr(),
#if AMREX_SPACEDIM == 3
                                                ezfab.dataPtr(),
#endif
                                                box.loVect(), box.hiVect(), dx,
                                                exfab_coarse.dataPtr(), eyfab_coarse.dataPtr(),
#if AMREX_SPACEDIM == 3
                                                ezfab_coarse.dataPtr(),
#endif
                                                (*masks[1])[pti].dataPtr(),
                                                coarse_box.loVect(), coarse_box.hiVect(), coarse_dx,
                                                plo, &ng, &lev);
            }
        }
    }
}

void
PhysicalParticleContainer::EvolveES (const Vector<std::array<std::unique_ptr<MultiFab>, 3> >& E,
                                     Vector<std::unique_ptr<MultiFab> >& rho,
                                     Real t, Real dt)
{
    BL_PROFILE("PPC::EvolveES()");

    int num_levels = rho.size();
    for (int lev = 0; lev < num_levels; ++lev) {
        BL_ASSERT(OnSameGrids(lev, *rho[lev]));
        const auto& gm = m_gdb->Geom(lev);
        const RealBox& prob_domain = gm.ProbDomain();
        for (WarpXParIter pti(*this, lev); pti.isValid(); ++pti) {
            // Particle structs
            auto& particles = pti.GetArrayOfStructs();
            int nstride = particles.dataShape().first;
            const long np  = pti.numParticles();

            // Particle attributes
            auto& attribs = pti.GetAttribs();
            auto& uxp = attribs[PIdx::ux];
            auto& uyp = attribs[PIdx::uy];

#if AMREX_SPACEDIM == 3
            auto& uzp = attribs[PIdx::uz];
#endif

            auto& Exp = attribs[PIdx::Ex];
            auto& Eyp = attribs[PIdx::Ey];

#if AMREX_SPACEDIM == 3
            auto& Ezp = attribs[PIdx::Ez];
#endif
            //
            // Particle Push
            //
            WRPX_PUSH_LEAPFROG(particles.dataPtr(), nstride, np,
                               uxp.dataPtr(), uyp.dataPtr(),
#if AMREX_SPACEDIM == 3
                               uzp.dataPtr(),
#endif
                               Exp.dataPtr(), Eyp.dataPtr(),
#if AMREX_SPACEDIM == 3
                               Ezp.dataPtr(),
#endif
                               &this->charge, &this->mass, &dt,
                               prob_domain.lo(), prob_domain.hi());
        }
    }
}
#endif // WARPX_DO_ELECTROSTATIC

void
PhysicalParticleContainer::FieldGather (int lev,
                                        const MultiFab& Ex, const MultiFab& Ey, const MultiFab& Ez,
                                        const MultiFab& Bx, const MultiFab& By, const MultiFab& Bz)
{
    const std::array<Real,3>& dx = WarpX::CellSize(lev);

    BL_ASSERT(OnSameGrids(lev,Ex));

    MultiFab* cost = WarpX::getCosts(lev);

#ifdef _OPENMP
#pragma omp parallel
#endif
    {
        Cuda::ManagedDeviceVector<Real> xp, yp, zp;

        for (WarpXParIter pti(*this, lev); pti.isValid(); ++pti)
        {
            Real wt = amrex::second();

            const Box& box = pti.validbox();

            auto& attribs = pti.GetAttribs();

            auto& Exp = attribs[PIdx::Ex];
            auto& Eyp = attribs[PIdx::Ey];
            auto& Ezp = attribs[PIdx::Ez];
            auto& Bxp = attribs[PIdx::Bx];
            auto& Byp = attribs[PIdx::By];
            auto& Bzp = attribs[PIdx::Bz];

            const long np = pti.numParticles();

            // Data on the grid
            const FArrayBox& exfab = Ex[pti];
            const FArrayBox& eyfab = Ey[pti];
            const FArrayBox& ezfab = Ez[pti];
            const FArrayBox& bxfab = Bx[pti];
            const FArrayBox& byfab = By[pti];
            const FArrayBox& bzfab = Bz[pti];

            Exp.assign(np,0.0);
            Eyp.assign(np,0.0);
            Ezp.assign(np,0.0);
            Bxp.assign(np,0.0);
            Byp.assign(np,0.0);
            Bzp.assign(np,0.0);

            //
            // copy data from particle container to temp arrays
            //
            pti.GetPosition(xp, yp, zp);

            const std::array<Real,3>& xyzmin = WarpX::LowerCorner(box, lev);
            const int* ixyzmin = box.loVect();

            //
            // Field Gather
            //
            const int ll4symtry          = false;
            long lvect_fieldgathe = 64;
            warpx_geteb_energy_conserving(
                &np,
                xp.dataPtr(),
                yp.dataPtr(),
                zp.dataPtr(),
                Exp.dataPtr(),Eyp.dataPtr(),Ezp.dataPtr(),
                Bxp.dataPtr(),Byp.dataPtr(),Bzp.dataPtr(),
                ixyzmin,
                &xyzmin[0], &xyzmin[1], &xyzmin[2],
                &dx[0], &dx[1], &dx[2],
                &WarpX::nox, &WarpX::noy, &WarpX::noz,
                BL_TO_FORTRAN_ANYD(exfab),
                BL_TO_FORTRAN_ANYD(eyfab),
                BL_TO_FORTRAN_ANYD(ezfab),
                BL_TO_FORTRAN_ANYD(bxfab),
                BL_TO_FORTRAN_ANYD(byfab),
                BL_TO_FORTRAN_ANYD(bzfab),
                &ll4symtry, &WarpX::l_lower_order_in_v, &WarpX::do_nodal,
                &lvect_fieldgathe, &WarpX::field_gathering_algo);

            if (cost) {
                const Box& tbx = pti.tilebox();
                wt = (amrex::second() - wt) / tbx.d_numPts();
                Array4<Real> const& costarr = cost->array(pti);
                amrex::ParallelFor(tbx,
                                   [=] AMREX_GPU_DEVICE (int i, int j, int k) noexcept
                                   {
                                       costarr(i,j,k) += wt;
                                   });
            }
        }
    }
}

void
PhysicalParticleContainer::Evolve (int lev,
                                   const MultiFab& Ex, const MultiFab& Ey, const MultiFab& Ez,
                                   const MultiFab& Bx, const MultiFab& By, const MultiFab& Bz,
                                   MultiFab& jx, MultiFab& jy, MultiFab& jz,
                                   MultiFab* cjx, MultiFab* cjy, MultiFab* cjz,
                                   MultiFab* rho, MultiFab* crho,
                                   const MultiFab* cEx, const MultiFab* cEy, const MultiFab* cEz,
                                   const MultiFab* cBx, const MultiFab* cBy, const MultiFab* cBz,
                                   Real t, Real dt)
{
    BL_PROFILE("PPC::Evolve()");
    BL_PROFILE_VAR_NS("PPC::Evolve::Copy", blp_copy);
    BL_PROFILE_VAR_NS("PICSAR::FieldGather", blp_pxr_fg);
    BL_PROFILE_VAR_NS("PICSAR::ParticlePush", blp_pxr_pp);
    BL_PROFILE_VAR_NS("PPC::Evolve::partition", blp_partition);

    const std::array<Real,3>& dx = WarpX::CellSize(lev);
    const std::array<Real,3>& cdx = WarpX::CellSize(std::max(lev-1,0));

    // Get instances of NCI Godfrey filters
    const auto& nci_godfrey_filter_exeybz = WarpX::GetInstance().nci_godfrey_filter_exeybz;
    const auto& nci_godfrey_filter_bxbyez = WarpX::GetInstance().nci_godfrey_filter_bxbyez;

    BL_ASSERT(OnSameGrids(lev,jx));

    MultiFab* cost = WarpX::getCosts(lev);

    const iMultiFab* current_masks = WarpX::CurrentBufferMasks(lev);
    const iMultiFab* gather_masks = WarpX::GatherBufferMasks(lev);

    bool has_buffer = cEx || cjx;

#ifdef _OPENMP
#pragma omp parallel
#endif
    {
#ifdef _OPENMP
        int thread_num = omp_get_thread_num();
#else
        int thread_num = 0;
#endif

        FArrayBox filtered_Ex, filtered_Ey, filtered_Ez;
        FArrayBox filtered_Bx, filtered_By, filtered_Bz;
        std::vector<bool> inexflag;
        Vector<long> pid;
        RealVector tmp;
        ParticleVector particle_tmp;

        for (WarpXParIter pti(*this, lev); pti.isValid(); ++pti)
        {
            Real wt = amrex::second();

            const Box& box = pti.validbox();

            auto& attribs = pti.GetAttribs();

            auto&  wp = attribs[PIdx::w];
            auto& uxp = attribs[PIdx::ux];
            auto& uyp = attribs[PIdx::uy];
            auto& uzp = attribs[PIdx::uz];
            auto& Exp = attribs[PIdx::Ex];
            auto& Eyp = attribs[PIdx::Ey];
            auto& Ezp = attribs[PIdx::Ez];
            auto& Bxp = attribs[PIdx::Bx];
            auto& Byp = attribs[PIdx::By];
            auto& Bzp = attribs[PIdx::Bz];

            const long np = pti.numParticles();

            // Data on the grid
            FArrayBox const* exfab = &(Ex[pti]);
            FArrayBox const* eyfab = &(Ey[pti]);
            FArrayBox const* ezfab = &(Ez[pti]);
            FArrayBox const* bxfab = &(Bx[pti]);
            FArrayBox const* byfab = &(By[pti]);
            FArrayBox const* bzfab = &(Bz[pti]);

            Elixir exeli, eyeli, ezeli, bxeli, byeli, bzeli;
            if (WarpX::use_fdtd_nci_corr)
            {
#if (AMREX_SPACEDIM == 2)
                const Box& tbox = amrex::grow(pti.tilebox(),{static_cast<int>(WarpX::nox),
                            static_cast<int>(WarpX::noz)});
#else
                const Box& tbox = amrex::grow(pti.tilebox(),{static_cast<int>(WarpX::nox),
                            static_cast<int>(WarpX::noy),
                            static_cast<int>(WarpX::noz)});
#endif

                // Filter Ex (Both 2D and 3D)
                filtered_Ex.resize(amrex::convert(tbox,WarpX::Ex_nodal_flag));
                // Safeguard for GPU
                exeli = filtered_Ex.elixir();
                // Apply filter on Ex, result stored in filtered_Ex
                nci_godfrey_filter_exeybz[lev]->ApplyStencil(filtered_Ex, Ex[pti], filtered_Ex.box());
                // Update exfab reference
                exfab = &filtered_Ex;

                // Filter Ez
                filtered_Ez.resize(amrex::convert(tbox,WarpX::Ez_nodal_flag));
                ezeli = filtered_Ez.elixir();
                nci_godfrey_filter_bxbyez[lev]->ApplyStencil(filtered_Ez, Ez[pti], filtered_Ez.box());
                ezfab = &filtered_Ez;

                // Filter By
                filtered_By.resize(amrex::convert(tbox,WarpX::By_nodal_flag));
                byeli = filtered_By.elixir();
                nci_godfrey_filter_bxbyez[lev]->ApplyStencil(filtered_By, By[pti], filtered_By.box());
                byfab = &filtered_By;
#if (AMREX_SPACEDIM == 3)
                // Filter Ey
                filtered_Ey.resize(amrex::convert(tbox,WarpX::Ey_nodal_flag));
                eyeli = filtered_Ey.elixir();
                nci_godfrey_filter_exeybz[lev]->ApplyStencil(filtered_Ey, Ey[pti], filtered_Ey.box());
                eyfab = &filtered_Ey;

                // Filter Bx
                filtered_Bx.resize(amrex::convert(tbox,WarpX::Bx_nodal_flag));
                bxeli = filtered_Bx.elixir();
                nci_godfrey_filter_bxbyez[lev]->ApplyStencil(filtered_Bx, Bx[pti], filtered_Bx.box());
                bxfab = &filtered_Bx;

                // Filter Bz
                filtered_Bz.resize(amrex::convert(tbox,WarpX::Bz_nodal_flag));
                bzeli = filtered_Bz.elixir();
                nci_godfrey_filter_exeybz[lev]->ApplyStencil(filtered_Bz, Bz[pti], filtered_Bz.box());
                bzfab = &filtered_Bz;
#endif
            }

            Exp.assign(np,0.0);
            Eyp.assign(np,0.0);
            Ezp.assign(np,0.0);
            Bxp.assign(np,WarpX::B_external[0]);
            Byp.assign(np,WarpX::B_external[1]);
            Bzp.assign(np,WarpX::B_external[2]);

            m_giv[thread_num].resize(np);

            long nfine_current = np;
            long nfine_gather = np;
            if (has_buffer && !do_not_push)
            {
                BL_PROFILE_VAR_START(blp_partition);
                inexflag.resize(np);
                auto& aos = pti.GetArrayOfStructs();
                // We need to partition the large buffer first
                iMultiFab const* bmasks = (WarpX::n_field_gather_buffer >= WarpX::n_current_deposition_buffer) ?
                    gather_masks : current_masks;
                int i = 0;
                const auto& msk = (*bmasks)[pti];
                for (const auto& p : aos) {
                    const IntVect& iv = Index(p, lev);
                    inexflag[i++] = msk(iv);
                }

                pid.resize(np);
                std::iota(pid.begin(), pid.end(), 0L);

                auto sep = std::stable_partition(pid.begin(), pid.end(),
                                                 [&inexflag](long id) { return inexflag[id]; });

                if (WarpX::n_current_deposition_buffer == WarpX::n_field_gather_buffer) {
                    nfine_current = nfine_gather = std::distance(pid.begin(), sep);
                } else if (sep != pid.end()) {
                    int n_buf;
                    if (bmasks == gather_masks) {
                        nfine_gather = std::distance(pid.begin(), sep);
                        bmasks = current_masks;
                        n_buf = WarpX::n_current_deposition_buffer;
                    } else {
                        nfine_current = std::distance(pid.begin(), sep);
                        bmasks = gather_masks;
                        n_buf = WarpX::n_field_gather_buffer;
                    }
                    if (n_buf > 0)
                    {
                        const auto& msk2 = (*bmasks)[pti];
                        for (auto it = sep; it != pid.end(); ++it) {
                            const long id = *it;
                            const IntVect& iv = Index(aos[id], lev);
                            inexflag[id] = msk2(iv);
                        }

                        auto sep2 = std::stable_partition(sep, pid.end(),
                                                          [&inexflag](long id) {return inexflag[id];});
                        if (bmasks == gather_masks) {
                            nfine_gather = std::distance(pid.begin(), sep2);
                        } else {
                            nfine_current = std::distance(pid.begin(), sep2);
                        }
                    }
                }

                if (deposit_on_main_grid && lev > 0) {
                    nfine_current = 0;
                }

                if (nfine_current != np || nfine_gather != np)
                {
                    particle_tmp.resize(np);
                    for (long ip = 0; ip < np; ++ip) {
                        particle_tmp[ip] = aos[pid[ip]];
                    }
                    std::swap(aos(), particle_tmp);

                    tmp.resize(np);
                    for (long ip = 0; ip < np; ++ip) {
                        tmp[ip] = wp[pid[ip]];
                    }
                    std::swap(wp, tmp);

                    for (long ip = 0; ip < np; ++ip) {
                        tmp[ip] = uxp[pid[ip]];
                    }
                    std::swap(uxp, tmp);

                    for (long ip = 0; ip < np; ++ip) {
                        tmp[ip] = uyp[pid[ip]];
                    }
                    std::swap(uyp, tmp);

                    for (long ip = 0; ip < np; ++ip) {
                        tmp[ip] = uzp[pid[ip]];
                    }
                    std::swap(uzp, tmp);
                }
                BL_PROFILE_VAR_STOP(blp_partition);
            }

            const long np_current = (cjx) ? nfine_current : np;
<<<<<<< HEAD

	    //
	    // copy data from particle container to temp arrays
	    //
	    BL_PROFILE_VAR_START(blp_copy);
=======
            
            //
            // copy data from particle container to temp arrays
            //
            BL_PROFILE_VAR_START(blp_copy);
>>>>>>> 98e33d40
            pti.GetPosition(m_xp[thread_num], m_yp[thread_num], m_zp[thread_num]);
            BL_PROFILE_VAR_STOP(blp_copy);

            if (rho) DepositCharge(pti, wp, rho, crho, 0, np_current, np, thread_num, lev);

            if (! do_not_push)
            {
                //
                // Field Gather of Aux Data (i.e., the full solution)
                //
                const int ll4symtry          = false;
                long lvect_fieldgathe = 64;

                const std::array<Real,3>& xyzmin_grid = WarpX::LowerCorner(box, lev);
                const int* ixyzmin_grid = box.loVect();

                const long np_gather = (cEx) ? nfine_gather : np;

                BL_PROFILE_VAR_START(blp_pxr_fg);

                warpx_geteb_energy_conserving(
                    &np_gather,
                    m_xp[thread_num].dataPtr(),
                    m_yp[thread_num].dataPtr(),
                    m_zp[thread_num].dataPtr(),
                    Exp.dataPtr(),Eyp.dataPtr(),Ezp.dataPtr(),
                    Bxp.dataPtr(),Byp.dataPtr(),Bzp.dataPtr(),
                    ixyzmin_grid,
                    &xyzmin_grid[0], &xyzmin_grid[1], &xyzmin_grid[2],
                    &dx[0], &dx[1], &dx[2],
                    &WarpX::nox, &WarpX::noy, &WarpX::noz,
                    BL_TO_FORTRAN_ANYD(*exfab),
                    BL_TO_FORTRAN_ANYD(*eyfab),
                    BL_TO_FORTRAN_ANYD(*ezfab),
                    BL_TO_FORTRAN_ANYD(*bxfab),
                    BL_TO_FORTRAN_ANYD(*byfab),
                    BL_TO_FORTRAN_ANYD(*bzfab),
                    &ll4symtry, &WarpX::l_lower_order_in_v, &WarpX::do_nodal,
                    &lvect_fieldgathe, &WarpX::field_gathering_algo);

                if (np_gather < np)
                {
                    const IntVect& ref_ratio = WarpX::RefRatio(lev-1);
                    const Box& cbox = amrex::coarsen(box,ref_ratio);
                    const std::array<Real,3>& cxyzmin_grid = WarpX::LowerCorner(cbox, lev-1);
                    const int* cixyzmin_grid = cbox.loVect();

                    const FArrayBox* cexfab = &(*cEx)[pti];
                    const FArrayBox* ceyfab = &(*cEy)[pti];
                    const FArrayBox* cezfab = &(*cEz)[pti];
                    const FArrayBox* cbxfab = &(*cBx)[pti];
                    const FArrayBox* cbyfab = &(*cBy)[pti];
                    const FArrayBox* cbzfab = &(*cBz)[pti];

                    if (WarpX::use_fdtd_nci_corr)
                    {
#if (AMREX_SPACEDIM == 2)
                        const Box& tbox = amrex::grow(cbox,{static_cast<int>(WarpX::nox),
                                    static_cast<int>(WarpX::noz)});
#else
                        const Box& tbox = amrex::grow(cbox,{static_cast<int>(WarpX::nox),
                                    static_cast<int>(WarpX::noy),
                                    static_cast<int>(WarpX::noz)});
#endif

                        // Filter Ex (both 2D and 3D)
                        filtered_Ex.resize(amrex::convert(tbox,WarpX::Ex_nodal_flag));
                        // Safeguard for GPU
                        exeli = filtered_Ex.elixir();
                        // Apply filter on Ex, result stored in filtered_Ex
                        nci_godfrey_filter_exeybz[lev-1]->ApplyStencil(filtered_Ex, (*cEx)[pti], filtered_Ex.box());
                        // Update exfab reference
                        cexfab = &filtered_Ex;

                        // Filter Ez
                        filtered_Ez.resize(amrex::convert(tbox,WarpX::Ez_nodal_flag));
                        ezeli = filtered_Ez.elixir();
                        nci_godfrey_filter_bxbyez[lev-1]->ApplyStencil(filtered_Ez, (*cEz)[pti], filtered_Ez.box());
                        cezfab = &filtered_Ez;

                        // Filter By
                        filtered_By.resize(amrex::convert(tbox,WarpX::By_nodal_flag));
                        byeli = filtered_By.elixir();
                        nci_godfrey_filter_bxbyez[lev-1]->ApplyStencil(filtered_By, (*cBy)[pti], filtered_By.box());
                        cbyfab = &filtered_By;
#if (AMREX_SPACEDIM == 3)
                        // Filter Ey
                        filtered_Ey.resize(amrex::convert(tbox,WarpX::Ey_nodal_flag));
                        eyeli = filtered_Ey.elixir();
                        nci_godfrey_filter_exeybz[lev-1]->ApplyStencil(filtered_Ey, (*cEy)[pti], filtered_Ey.box());
                        ceyfab = &filtered_Ey;

                        // Filter Bx
                        filtered_Bx.resize(amrex::convert(tbox,WarpX::Bx_nodal_flag));
                        bxeli = filtered_Bx.elixir();
                        nci_godfrey_filter_bxbyez[lev-1]->ApplyStencil(filtered_Bx, (*cBx)[pti], filtered_Bx.box());
                        cbxfab = &filtered_Bx;

                        // Filter Bz
                        filtered_Bz.resize(amrex::convert(tbox,WarpX::Bz_nodal_flag));
                        bzeli = filtered_Bz.elixir();
                        nci_godfrey_filter_exeybz[lev-1]->ApplyStencil(filtered_Bz, (*cBz)[pti], filtered_Bz.box());
                        cbzfab = &filtered_Bz;
#endif
                    }

                    long ncrse = np - nfine_gather;
                    warpx_geteb_energy_conserving(
                        &ncrse,
                        m_xp[thread_num].dataPtr()+nfine_gather,
                        m_yp[thread_num].dataPtr()+nfine_gather,
                        m_zp[thread_num].dataPtr()+nfine_gather,
                        Exp.dataPtr()+nfine_gather, Eyp.dataPtr()+nfine_gather, Ezp.dataPtr()+nfine_gather,
                        Bxp.dataPtr()+nfine_gather, Byp.dataPtr()+nfine_gather, Bzp.dataPtr()+nfine_gather,
                        cixyzmin_grid,
                        &cxyzmin_grid[0], &cxyzmin_grid[1], &cxyzmin_grid[2],
                        &cdx[0], &cdx[1], &cdx[2],
                        &WarpX::nox, &WarpX::noy, &WarpX::noz,
                        BL_TO_FORTRAN_ANYD(*cexfab),
                        BL_TO_FORTRAN_ANYD(*ceyfab),
                        BL_TO_FORTRAN_ANYD(*cezfab),
                        BL_TO_FORTRAN_ANYD(*cbxfab),
                        BL_TO_FORTRAN_ANYD(*cbyfab),
                        BL_TO_FORTRAN_ANYD(*cbzfab),
                        &ll4symtry, &WarpX::l_lower_order_in_v, &WarpX::do_nodal,
                        &lvect_fieldgathe, &WarpX::field_gathering_algo);
                }

                BL_PROFILE_VAR_STOP(blp_pxr_fg);

                //
                // Particle Push
                //
                BL_PROFILE_VAR_START(blp_pxr_pp);
                PushPX(pti, m_xp[thread_num], m_yp[thread_num], m_zp[thread_num],
                       m_giv[thread_num], dt);
                BL_PROFILE_VAR_STOP(blp_pxr_pp);

                //
                // Current Deposition
                //
                if (WarpX::use_picsar_deposition) {
                    // Deposit inside domains
                    DepositCurrentFortran(pti, wp, uxp, uyp, uzp, &jx, &jy, &jz,
                                          0, np_current, thread_num,
                                          lev, lev, dt);
                    if (has_buffer){
                        // Deposit in buffers
                        DepositCurrentFortran(pti, wp, uxp, uyp, uzp, cjx, cjy, cjz,
                                              np_current, np-np_current, thread_num,
                                              lev, lev-1, dt);
                    }
                } else {
                    // Deposit inside domains
                    DepositCurrent(pti, wp, uxp, uyp, uzp, &jx, &jy, &jz,
                                   0, np_current, thread_num,
                                   lev, lev, dt);
                    if (has_buffer){
                        // Deposit in buffers
                        DepositCurrent(pti, wp, uxp, uyp, uzp, cjx, cjy, cjz,
                                       np_current, np-np_current, thread_num,
                                       lev, lev-1, dt);
                    }
                }

                //
                // copy particle data back
                //
                BL_PROFILE_VAR_START(blp_copy);
                pti.SetPosition(m_xp[thread_num], m_yp[thread_num], m_zp[thread_num]);
                BL_PROFILE_VAR_STOP(blp_copy);
            }

            if (rho) DepositCharge(pti, wp, rho, crho, 1, np_current, np, thread_num, lev);

            if (cost) {
                const Box& tbx = pti.tilebox();
                wt = (amrex::second() - wt) / tbx.d_numPts();
                Array4<Real> const& costarr = cost->array(pti);
                amrex::ParallelFor(tbx,
                                   [=] AMREX_GPU_DEVICE (int i, int j, int k) noexcept
                                   {
                                       costarr(i,j,k) += wt;
                                   });
            }
        }
    }
    // Split particles
    if (do_splitting){ SplitParticles(lev); }
}

// Loop over all particles in the particle container and
// split particles tagged with p.id()=DoSplitParticleID
void
PhysicalParticleContainer::SplitParticles(int lev)
{
    auto& mypc = WarpX::GetInstance().GetPartContainer();
    auto& pctmp_split = mypc.GetPCtmp();
    Cuda::ManagedDeviceVector<Real> xp, yp, zp;
    RealVector psplit_x, psplit_y, psplit_z, psplit_w;
    RealVector psplit_ux, psplit_uy, psplit_uz;
    long np_split_to_add = 0;
    long np_split;
    if(split_type==0)
    {
        np_split = pow(2, AMREX_SPACEDIM);
    } else {
        np_split = 2*AMREX_SPACEDIM;
    }

    // Loop over particle interator
    for (WarpXParIter pti(*this, lev); pti.isValid(); ++pti)
    {
        pti.GetPosition(xp, yp, zp);
        const std::array<Real,3>& dx = WarpX::CellSize(lev);
        // particle Array Of Structs data
        auto& particles = pti.GetArrayOfStructs();
        // particle Struct Of Arrays data
        auto& attribs = pti.GetAttribs();
        auto& wp  = attribs[PIdx::w ];
        auto& uxp = attribs[PIdx::ux];
        auto& uyp = attribs[PIdx::uy];
        auto& uzp = attribs[PIdx::uz];
        const long np = pti.numParticles();
        for(int i=0; i<np; i++){
            auto& p = particles[i];
            if (p.id() == DoSplitParticleID){
<<<<<<< HEAD
		// If particle is tagged, split it and put the
		// split particles in local arrays psplit_x etc.
=======
                // If particle is tagged, split it and put the 
                // split particles in local arrays psplit_x etc.
>>>>>>> 98e33d40
                np_split_to_add += np_split;
#if (AMREX_SPACEDIM==2)
                if (split_type==0){
                    // Split particle in two along each axis
                    // 4 particles in 2d
                    for (int ishift = -1; ishift < 2; ishift +=2 ){
                        for (int kshift = -1; kshift < 2; kshift +=2 ){
                            // Add one particle with offset in x and z
                            psplit_x.push_back( xp[i] + ishift*dx[0]/2 );
                            psplit_y.push_back( yp[i] );
                            psplit_z.push_back( zp[i] + kshift*dx[2]/2 );
                            psplit_ux.push_back( uxp[i] );
                            psplit_uy.push_back( uyp[i] );
                            psplit_uz.push_back( uzp[i] );
                            psplit_w.push_back( wp[i]/np_split );
                        }
                    }
                } else {
                    // Split particle in two along each diagonal
                    // 4 particles in 2d
                    for (int ishift = -1; ishift < 2; ishift +=2 ){
                        // Add one particle with offset in x
                        psplit_x.push_back( xp[i] + ishift*dx[0]/2 );
                        psplit_y.push_back( yp[i] );
                        psplit_z.push_back( zp[i] );
                        psplit_ux.push_back( uxp[i] );
                        psplit_uy.push_back( uyp[i] );
                        psplit_uz.push_back( uzp[i] );
                        psplit_w.push_back( wp[i]/np_split );
                        // Add one particle with offset in z
                        psplit_x.push_back( xp[i] );
                        psplit_y.push_back( yp[i] );
                        psplit_z.push_back( zp[i] + ishift*dx[2]/2 );
                        psplit_ux.push_back( uxp[i] );
                        psplit_uy.push_back( uyp[i] );
                        psplit_uz.push_back( uzp[i] );
                        psplit_w.push_back( wp[i]/np_split );
                    }
                }
#elif (AMREX_SPACEDIM==3)
                if (split_type==0){
                    // Split particle in two along each axis
                    // 6 particles in 2d
                    for (int ishift = -1; ishift < 2; ishift +=2 ){
                        for (int jshift = -1; jshift < 2; jshift +=2 ){
                            for (int kshift = -1; kshift < 2; kshift +=2 ){
                                // Add one particle with offset in x, y and z
                                psplit_x.push_back( xp[i] + ishift*dx[0]/2 );
                                psplit_y.push_back( yp[i] + jshift*dx[1]/2 );
                                psplit_z.push_back( zp[i] + jshift*dx[2]/2 );
                                psplit_ux.push_back( uxp[i] );
                                psplit_uy.push_back( uyp[i] );
                                psplit_uz.push_back( uzp[i] );
                                psplit_w.push_back( wp[i]/np_split );
                            }
                        }
                    }
                } else {
                    // Split particle in two along each diagonal
                    // 8 particles in 3d
                    for (int ishift = -1; ishift < 2; ishift +=2 ){
                        // Add one particle with offset in x
                        psplit_x.push_back( xp[i] + ishift*dx[0]/2 );
                        psplit_y.push_back( yp[i] );
                        psplit_z.push_back( zp[i] );
                        psplit_ux.push_back( uxp[i] );
                        psplit_uy.push_back( uyp[i] );
                        psplit_uz.push_back( uzp[i] );
                        psplit_w.push_back( wp[i]/np_split );
                        // Add one particle with offset in y
                        psplit_x.push_back( xp[i] );
                        psplit_y.push_back( yp[i] + ishift*dx[1]/2 );
                        psplit_z.push_back( zp[i] );
                        psplit_ux.push_back( uxp[i] );
                        psplit_uy.push_back( uyp[i] );
                        psplit_uz.push_back( uzp[i] );
                        psplit_w.push_back( wp[i]/np_split );
                        // Add one particle with offset in z
                        psplit_x.push_back( xp[i] );
                        psplit_y.push_back( yp[i] );
                        psplit_z.push_back( zp[i] + ishift*dx[2]/2 );
                        psplit_ux.push_back( uxp[i] );
                        psplit_uy.push_back( uyp[i] );
                        psplit_uz.push_back( uzp[i] );
                        psplit_w.push_back( wp[i]/np_split );
                    }
                }
#endif
                // invalidate the particle
                p.m_idata.id = -p.m_idata.id;
            }
        }
    }
	// Add local arrays psplit_x etc. to the temporary
	// particle container pctmp_split. Split particles
	// are tagged with p.id()=NoSplitParticleID so that
	// they are not re-split when entering a higher level
	// AddNParticles calls Redistribute, so that particles
	// in pctmp_split are in the proper grids and tiles
<<<<<<< HEAD
	pctmp_split.AddNParticles(lev,
                                  np_split_to_add,
                                  psplit_x.dataPtr(),
                                  psplit_y.dataPtr(),
                                  psplit_z.dataPtr(),
                                  psplit_ux.dataPtr(),
                                  psplit_uy.dataPtr(),
                                  psplit_uz.dataPtr(),
                                  1,
                                  psplit_w.dataPtr(),
                                  1, NoSplitParticleID);
=======
	pctmp_split.AddNParticles(lev, 
                              np_split_to_add,
                              psplit_x.dataPtr(),
                              psplit_y.dataPtr(),
                              psplit_z.dataPtr(),
                              psplit_ux.dataPtr(),
                              psplit_uy.dataPtr(),
                              psplit_uz.dataPtr(),
                              1,
                              psplit_w.dataPtr(),
                              1, NoSplitParticleID);
>>>>>>> 98e33d40
	// Copy particles from tmp to current particle container
    addParticles(pctmp_split,1);
	// Clear tmp container
    pctmp_split.clearParticles();
}

void
PhysicalParticleContainer::PushPX(WarpXParIter& pti,
                                  Cuda::ManagedDeviceVector<Real>& xp,
                                  Cuda::ManagedDeviceVector<Real>& yp,
                                  Cuda::ManagedDeviceVector<Real>& zp,
                                  Cuda::ManagedDeviceVector<Real>& giv,
                                  Real dt)
{

    // This wraps the call to warpx_particle_pusher so that inheritors can modify the call.
    auto& attribs = pti.GetAttribs();
    // Extract pointers to the different particle quantities
    Real* AMREX_RESTRICT x = xp.dataPtr();
    Real* AMREX_RESTRICT y = yp.dataPtr();
    Real* AMREX_RESTRICT z = zp.dataPtr();
    Real* AMREX_RESTRICT gi = giv.dataPtr();
    Real* AMREX_RESTRICT ux = attribs[PIdx::ux].dataPtr();
    Real* AMREX_RESTRICT uy = attribs[PIdx::uy].dataPtr();
    Real* AMREX_RESTRICT uz = attribs[PIdx::uz].dataPtr();
    Real* AMREX_RESTRICT Ex = attribs[PIdx::Ex].dataPtr();
    Real* AMREX_RESTRICT Ey = attribs[PIdx::Ey].dataPtr();
    Real* AMREX_RESTRICT Ez = attribs[PIdx::Ez].dataPtr();
    Real* AMREX_RESTRICT Bx = attribs[PIdx::Bx].dataPtr();
    Real* AMREX_RESTRICT By = attribs[PIdx::By].dataPtr();
    Real* AMREX_RESTRICT Bz = attribs[PIdx::Bz].dataPtr();

    if (WarpX::do_boosted_frame_diagnostic && do_boosted_frame_diags)
    {
        copy_attribs(pti, x, y, z);
    }

    // Loop over the particles and update their momentum
    const Real q = this->charge;
    const Real m = this-> mass;
    if (WarpX::particle_pusher_algo == ParticlePusherAlgo::Boris){
        amrex::ParallelFor( pti.numParticles(),
            [=] AMREX_GPU_DEVICE (long i) {
                UpdateMomentumBoris( ux[i], uy[i], uz[i], gi[i],
                      Ex[i], Ey[i], Ez[i], Bx[i], By[i], Bz[i], q, m, dt);
                UpdatePosition( x[i], y[i], z[i],
                      ux[i], uy[i], uz[i], dt );
            }
        );
    } else if (WarpX::particle_pusher_algo == ParticlePusherAlgo::Vay) {
        amrex::ParallelFor( pti.numParticles(),
            [=] AMREX_GPU_DEVICE (long i) {
                UpdateMomentumVay( ux[i], uy[i], uz[i], gi[i],
                      Ex[i], Ey[i], Ez[i], Bx[i], By[i], Bz[i], q, m, dt);
                UpdatePosition( x[i], y[i], z[i],
                      ux[i], uy[i], uz[i], dt );
            }
        );
    } else {
      amrex::Abort("Unknown particle pusher");
    };

}

void
PhysicalParticleContainer::PushP (int lev, Real dt,
                                  const MultiFab& Ex, const MultiFab& Ey, const MultiFab& Ez,
                                  const MultiFab& Bx, const MultiFab& By, const MultiFab& Bz)
{
    BL_PROFILE("PhysicalParticleContainer::PushP");

    if (do_not_push) return;

    const std::array<Real,3>& dx = WarpX::CellSize(lev);

#ifdef _OPENMP
#pragma omp parallel
#endif
    {
#ifdef _OPENMP
        int thread_num = omp_get_thread_num();
#else
        int thread_num = 0;
#endif
        for (WarpXParIter pti(*this, lev); pti.isValid(); ++pti)
        {
            const Box& box = pti.validbox();

            auto& attribs = pti.GetAttribs();

            auto& uxp = attribs[PIdx::ux];
            auto& uyp = attribs[PIdx::uy];
            auto& uzp = attribs[PIdx::uz];
            auto& Exp = attribs[PIdx::Ex];
            auto& Eyp = attribs[PIdx::Ey];
            auto& Ezp = attribs[PIdx::Ez];
            auto& Bxp = attribs[PIdx::Bx];
            auto& Byp = attribs[PIdx::By];
            auto& Bzp = attribs[PIdx::Bz];

            const long np = pti.numParticles();

            // Data on the grid
            const FArrayBox& exfab = Ex[pti];
            const FArrayBox& eyfab = Ey[pti];
            const FArrayBox& ezfab = Ez[pti];
            const FArrayBox& bxfab = Bx[pti];
            const FArrayBox& byfab = By[pti];
            const FArrayBox& bzfab = Bz[pti];

            Exp.assign(np,0.0);
            Eyp.assign(np,0.0);
            Ezp.assign(np,0.0);
            Bxp.assign(np,WarpX::B_external[0]);
            Byp.assign(np,WarpX::B_external[1]);
            Bzp.assign(np,WarpX::B_external[2]);

            m_giv[thread_num].resize(np);

            //
            // copy data from particle container to temp arrays
            //
            pti.GetPosition(m_xp[thread_num], m_yp[thread_num], m_zp[thread_num]);

            const std::array<Real,3>& xyzmin_grid = WarpX::LowerCorner(box, lev);
            const int* ixyzmin_grid = box.loVect();

            const int ll4symtry          = false;
            long lvect_fieldgathe = 64;

            warpx_geteb_energy_conserving(
                &np,
                m_xp[thread_num].dataPtr(),
                m_yp[thread_num].dataPtr(),
                m_zp[thread_num].dataPtr(),
                Exp.dataPtr(),Eyp.dataPtr(),Ezp.dataPtr(),
                Bxp.dataPtr(),Byp.dataPtr(),Bzp.dataPtr(),
                ixyzmin_grid,
                &xyzmin_grid[0], &xyzmin_grid[1], &xyzmin_grid[2],
                &dx[0], &dx[1], &dx[2],
                &WarpX::nox, &WarpX::noy, &WarpX::noz,
                BL_TO_FORTRAN_ANYD(exfab),
                BL_TO_FORTRAN_ANYD(eyfab),
                BL_TO_FORTRAN_ANYD(ezfab),
                BL_TO_FORTRAN_ANYD(bxfab),
                BL_TO_FORTRAN_ANYD(byfab),
                BL_TO_FORTRAN_ANYD(bzfab),
                &ll4symtry, &WarpX::l_lower_order_in_v, &WarpX::do_nodal,
                &lvect_fieldgathe, &WarpX::field_gathering_algo);

            warpx_particle_pusher_momenta(&np,
                                          m_xp[thread_num].dataPtr(),
                                          m_yp[thread_num].dataPtr(),
                                          m_zp[thread_num].dataPtr(),
                                          uxp.dataPtr(), uyp.dataPtr(), uzp.dataPtr(),
                                          m_giv[thread_num].dataPtr(),
                                          Exp.dataPtr(), Eyp.dataPtr(), Ezp.dataPtr(),
                                          Bxp.dataPtr(), Byp.dataPtr(), Bzp.dataPtr(),
                                          &this->charge, &this->mass, &dt,
                                          &WarpX::particle_pusher_algo);
        }
    }
}

void PhysicalParticleContainer::copy_attribs(WarpXParIter& pti,const Real* xp,
                                             const Real* yp, const Real* zp)
{

    auto& attribs = pti.GetAttribs();

    Real* AMREX_RESTRICT uxp = attribs[PIdx::ux].dataPtr();
    Real* AMREX_RESTRICT uyp = attribs[PIdx::uy].dataPtr();
    Real* AMREX_RESTRICT uzp = attribs[PIdx::uz].dataPtr();

    Real* AMREX_RESTRICT xpold = pti.GetAttribs(particle_comps["xold"]).dataPtr();
    Real* AMREX_RESTRICT ypold = pti.GetAttribs(particle_comps["yold"]).dataPtr();
    Real* AMREX_RESTRICT zpold = pti.GetAttribs(particle_comps["zold"]).dataPtr();
    Real* AMREX_RESTRICT uxpold = pti.GetAttribs(particle_comps["uxold"]).dataPtr();
    Real* AMREX_RESTRICT uypold = pti.GetAttribs(particle_comps["uyold"]).dataPtr();
    Real* AMREX_RESTRICT uzpold = pti.GetAttribs(particle_comps["uzold"]).dataPtr();

    const long np = pti.numParticles();

    ParallelFor( np,
<<<<<<< HEAD
        [=] AMREX_GPU_DEVICE (long i) {
            xpold[i]=xp[i];
            ypold[i]=yp[i];
            zpold[i]=zp[i];

            uxpold[i]=uxp[i];
            uypold[i]=uyp[i];
            uzpold[i]=uzp[i];
        }
    );
=======
                 [=] AMREX_GPU_DEVICE (long i) {
                     xpold[i]=xp[i];
                     ypold[i]=yp[i];
                     zpold[i]=zp[i];
            
                     uxpold[i]=uxp[i];
                     uypold[i]=uyp[i];
                     uzpold[i]=uzp[i];
                 }
        );
>>>>>>> 98e33d40
}

void PhysicalParticleContainer::GetParticleSlice(const int direction, const Real z_old,
                                                 const Real z_new, const Real t_boost,
                                                 const Real t_lab, const Real dt,
                                                 DiagnosticParticles& diagnostic_particles)
{
    BL_PROFILE("PhysicalParticleContainer::GetParticleSlice");

    // Assume that the boost in the positive z direction.
#if (AMREX_SPACEDIM == 2)
    AMREX_ALWAYS_ASSERT(direction == 1);
#else
    AMREX_ALWAYS_ASSERT(direction == 2);
#endif

    // Note the the slice should always move in the negative boost direction.
    AMREX_ALWAYS_ASSERT(z_new < z_old);

    AMREX_ALWAYS_ASSERT(do_boosted_frame_diags == 1);

    const int nlevs = std::max(0, finestLevel()+1);

    // we figure out a box for coarse-grained rejection. If the RealBox corresponding to a
    // given tile doesn't intersect with this, there is no need to check any particles.
    const Real* base_dx = Geom(0).CellSize();
    const Real z_min = z_new - base_dx[direction];
    const Real z_max = z_old + base_dx[direction];

    RealBox slice_box = Geom(0).ProbDomain();
    slice_box.setLo(direction, z_min);
    slice_box.setHi(direction, z_max);

    diagnostic_particles.resize(finestLevel()+1);

    for (int lev = 0; lev < nlevs; ++lev) {

        const Real* dx  = Geom(lev).CellSize();
        const Real* plo = Geom(lev).ProbLo();

        // first we touch each map entry in serial
        for (WarpXParIter pti(*this, lev); pti.isValid(); ++pti)
        {
            auto index = std::make_pair(pti.index(), pti.LocalTileIndex());
            diagnostic_particles[lev][index];
        }

#ifdef _OPENMP
#pragma omp parallel
#endif
        {
            RealVector xp_new, yp_new, zp_new;

            for (WarpXParIter pti(*this, lev); pti.isValid(); ++pti)
            {
                const Box& box = pti.validbox();

                auto index = std::make_pair(pti.index(), pti.LocalTileIndex());

                const RealBox tile_real_box(box, dx, plo);

                if ( !slice_box.intersects(tile_real_box) ) continue;

                pti.GetPosition(xp_new, yp_new, zp_new);

                auto& attribs = pti.GetAttribs();

                auto& wp = attribs[PIdx::w ];

                auto& uxp_new = attribs[PIdx::ux   ];
                auto& uyp_new = attribs[PIdx::uy   ];
                auto& uzp_new = attribs[PIdx::uz   ];

                auto&  xp_old = pti.GetAttribs(particle_comps["xold"]);
                auto&  yp_old = pti.GetAttribs(particle_comps["yold"]);
                auto&  zp_old = pti.GetAttribs(particle_comps["zold"]);
                auto& uxp_old = pti.GetAttribs(particle_comps["uxold"]);
                auto& uyp_old = pti.GetAttribs(particle_comps["uyold"]);
                auto& uzp_old = pti.GetAttribs(particle_comps["uzold"]);

                const long np = pti.numParticles();

                Real uzfrm = -WarpX::gamma_boost*WarpX::beta_boost*PhysConst::c;
                Real inv_c2 = 1.0/PhysConst::c/PhysConst::c;

                for (long i = 0; i < np; ++i) {

                    // if the particle did not cross the plane of z_boost in the last
                    // timestep, skip it.
                    if ( not (((zp_new[i] >= z_new) && (zp_old[i] <= z_old)) ||
                              ((zp_new[i] <= z_new) && (zp_old[i] >= z_old))) ) continue;

                    // Lorentz transform particles to lab frame
                    Real gamma_new_p = std::sqrt(1.0 + inv_c2*(uxp_new[i]*uxp_new[i] + uyp_new[i]*uyp_new[i] + uzp_new[i]*uzp_new[i]));
                    Real t_new_p = WarpX::gamma_boost*t_boost - uzfrm*zp_new[i]*inv_c2;
                    Real z_new_p = WarpX::gamma_boost*(zp_new[i] + WarpX::beta_boost*PhysConst::c*t_boost);
                    Real uz_new_p = WarpX::gamma_boost*uzp_new[i] - gamma_new_p*uzfrm;

                    Real gamma_old_p = std::sqrt(1.0 + inv_c2*(uxp_old[i]*uxp_old[i] + uyp_old[i]*uyp_old[i] + uzp_old[i]*uzp_old[i]));
                    Real t_old_p = WarpX::gamma_boost*(t_boost - dt) - uzfrm*zp_old[i]*inv_c2;
                    Real z_old_p = WarpX::gamma_boost*(zp_old[i] + WarpX::beta_boost*PhysConst::c*(t_boost-dt));
                    Real uz_old_p = WarpX::gamma_boost*uzp_old[i] - gamma_old_p*uzfrm;

                    // interpolate in time to t_lab
                    Real weight_old = (t_new_p - t_lab) / (t_new_p - t_old_p);
                    Real weight_new = (t_lab - t_old_p) / (t_new_p - t_old_p);

                    Real xp = xp_old[i]*weight_old + xp_new[i]*weight_new;
                    Real yp = yp_old[i]*weight_old + yp_new[i]*weight_new;
                    Real zp = z_old_p  *weight_old + z_new_p  *weight_new;

                    Real uxp = uxp_old[i]*weight_old + uxp_new[i]*weight_new;
                    Real uyp = uyp_old[i]*weight_old + uyp_new[i]*weight_new;
                    Real uzp = uz_old_p  *weight_old + uz_new_p  *weight_new;

                    diagnostic_particles[lev][index].GetRealData(DiagIdx::w).push_back(wp[i]);

                    diagnostic_particles[lev][index].GetRealData(DiagIdx::x).push_back(xp);
                    diagnostic_particles[lev][index].GetRealData(DiagIdx::y).push_back(yp);
                    diagnostic_particles[lev][index].GetRealData(DiagIdx::z).push_back(zp);

                    diagnostic_particles[lev][index].GetRealData(DiagIdx::ux).push_back(uxp);
                    diagnostic_particles[lev][index].GetRealData(DiagIdx::uy).push_back(uyp);
                    diagnostic_particles[lev][index].GetRealData(DiagIdx::uz).push_back(uzp);
                }
            }
        }
    }
}

int PhysicalParticleContainer::GetRefineFac(const Real x, const Real y, const Real z)
{
    if (finestLevel() == 0) return 1;
    if (not WarpX::refine_plasma) return 1;

    IntVect iv;
    const Geometry& geom = Geom(0);

    std::array<Real, 3> offset;

#if ( AMREX_SPACEDIM == 3)
    offset[0] = geom.ProbLo(0);
    offset[1] = geom.ProbLo(1);
    offset[2] = geom.ProbLo(2);
#elif ( AMREX_SPACEDIM == 2 )
    offset[0] = geom.ProbLo(0);
    offset[1] = 0.0;
    offset[2] = geom.ProbLo(1);
#endif

    AMREX_D_TERM(iv[0]=static_cast<int>(floor((x-offset[0])*geom.InvCellSize(0)));,
                 iv[1]=static_cast<int>(floor((y-offset[1])*geom.InvCellSize(1)));,
                 iv[2]=static_cast<int>(floor((z-offset[2])*geom.InvCellSize(2))););

    iv += geom.Domain().smallEnd();

    const int dir = WarpX::moving_window_dir;

    IntVect iv2 = iv;
    iv2[dir] = 0;

    if ( (*m_refined_injection_mask)(iv2) != -1) return (*m_refined_injection_mask)(iv2);

    int ref_fac = 1;
    for (int lev = 0; lev < finestLevel(); ++lev)
    {
        const IntVect rr = m_gdb->refRatio(lev);
        const BoxArray& fine_ba = this->ParticleBoxArray(lev+1);
        const int num_boxes = fine_ba.size();
        Vector<Box> stretched_boxes;
        const int safety_factor = 4;
        for (int i = 0; i < num_boxes; ++i)
        {
            Box bx = fine_ba[i];
            bx.coarsen(ref_fac*rr[dir]);
            bx.setSmall(dir, std::numeric_limits<int>::min()/safety_factor);
            bx.setBig(dir, std::numeric_limits<int>::max()/safety_factor);
            stretched_boxes.push_back(bx);
        }

        BoxArray stretched_ba(stretched_boxes.dataPtr(), stretched_boxes.size());

        const int num_ghost = 0;
        if ( stretched_ba.intersects(Box(iv, iv), num_ghost) )
        {
            ref_fac *= rr[dir];
        }
        else
        {
            break;
        }
    }

    (*m_refined_injection_mask)(iv2) = ref_fac;

    return ref_fac;
}

/* \brief Inject particles during the simulation
 * \param injection_box: domain where particles should be injected.
 */
void
PhysicalParticleContainer::ContinuousInjection(const RealBox& injection_box)
{
    // Inject plasma on level 0. Paticles will be redistributed.
    const int lev=0;
    AddPlasma(lev, injection_box);
}<|MERGE_RESOLUTION|>--- conflicted
+++ resolved
@@ -40,17 +40,6 @@
             Real y = 0;
             Real z = overlap_corner[1] + (iv[1] + 0.5)*dx[1];
 #endif
-<<<<<<< HEAD
-	    fac = GetRefineFac(x, y, z);
-	} else {
-	    fac = 1.0;
-	}
-
-	int ref_num_ppc = num_ppc * AMREX_D_TERM(fac, *fac, *fac);
-	for (int i_part=0; i_part<ref_num_ppc;i_part++) {
-	    std::array<Real, 3> r;
-	    plasma_injector->getPositionUnitBox(r, i_part, fac);
-=======
             fac = GetRefineFac(x, y, z);
         } else {
             fac = 1.0;
@@ -60,7 +49,6 @@
         for (int i_part=0; i_part<ref_num_ppc;i_part++) {
             std::array<Real, 3> r;
             plasma_injector->getPositionUnitBox(r, i_part, fac);
->>>>>>> 98e33d40
 #if ( AMREX_SPACEDIM == 3 )
             Real x = overlap_corner[0] + (iv[0] + r[0])*dx[0];
             Real y = overlap_corner[1] + (iv[1] + r[1])*dx[1];
@@ -682,15 +670,9 @@
             const int grid_id = mfi.index();
             const int tile_id = mfi.LocalTileIndex();
 
-<<<<<<< HEAD
-	    Cuda::HostVector<ParticleType> host_particles;
-	    std::array<Cuda::HostVector<Real>, PIdx::nattribs> host_attribs;
-
-=======
             Cuda::HostVector<ParticleType> host_particles;
             std::array<Cuda::HostVector<Real>, PIdx::nattribs> host_attribs;
 	    
->>>>>>> 98e33d40
             // Loop through the cells of overlap_box and inject
             // the corresponding particles
             const auto& overlap_corner = overlap_realbox.lo();
@@ -851,13 +833,8 @@
                 Cuda::thrust_copy(host_attribs[kk].begin(),
                                   host_attribs[kk].end(),
                                   particle_tile.GetStructOfArrays().GetRealData(kk).begin() + old_size);
-<<<<<<< HEAD
-	    }
-
-=======
             }
 	    			 
->>>>>>> 98e33d40
             if (cost) {
                 wt = (amrex::second() - wt) / tile_box.d_numPts();
                 Array4<Real> const& costarr = cost->array(mfi);
@@ -1412,19 +1389,11 @@
             }
 
             const long np_current = (cjx) ? nfine_current : np;
-<<<<<<< HEAD
-
-	    //
-	    // copy data from particle container to temp arrays
-	    //
-	    BL_PROFILE_VAR_START(blp_copy);
-=======
             
             //
             // copy data from particle container to temp arrays
             //
             BL_PROFILE_VAR_START(blp_copy);
->>>>>>> 98e33d40
             pti.GetPosition(m_xp[thread_num], m_yp[thread_num], m_zp[thread_num]);
             BL_PROFILE_VAR_STOP(blp_copy);
 
@@ -1652,13 +1621,8 @@
         for(int i=0; i<np; i++){
             auto& p = particles[i];
             if (p.id() == DoSplitParticleID){
-<<<<<<< HEAD
-		// If particle is tagged, split it and put the
-		// split particles in local arrays psplit_x etc.
-=======
                 // If particle is tagged, split it and put the 
                 // split particles in local arrays psplit_x etc.
->>>>>>> 98e33d40
                 np_split_to_add += np_split;
 #if (AMREX_SPACEDIM==2)
                 if (split_type==0){
@@ -1758,7 +1722,6 @@
 	// they are not re-split when entering a higher level
 	// AddNParticles calls Redistribute, so that particles
 	// in pctmp_split are in the proper grids and tiles
-<<<<<<< HEAD
 	pctmp_split.AddNParticles(lev,
                                   np_split_to_add,
                                   psplit_x.dataPtr(),
@@ -1770,19 +1733,6 @@
                                   1,
                                   psplit_w.dataPtr(),
                                   1, NoSplitParticleID);
-=======
-	pctmp_split.AddNParticles(lev, 
-                              np_split_to_add,
-                              psplit_x.dataPtr(),
-                              psplit_y.dataPtr(),
-                              psplit_z.dataPtr(),
-                              psplit_ux.dataPtr(),
-                              psplit_uy.dataPtr(),
-                              psplit_uz.dataPtr(),
-                              1,
-                              psplit_w.dataPtr(),
-                              1, NoSplitParticleID);
->>>>>>> 98e33d40
 	// Copy particles from tmp to current particle container
     addParticles(pctmp_split,1);
 	// Clear tmp container
@@ -1967,18 +1917,6 @@
     const long np = pti.numParticles();
 
     ParallelFor( np,
-<<<<<<< HEAD
-        [=] AMREX_GPU_DEVICE (long i) {
-            xpold[i]=xp[i];
-            ypold[i]=yp[i];
-            zpold[i]=zp[i];
-
-            uxpold[i]=uxp[i];
-            uypold[i]=uyp[i];
-            uzpold[i]=uzp[i];
-        }
-    );
-=======
                  [=] AMREX_GPU_DEVICE (long i) {
                      xpold[i]=xp[i];
                      ypold[i]=yp[i];
@@ -1989,7 +1927,6 @@
                      uzpold[i]=uzp[i];
                  }
         );
->>>>>>> 98e33d40
 }
 
 void PhysicalParticleContainer::GetParticleSlice(const int direction, const Real z_old,
