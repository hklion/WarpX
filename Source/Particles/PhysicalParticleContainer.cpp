/* Copyright 2019-2020 Andrew Myers, Aurore Blelly, Axel Huebl
 * David Grote, Glenn Richardson, Jean-Luc Vay
 * Ligia Diana Amorim, Luca Fedeli, Maxence Thevenet
 * Michael Rowan, Remi Lehe, Revathi Jambunathan
 * Weiqun Zhang, Yinjian Zhao
 *
 * This file is part of WarpX.
 *
 * License: BSD-3-Clause-LBNL
 */
#include "PhysicalParticleContainer.H"

#include "Filter/NCIGodfreyFilter.H"
#include "Initialization/InjectorDensity.H"
#include "Initialization/InjectorMomentum.H"
#include "Initialization/InjectorPosition.H"
#include "MultiParticleContainer.H"
#ifdef WARPX_QED
#   include "Particles/ElementaryProcess/QEDInternals/BreitWheelerEngineWrapper.H"
#   include "Particles/ElementaryProcess/QEDInternals/QuantumSyncEngineWrapper.H"
#endif
#include "Particles/Gather/FieldGather.H"
#include "Particles/Gather/GetExternalFields.H"
#include "Particles/ParticleCreation/DefaultInitialization.H"
#include "Particles/Pusher/CopyParticleAttribs.H"
#include "Particles/Pusher/GetAndSetPosition.H"
#include "Particles/Pusher/PushSelector.H"
#include "Particles/Pusher/UpdateMomentumBoris.H"
#include "Particles/Pusher/UpdateMomentumBorisWithRadiationReaction.H"
#include "Particles/Pusher/UpdateMomentumHigueraCary.H"
#include "Particles/Pusher/UpdateMomentumVay.H"
#include "Particles/Pusher/UpdatePosition.H"
#include "Particles/SpeciesPhysicalProperties.H"
#include "Particles/WarpXParticleContainer.H"
#include "Utils/Parser/ParserUtils.H"
#include "Utils/ParticleUtils.H"
#include "Utils/Physics/IonizationEnergiesTable.H"
#include "Utils/TextMsg.H"
#include "Utils/WarpXAlgorithmSelection.H"
#include "Utils/WarpXConst.H"
#include "Utils/WarpXProfilerWrapper.H"
#ifdef AMREX_USE_EB
#   include "EmbeddedBoundary/ParticleBoundaryProcess.H"
#   include "EmbeddedBoundary/ParticleScraper.H"
#endif
#include "WarpX.H"

#include <ablastr/warn_manager/WarnManager.H>

#include <AMReX.H>
#include <AMReX_Algorithm.H>
#include <AMReX_Array.H>
#include <AMReX_Array4.H>
#include <AMReX_BLassert.H>
#include <AMReX_Box.H>
#include <AMReX_BoxArray.H>
#include <AMReX_Config.H>
#include <AMReX_Dim3.H>
#include <AMReX_Extension.H>
#include <AMReX_FArrayBox.H>
#include <AMReX_FabArray.H>
#include <AMReX_Geometry.H>
#include <AMReX_GpuAtomic.H>
#include <AMReX_GpuControl.H>
#include <AMReX_GpuDevice.H>
#include <AMReX_GpuElixir.H>
#include <AMReX_GpuLaunch.H>
#include <AMReX_GpuQualifiers.H>
#include <AMReX_INT.H>
#include <AMReX_IndexType.H>
#include <AMReX_IntVect.H>
#include <AMReX_LayoutData.H>
#include <AMReX_MFIter.H>
#include <AMReX_Math.H>
#include <AMReX_MultiFab.H>
#include <AMReX_PODVector.H>
#include <AMReX_ParGDB.H>
#include <AMReX_ParIter.H>
#include <AMReX_ParallelDescriptor.H>
#include <AMReX_ParmParse.H>
#include <AMReX_Particle.H>
#include <AMReX_ParticleContainerBase.H>
#include <AMReX_AmrParticles.H>
#include <AMReX_ParticleTile.H>
#include <AMReX_Print.H>
#include <AMReX_Random.H>
#include <AMReX_SPACE.H>
#include <AMReX_Scan.H>
#include <AMReX_StructOfArrays.H>
#include <AMReX_Utility.H>
#include <AMReX_Vector.H>
#include <AMReX_Parser.H>

#ifdef AMREX_USE_OMP
#   include <omp.h>
#endif

#ifdef WARPX_USE_OPENPMD
#   include <openPMD/openPMD.hpp>
#endif

#include <algorithm>
#include <array>
#include <cmath>
#include <cstdlib>
#include <limits>
#include <map>
#include <random>
#include <string>
#include <utility>
#include <vector>
#include <sstream>

using namespace amrex;

namespace
{
    using ParticleType = WarpXParticleContainer::ParticleType;

    // Since the user provides the density distribution
    // at t_lab=0 and in the lab-frame coordinates,
    // we need to find the lab-frame position of this
    // particle at t_lab=0, from its boosted-frame coordinates
    // Assuming ballistic motion, this is given by:
    // z0_lab = gamma*( z_boost*(1-beta*betaz_lab) - ct_boost*(betaz_lab-beta) )
    // where betaz_lab is the speed of the particle in the lab frame
    //
    // In order for this equation to be solvable, betaz_lab
    // is explicitly assumed to have no dependency on z0_lab
    //
    // Note that we use the bulk momentum to perform the ballistic correction
    // Assume no z0_lab dependency
    AMREX_GPU_HOST_DEVICE AMREX_FORCE_INLINE
    Real applyBallisticCorrection(const XDim3& pos, const InjectorMomentum* inj_mom,
                                  Real gamma_boost, Real beta_boost, Real t) noexcept
    {
        const XDim3 u_bulk = inj_mom->getBulkMomentum(pos.x, pos.y, pos.z);
        const Real gamma_bulk = std::sqrt(1._rt +
                  (u_bulk.x*u_bulk.x+u_bulk.y*u_bulk.y+u_bulk.z*u_bulk.z));
        const Real betaz_bulk = u_bulk.z/gamma_bulk;
        const Real z0 = gamma_boost * ( pos.z*(1.0_rt-beta_boost*betaz_bulk)
                             - PhysConst::c*t*(betaz_bulk-beta_boost) );
        return z0;
    }

    struct PDim3 {
        ParticleReal x, y, z;

        AMREX_GPU_HOST_DEVICE
        PDim3(const amrex::XDim3& a):
            x{a.x}, y{a.y}, z{a.z}
        {}

        AMREX_GPU_HOST_DEVICE
        ~PDim3() = default;

        AMREX_GPU_HOST_DEVICE
        PDim3(PDim3 const &)            = default;
        AMREX_GPU_HOST_DEVICE
        PDim3& operator=(PDim3 const &) = default;
        AMREX_GPU_HOST_DEVICE
        PDim3(PDim3&&)                  = default;
        AMREX_GPU_HOST_DEVICE
        PDim3& operator=(PDim3&&)       = default;
    };

    AMREX_GPU_HOST_DEVICE AMREX_FORCE_INLINE
    XDim3 getCellCoords (const GpuArray<Real, AMREX_SPACEDIM>& lo_corner,
                         const GpuArray<Real, AMREX_SPACEDIM>& dx,
                         const XDim3& r, const IntVect& iv) noexcept
    {
        XDim3 pos;
#if defined(WARPX_DIM_3D)
        pos.x = lo_corner[0] + (iv[0]+r.x)*dx[0];
        pos.y = lo_corner[1] + (iv[1]+r.y)*dx[1];
        pos.z = lo_corner[2] + (iv[2]+r.z)*dx[2];
#elif defined(WARPX_DIM_XZ) || defined(WARPX_DIM_RZ)
        pos.x = lo_corner[0] + (iv[0]+r.x)*dx[0];
        pos.y = 0.0_rt;
#if   defined WARPX_DIM_XZ
        pos.z = lo_corner[1] + (iv[1]+r.y)*dx[1];
#elif defined WARPX_DIM_RZ
        // Note that for RZ, r.y will be theta
        pos.z = lo_corner[1] + (iv[1]+r.z)*dx[1];
#endif
#else
        pos.x = 0.0_rt;
        pos.y = 0.0_rt;
        pos.z = lo_corner[0] + (iv[0]+r.x)*dx[0];
#endif
        return pos;
    }

    /**
     * \brief This function is called in AddPlasma when we want a particle to be removed at the
     * next call to redistribute. It initializes all the particle properties to zero (to be safe
     * and avoid any possible undefined behavior before the next call to redistribute) and sets
     * the particle id to -1 so that it can be effectively deleted.
     *
     * \param idcpu particle id soa data
     * \param pa particle real soa data
     * \param ip index for soa data
     * \param do_field_ionization whether species has ionization
     * \param pi ionization level data
     * \param has_quantum_sync whether species has quantum synchrotron
     * \param p_optical_depth_QSR quantum synchrotron optical depth data
     * \param has_breit_wheeler whether species has Breit-Wheeler
     * \param p_optical_depth_BW Breit-Wheeler optical depth data
     */
    AMREX_GPU_HOST_DEVICE AMREX_FORCE_INLINE
    void ZeroInitializeAndSetNegativeID (
        uint64_t * AMREX_RESTRICT idcpu,
        const GpuArray<ParticleReal*,PIdx::nattribs>& pa, long& ip,
        const bool& do_field_ionization, int* pi
#ifdef WARPX_QED
        ,const bool& has_quantum_sync, amrex::ParticleReal* AMREX_RESTRICT p_optical_depth_QSR
        ,const bool& has_breit_wheeler, amrex::ParticleReal* AMREX_RESTRICT p_optical_depth_BW
#endif
        ) noexcept
    {
        pa[PIdx::z][ip] = 0._rt;
#if (AMREX_SPACEDIM >= 2)
        pa[PIdx::x][ip] = 0._rt;
#endif
#if defined(WARPX_DIM_3D)
        pa[PIdx::y][ip] = 0._rt;
#endif
        pa[PIdx::w ][ip] = 0._rt;
        pa[PIdx::ux][ip] = 0._rt;
        pa[PIdx::uy][ip] = 0._rt;
        pa[PIdx::uz][ip] = 0._rt;
#ifdef WARPX_DIM_RZ
        pa[PIdx::theta][ip] = 0._rt;
#endif
        if (do_field_ionization) {pi[ip] = 0;}
#ifdef WARPX_QED
        if (has_quantum_sync) {p_optical_depth_QSR[ip] = 0._rt;}
        if (has_breit_wheeler) {p_optical_depth_BW[ip] = 0._rt;}
#endif

        idcpu[ip] = amrex::ParticleIdCpus::Invalid;
    }
}

PhysicalParticleContainer::PhysicalParticleContainer (AmrCore* amr_core, int ispecies,
                                                      const std::string& name)
    : WarpXParticleContainer(amr_core, ispecies),
      species_name(name)
{
    BackwardCompatibility();

    const ParmParse pp_species_name(species_name);

    std::string injection_style = "none";
    pp_species_name.query("injection_style", injection_style);
    if (injection_style != "none") {
        // The base plasma injector, whose input parameters have no source prefix.
        // Only created if needed
        plasma_injectors.push_back(std::make_unique<PlasmaInjector>(species_id, species_name, amr_core->Geom(0)));
    }

    std::vector<std::string> injection_sources;
    pp_species_name.queryarr("injection_sources", injection_sources);
    for (auto &source_name : injection_sources) {
        plasma_injectors.push_back(std::make_unique<PlasmaInjector>(species_id, species_name, amr_core->Geom(0),
                                                                    source_name));
    }

    // Setup the charge and mass. There are multiple ways that they can be specified, so checks are needed to
    // ensure that a value is specified and warnings given if multiple values are specified.
    // The ordering is that species.charge and species.mass take precedence over all other values.
    // Next is charge and mass determined from species_type.
    // Last is charge and mass from the plasma injector setup
    bool charge_from_source = false;
    bool mass_from_source = false;
    for (auto const& plasma_injector : plasma_injectors) {
        // For now, use the last value for charge and mass that is found.
        // A check could be added for consistency of multiple values, but it'll probably never be needed
        charge_from_source |= plasma_injector->queryCharge(charge);
        mass_from_source |= plasma_injector->queryMass(mass);
    }

    std::string physical_species_s;
    const bool species_is_specified = pp_species_name.query("species_type", physical_species_s);
    if (species_is_specified) {
        const auto physical_species_from_string = species::from_string( physical_species_s );
        WARPX_ALWAYS_ASSERT_WITH_MESSAGE(physical_species_from_string,
            physical_species_s + " does not exist!");
        physical_species = physical_species_from_string.value();
        charge = species::get_charge( physical_species );
        mass = species::get_mass( physical_species );
    }

    // parse charge and mass (overriding values above)
    const bool charge_is_specified = utils::parser::queryWithParser(pp_species_name, "charge", charge);
    const bool mass_is_specified = utils::parser::queryWithParser(pp_species_name, "mass", mass);

    if (charge_is_specified && species_is_specified) {
        ablastr::warn_manager::WMRecordWarning("Species",
            "Both '" + species_name +  ".charge' and " +
                species_name + ".species_type' are specified.\n" +
                species_name + ".charge' will take precedence.\n");
    }
    if (mass_is_specified && species_is_specified) {
        ablastr::warn_manager::WMRecordWarning("Species",
            "Both '" + species_name +  ".mass' and " +
                species_name + ".species_type' are specified.\n" +
                species_name + ".mass' will take precedence.\n");
    }

    WARPX_ALWAYS_ASSERT_WITH_MESSAGE(
        charge_from_source ||
        charge_is_specified ||
        species_is_specified,
        "Need to specify at least one of species_type or charge for species '" +
        species_name + "'."
    );

    WARPX_ALWAYS_ASSERT_WITH_MESSAGE(
        mass_from_source ||
        mass_is_specified ||
        species_is_specified,
        "Need to specify at least one of species_type or mass for species '" +
        species_name + "'."
    );

    pp_species_name.query("boost_adjust_transverse_positions", boost_adjust_transverse_positions);
    pp_species_name.query("do_backward_propagation", do_backward_propagation);
    pp_species_name.query("random_theta", m_rz_random_theta);

    // Initialize splitting
    pp_species_name.query("do_splitting", do_splitting);
    pp_species_name.query("split_type", split_type);
    pp_species_name.query("do_not_deposit", do_not_deposit);
    pp_species_name.query("do_not_gather", do_not_gather);
    pp_species_name.query("do_not_push", do_not_push);

    pp_species_name.query("do_continuous_injection", do_continuous_injection);
    pp_species_name.query("initialize_self_fields", initialize_self_fields);
    utils::parser::queryWithParser(
        pp_species_name, "self_fields_required_precision", self_fields_required_precision);
    utils::parser::queryWithParser(
        pp_species_name, "self_fields_absolute_tolerance", self_fields_absolute_tolerance);
    utils::parser::queryWithParser(
        pp_species_name, "self_fields_max_iters", self_fields_max_iters);
    pp_species_name.query("self_fields_verbosity", self_fields_verbosity);

    pp_species_name.query("do_field_ionization", do_field_ionization);

    pp_species_name.query("do_resampling", do_resampling);
    if (do_resampling) { m_resampler = Resampling(species_name); }

    //check if Radiation Reaction is enabled and do consistency checks
    pp_species_name.query("do_classical_radiation_reaction", do_classical_radiation_reaction);
    //if the species is not a lepton, do_classical_radiation_reaction
    //should be false
    WARPX_ALWAYS_ASSERT_WITH_MESSAGE(
        (!do_classical_radiation_reaction) ||
        AmIA<PhysicalSpecies::electron>() ||
        AmIA<PhysicalSpecies::positron>(),
        "can't enable classical radiation reaction for non lepton species '"
            + species_name + "'.");

    //Only Boris pusher is compatible with radiation reaction
    WARPX_ALWAYS_ASSERT_WITH_MESSAGE(
        (!do_classical_radiation_reaction) ||
        WarpX::particle_pusher_algo == ParticlePusherAlgo::Boris,
        "Radiation reaction can be enabled only if Boris pusher is used");
    //_____________________________

#ifdef WARPX_QED
    pp_species_name.query("do_qed_quantum_sync", m_do_qed_quantum_sync);
    if (m_do_qed_quantum_sync) {
        AddRealComp("opticalDepthQSR");
    }

    pp_species_name.query("do_qed_breit_wheeler", m_do_qed_breit_wheeler);
    if (m_do_qed_breit_wheeler) {
        AddRealComp("opticalDepthBW");
    }

    if(m_do_qed_quantum_sync){
        pp_species_name.get("qed_quantum_sync_phot_product_species",
            m_qed_quantum_sync_phot_product_name);
    }
#endif

    // User-defined integer attributes
    pp_species_name.queryarr("addIntegerAttributes", m_user_int_attribs);
    const auto n_user_int_attribs = static_cast<int>(m_user_int_attribs.size());
    std::vector< std::string > str_int_attrib_function;
    str_int_attrib_function.resize(n_user_int_attribs);
    m_user_int_attrib_parser.resize(n_user_int_attribs);
    for (int i = 0; i < n_user_int_attribs; ++i) {
        utils::parser::Store_parserString(
            pp_species_name, "attribute."+m_user_int_attribs.at(i)+"(x,y,z,ux,uy,uz,t)",
            str_int_attrib_function.at(i));
        m_user_int_attrib_parser.at(i) = std::make_unique<amrex::Parser>(
            utils::parser::makeParser(str_int_attrib_function.at(i),{"x","y","z","ux","uy","uz","t"}));
        AddIntComp(m_user_int_attribs.at(i));
    }

    // User-defined real attributes
    pp_species_name.queryarr("addRealAttributes", m_user_real_attribs);
    const auto n_user_real_attribs = static_cast<int>(m_user_real_attribs.size());
    std::vector< std::string > str_real_attrib_function;
    str_real_attrib_function.resize(n_user_real_attribs);
    m_user_real_attrib_parser.resize(n_user_real_attribs);
    for (int i = 0; i < n_user_real_attribs; ++i) {
        utils::parser::Store_parserString(
            pp_species_name, "attribute."+m_user_real_attribs.at(i)+"(x,y,z,ux,uy,uz,t)",
            str_real_attrib_function.at(i));
        m_user_real_attrib_parser.at(i) = std::make_unique<amrex::Parser>(
            utils::parser::makeParser(str_real_attrib_function.at(i),{"x","y","z","ux","uy","uz","t"}));
        AddRealComp(m_user_real_attribs.at(i));
    }

    // If old particle positions should be saved add the needed components
    pp_species_name.query("save_previous_position", m_save_previous_position);
    if (m_save_previous_position) {
#if (AMREX_SPACEDIM >= 2)
        AddRealComp("prev_x");
#endif
#if defined(WARPX_DIM_3D)
        AddRealComp("prev_y");
#endif
        AddRealComp("prev_z");
#ifdef WARPX_DIM_RZ
      amrex::Abort("Saving previous particle positions not yet implemented in RZ");
#endif
    }

    // Read reflection models for absorbing boundaries; defaults to a zero
    pp_species_name.query("reflection_model_xlo(E)", m_boundary_conditions.reflection_model_xlo_str);
    pp_species_name.query("reflection_model_xhi(E)", m_boundary_conditions.reflection_model_xhi_str);
    pp_species_name.query("reflection_model_ylo(E)", m_boundary_conditions.reflection_model_ylo_str);
    pp_species_name.query("reflection_model_yhi(E)", m_boundary_conditions.reflection_model_yhi_str);
    pp_species_name.query("reflection_model_zlo(E)", m_boundary_conditions.reflection_model_zlo_str);
    pp_species_name.query("reflection_model_zhi(E)", m_boundary_conditions.reflection_model_zhi_str);
    m_boundary_conditions.BuildReflectionModelParsers();

    const ParmParse pp_boundary("boundary");
    bool flag = false;
    pp_boundary.query("reflect_all_velocities", flag);
    m_boundary_conditions.Set_reflect_all_velocities(flag);

}

PhysicalParticleContainer::PhysicalParticleContainer (AmrCore* amr_core)
    : WarpXParticleContainer(amr_core, 0)
{
}

void
PhysicalParticleContainer::BackwardCompatibility ()
{
    const ParmParse pp_species_name(species_name);
    std::vector<std::string> backward_strings;
    if (pp_species_name.queryarr("plot_vars", backward_strings)){
        WARPX_ABORT_WITH_MESSAGE("<species>.plot_vars is not supported anymore. "
                     "Please use the new syntax for diagnostics, see documentation.");
    }

    int backward_int;
    if (pp_species_name.query("plot_species", backward_int)){
        WARPX_ABORT_WITH_MESSAGE("<species>.plot_species is not supported anymore. "
                     "Please use the new syntax for diagnostics, see documentation.");
    }
}

void PhysicalParticleContainer::InitData ()
{
    AddParticles(0); // Note - add on level 0
    Redistribute();  // We then redistribute
}

void PhysicalParticleContainer::MapParticletoBoostedFrame (
    ParticleReal& x, ParticleReal& y, ParticleReal& z, ParticleReal& ux, ParticleReal& uy, ParticleReal& uz, Real t_lab) const
{
    // Map the particles from the lab frame to the boosted frame.
    // This boosts the particle to the lab frame and calculates
    // the particle time in the boosted frame. It then maps
    // the position to the time in the boosted frame.

    // For now, start with the assumption that this will only happen
    // at the start of the simulation.
    const ParticleReal uz_boost = WarpX::gamma_boost*WarpX::beta_boost*PhysConst::c;

    // tpr is the particle's time in the boosted frame
    const ParticleReal tpr = WarpX::gamma_boost*t_lab - uz_boost*z/(PhysConst::c*PhysConst::c);

    // The particle's transformed location in the boosted frame
    const ParticleReal xpr = x;
    const ParticleReal ypr = y;
    const ParticleReal zpr = WarpX::gamma_boost*z - uz_boost*t_lab;

    // transform u and gamma to the boosted frame
    const ParticleReal gamma_lab = std::sqrt(1._rt + (ux*ux + uy*uy + uz*uz)/(PhysConst::c*PhysConst::c));
    // ux = ux;
    // uy = uy;
    uz = WarpX::gamma_boost*uz - uz_boost*gamma_lab;
    const ParticleReal gammapr = std::sqrt(1._rt + (ux*ux + uy*uy + uz*uz)/(PhysConst::c*PhysConst::c));

    const ParticleReal vxpr = ux/gammapr;
    const ParticleReal vypr = uy/gammapr;
    const ParticleReal vzpr = uz/gammapr;

    if (do_backward_propagation){
        uz = -uz;
    }

    //Move the particles to where they will be at t = t0, the current simulation time in the boosted frame
    constexpr int lev = 0;
    const amrex::Real t0 = WarpX::GetInstance().gett_new(lev);
    if (boost_adjust_transverse_positions) {
        x = xpr - (tpr-t0)*vxpr;
        y = ypr - (tpr-t0)*vypr;
    }
    z = zpr - (tpr-t0)*vzpr;

}

void
PhysicalParticleContainer::AddGaussianBeam (PlasmaInjector const& plasma_injector){

    const Real x_m = plasma_injector.x_m;
    const Real y_m = plasma_injector.y_m;
    const Real z_m = plasma_injector.z_m;
    const Real x_rms = plasma_injector.x_rms;
    const Real y_rms = plasma_injector.y_rms;
    const Real z_rms = plasma_injector.z_rms;
    const Real x_cut = plasma_injector.x_cut;
    const Real y_cut = plasma_injector.y_cut;
    const Real z_cut = plasma_injector.z_cut;
    const Real q_tot = plasma_injector.q_tot;
    long npart = plasma_injector.npart;
    const int do_symmetrize = plasma_injector.do_symmetrize;
    const int symmetrization_order = plasma_injector.symmetrization_order;
    const Real focal_distance = plasma_injector.focal_distance;

    // Declare temporary vectors on the CPU
    Gpu::HostVector<ParticleReal> particle_x;
    Gpu::HostVector<ParticleReal> particle_y;
    Gpu::HostVector<ParticleReal> particle_z;
    Gpu::HostVector<ParticleReal> particle_ux;
    Gpu::HostVector<ParticleReal> particle_uy;
    Gpu::HostVector<ParticleReal> particle_uz;
    Gpu::HostVector<ParticleReal> particle_w;

    if (ParallelDescriptor::IOProcessor()) {
        // If do_symmetrize, create either 4x or 8x fewer particles, and
        // Replicate each particle either 4 times (x,y) (-x,y) (x,-y) (-x,-y)
        // or 8 times, additionally (y,x), (-y,x), (y,-x), (-y,-x)
        if (do_symmetrize){
            npart /= symmetrization_order;
        }
        for (long i = 0; i < npart; ++i) {
#if defined(WARPX_DIM_3D) || defined(WARPX_DIM_RZ)
            const Real weight = q_tot/(npart*charge);
            Real x = amrex::RandomNormal(x_m, x_rms);
            Real y = amrex::RandomNormal(y_m, y_rms);
            Real z = amrex::RandomNormal(z_m, z_rms);
#elif defined(WARPX_DIM_XZ)
            const Real weight = q_tot/(npart*charge*y_rms);
            Real x = amrex::RandomNormal(x_m, x_rms);
            constexpr Real y = 0._prt;
            Real z = amrex::RandomNormal(z_m, z_rms);
#elif defined(WARPX_DIM_1D_Z)
            const Real weight = q_tot/(npart*charge*x_rms*y_rms);
            constexpr Real x = 0._prt;
            constexpr Real y = 0._prt;
            Real z = amrex::RandomNormal(z_m, z_rms);
#endif
            if (plasma_injector.insideBounds(x, y, z)  &&
                std::abs( x - x_m ) <= x_cut * x_rms     &&
                std::abs( y - y_m ) <= y_cut * y_rms     &&
                std::abs( z - z_m ) <= z_cut * z_rms   ) {
                XDim3 u = plasma_injector.getMomentum(x, y, z);

            if (plasma_injector.do_focusing){
                const XDim3 u_bulk = plasma_injector.getInjectorMomentumHost()->getBulkMomentum(x,y,z);
                const Real u_bulk_norm = std::sqrt( u_bulk.x*u_bulk.x+u_bulk.y*u_bulk.y+u_bulk.z*u_bulk.z );

                // Compute the position of the focal plane
                // (it is located at a distance `focal_distance` from the beam centroid, in the direction of the bulk velocity)
                const Real n_x = u_bulk.x/u_bulk_norm;
                const Real n_y = u_bulk.y/u_bulk_norm;
                const Real n_z = u_bulk.z/u_bulk_norm;
                const Real x_f = x_m + focal_distance * n_x;
                const Real y_f = y_m + focal_distance * n_y;
                const Real z_f = z_m + focal_distance * n_z;
                const Real gamma = std::sqrt( 1._rt + (u.x*u.x+u.y*u.y+u.z*u.z) );

                const Real v_x = u.x / gamma * PhysConst::c;
                const Real v_y = u.y / gamma * PhysConst::c;
                const Real v_z = u.z / gamma * PhysConst::c;

                // Compute the time at which the particle will cross the focal plane
                const Real v_dot_n = v_x * n_x + v_y * n_y + v_z * n_z;
                const Real t = ((x_f-x)*n_x + (y_f-y)*n_y + (z_f-z)*n_z) / v_dot_n;

                // Displace particles in the direction orthogonal to the beam bulk momentum
                // i.e. orthogonal to (n_x, n_y, n_z)
#if defined(WARPX_DIM_3D) || defined(WARPX_DIM_RZ)
                x = x - (v_x - v_dot_n*n_x) * t;
                y = y - (v_y - v_dot_n*n_y) * t;
                z = z - (v_z - v_dot_n*n_z) * t;
#elif defined(WARPX_DIM_XZ)
                x = x - (v_x - v_dot_n*n_x) * t;
                z = z - (v_z - v_dot_n*n_z) * t;
#elif defined(WARPX_DIM_1D_Z)
                z = z - (v_z - v_dot_n*n_z) * t;
#endif
            }
                u.x *= PhysConst::c;
                u.y *= PhysConst::c;
                u.z *= PhysConst::c;

                if (do_symmetrize && symmetrization_order == 8){
                    // Add eight particles to the beam:
                    CheckAndAddParticle(x, y, z, u.x, u.y, u.z, weight/8._rt,
                                        particle_x,  particle_y,  particle_z,
                                        particle_ux, particle_uy, particle_uz,
                                        particle_w);
                    CheckAndAddParticle(x, -y, z, u.x, -u.y, u.z, weight/8._rt,
                                        particle_x,  particle_y,  particle_z,
                                        particle_ux, particle_uy, particle_uz,
                                        particle_w);
                    CheckAndAddParticle(-x, y, z, -u.x, u.y, u.z, weight/8._rt,
                                        particle_x,  particle_y,  particle_z,
                                        particle_ux, particle_uy, particle_uz,
                                        particle_w);
                    CheckAndAddParticle(-x, -y, z, -u.x, -u.y, u.z, weight/8._rt,
                                        particle_x,  particle_y,  particle_z,
                                        particle_ux, particle_uy, particle_uz,
                                        particle_w);
                    CheckAndAddParticle(y, x, z, u.y, u.x, u.z, weight/8._rt,
                                        particle_x,  particle_y,  particle_z,
                                        particle_ux, particle_uy, particle_uz,
                                        particle_w);
                    CheckAndAddParticle(-y, x, z, -u.y, u.x, u.z, weight/8._rt,
                                        particle_x,  particle_y,  particle_z,
                                        particle_ux, particle_uy, particle_uz,
                                        particle_w);
                    CheckAndAddParticle(y, -x, z, u.y, -u.x, u.z, weight/8._rt,
                                        particle_x,  particle_y,  particle_z,
                                        particle_ux, particle_uy, particle_uz,
                                        particle_w);
                    CheckAndAddParticle(-y, -x, z, -u.y, -u.x, u.z, weight/8._rt,
                                        particle_x,  particle_y,  particle_z,
                                        particle_ux, particle_uy, particle_uz,
                                        particle_w);
                } else if (do_symmetrize && symmetrization_order == 4){
                    // Add four particles to the beam:
                    CheckAndAddParticle(x, y, z, u.x, u.y, u.z, weight/4._rt,
                                        particle_x,  particle_y,  particle_z,
                                        particle_ux, particle_uy, particle_uz,
                                        particle_w);
                    CheckAndAddParticle(x, -y, z, u.x, -u.y, u.z, weight/4._rt,
                                        particle_x,  particle_y,  particle_z,
                                        particle_ux, particle_uy, particle_uz,
                                        particle_w);
                    CheckAndAddParticle(-x, y, z, -u.x, u.y, u.z, weight/4._rt,
                                        particle_x,  particle_y,  particle_z,
                                        particle_ux, particle_uy, particle_uz,
                                        particle_w);
                    CheckAndAddParticle(-x, -y, z, -u.x, -u.y, u.z, weight/4._rt,
                                        particle_x,  particle_y,  particle_z,
                                        particle_ux, particle_uy, particle_uz,
                                        particle_w);
                } else {
                    CheckAndAddParticle(x, y, z, u.x, u.y, u.z, weight,
                                        particle_x,  particle_y,  particle_z,
                                        particle_ux, particle_uy, particle_uz,
                                        particle_w);
                }
            }
        }
    }
    // Add the temporary CPU vectors to the particle structure
    auto const np = static_cast<long>(particle_z.size());

    const amrex::Vector<ParticleReal> xp(particle_x.data(), particle_x.data() + np);
    const amrex::Vector<ParticleReal> yp(particle_y.data(), particle_y.data() + np);
    const amrex::Vector<ParticleReal> zp(particle_z.data(), particle_z.data() + np);
    const amrex::Vector<ParticleReal> uxp(particle_ux.data(), particle_ux.data() + np);
    const amrex::Vector<ParticleReal> uyp(particle_uy.data(), particle_uy.data() + np);
    const amrex::Vector<ParticleReal> uzp(particle_uz.data(), particle_uz.data() + np);

    amrex::Vector<amrex::Vector<ParticleReal>> attr;
    const amrex::Vector<ParticleReal> wp(particle_w.data(), particle_w.data() + np);
    attr.push_back(wp);

    const amrex::Vector<amrex::Vector<int>> attr_int;

    AddNParticles(0, np, xp,  yp,  zp, uxp, uyp, uzp,
                  1, attr, 0, attr_int, 1);
}

void
PhysicalParticleContainer::AddPlasmaFromFile(PlasmaInjector & plasma_injector,
                                             ParticleReal q_tot,
                                             ParticleReal z_shift)
{
    // Declare temporary vectors on the CPU
    Gpu::HostVector<ParticleReal> particle_x;
    Gpu::HostVector<ParticleReal> particle_z;
    Gpu::HostVector<ParticleReal> particle_ux;
    Gpu::HostVector<ParticleReal> particle_uz;
    Gpu::HostVector<ParticleReal> particle_w;
    Gpu::HostVector<ParticleReal> particle_y;
    Gpu::HostVector<ParticleReal> particle_uy;

#ifdef WARPX_USE_OPENPMD
    //TODO: Make changes for read/write in multiple MPI ranks
    if (ParallelDescriptor::IOProcessor()) {
        // take ownership of the series and close it when done
        auto series = std::move(plasma_injector.m_openpmd_input_series);

        // assumption asserts: see PlasmaInjector
        openPMD::Iteration it = series->iterations.begin()->second;
        const ParmParse pp_species_name(species_name);
        pp_species_name.query("impose_t_lab_from_file", impose_t_lab_from_file);
        double t_lab = 0._prt;
        if (impose_t_lab_from_file) {
            // Impose t_lab as being the time stored in the openPMD file
            t_lab = it.time<double>() * it.timeUnitSI();
        }
        std::string const ps_name = it.particles.begin()->first;
        openPMD::ParticleSpecies ps = it.particles.begin()->second;

        auto const npart = ps["position"]["x"].getExtent()[0];
#if !defined(WARPX_DIM_1D_Z)  // 2D, 3D, and RZ
        const std::shared_ptr<ParticleReal> ptr_x = ps["position"]["x"].loadChunk<ParticleReal>();
        const std::shared_ptr<ParticleReal> ptr_offset_x = ps["positionOffset"]["x"].loadChunk<ParticleReal>();
        auto const position_unit_x = static_cast<ParticleReal>(ps["position"]["x"].unitSI());
        auto const position_offset_unit_x = static_cast<ParticleReal>(ps["positionOffset"]["x"].unitSI());
#endif
#if !(defined(WARPX_DIM_XZ) || defined(WARPX_DIM_1D_Z))
        const std::shared_ptr<ParticleReal> ptr_y = ps["position"]["y"].loadChunk<ParticleReal>();
        const std::shared_ptr<ParticleReal> ptr_offset_y = ps["positionOffset"]["y"].loadChunk<ParticleReal>();
        auto const position_unit_y = static_cast<ParticleReal>(ps["position"]["y"].unitSI());
        auto const position_offset_unit_y = static_cast<ParticleReal>(ps["positionOffset"]["y"].unitSI());
#endif
        const std::shared_ptr<ParticleReal> ptr_z = ps["position"]["z"].loadChunk<ParticleReal>();
        const std::shared_ptr<ParticleReal> ptr_offset_z = ps["positionOffset"]["z"].loadChunk<ParticleReal>();
        auto const position_unit_z = static_cast<ParticleReal>(ps["position"]["z"].unitSI());
        auto const position_offset_unit_z = static_cast<ParticleReal>(ps["positionOffset"]["z"].unitSI());
        const std::shared_ptr<ParticleReal> ptr_ux = ps["momentum"]["x"].loadChunk<ParticleReal>();
        auto const momentum_unit_x = static_cast<ParticleReal>(ps["momentum"]["x"].unitSI());
        const std::shared_ptr<ParticleReal> ptr_uz = ps["momentum"]["z"].loadChunk<ParticleReal>();
        auto const momentum_unit_z = static_cast<ParticleReal>(ps["momentum"]["z"].unitSI());
        const std::shared_ptr<ParticleReal> ptr_w = ps["weighting"][openPMD::RecordComponent::SCALAR].loadChunk<ParticleReal>();
        auto const w_unit = static_cast<ParticleReal>(ps["weighting"][openPMD::RecordComponent::SCALAR].unitSI());
        std::shared_ptr<ParticleReal> ptr_uy = nullptr;
        auto momentum_unit_y = 1.0_prt;
        if (ps["momentum"].contains("y")) {
            ptr_uy = ps["momentum"]["y"].loadChunk<ParticleReal>();
            momentum_unit_y = static_cast<ParticleReal>(ps["momentum"]["y"].unitSI());
        }
        series->flush();  // shared_ptr data can be read now

        if (q_tot != 0.0) {
            std::stringstream warnMsg;
            warnMsg << " Loading particle species from file. " << ps_name << ".q_tot is ignored.";
            ablastr::warn_manager::WMRecordWarning("AddPlasmaFromFile",
               warnMsg.str(), ablastr::warn_manager::WarnPriority::high);
        }

        for (auto i = decltype(npart){0}; i<npart; ++i){

            ParticleReal const weight = ptr_w.get()[i]*w_unit;

#if !defined(WARPX_DIM_1D_Z)
            ParticleReal const x = ptr_x.get()[i]*position_unit_x + ptr_offset_x.get()[i]*position_offset_unit_x;
#else
            ParticleReal const x = 0.0_prt;
#endif
#if defined(WARPX_DIM_3D) || defined(WARPX_DIM_RZ)
            ParticleReal const y = ptr_y.get()[i]*position_unit_y + ptr_offset_y.get()[i]*position_offset_unit_y;
#else
            ParticleReal const y = 0.0_prt;
#endif
            ParticleReal const z = ptr_z.get()[i]*position_unit_z + ptr_offset_z.get()[i]*position_offset_unit_z + z_shift;

            if (plasma_injector.insideBounds(x, y, z)) {
                ParticleReal const ux = ptr_ux.get()[i]*momentum_unit_x/mass;
                ParticleReal const uz = ptr_uz.get()[i]*momentum_unit_z/mass;
                ParticleReal uy = 0.0_prt;
                if (ps["momentum"].contains("y")) {
                    uy = ptr_uy.get()[i]*momentum_unit_y/mass;
                }
                CheckAndAddParticle(x, y, z, ux, uy, uz, weight,
                                    particle_x,  particle_y,  particle_z,
                                    particle_ux, particle_uy, particle_uz,
                                    particle_w, static_cast<amrex::Real>(t_lab));
            }
        }
        auto const np = particle_z.size();
        if (np < npart) {
            ablastr::warn_manager::WMRecordWarning("Species",
                "Simulation box doesn't cover all particles",
                ablastr::warn_manager::WarnPriority::high);
        }
    } // IO Processor
    auto const np = static_cast<long>(particle_z.size());
    const amrex::Vector<ParticleReal> xp(particle_x.data(), particle_x.data() + np);
    const amrex::Vector<ParticleReal> yp(particle_y.data(), particle_y.data() + np);
    const amrex::Vector<ParticleReal> zp(particle_z.data(), particle_z.data() + np);
    const amrex::Vector<ParticleReal> uxp(particle_ux.data(), particle_ux.data() + np);
    const amrex::Vector<ParticleReal> uyp(particle_uy.data(), particle_uy.data() + np);
    const amrex::Vector<ParticleReal> uzp(particle_uz.data(), particle_uz.data() + np);

    amrex::Vector<amrex::Vector<ParticleReal>> attr;
    const amrex::Vector<ParticleReal> wp(particle_w.data(), particle_w.data() + np);
    attr.push_back(wp);

    const amrex::Vector<amrex::Vector<int>> attr_int;

    AddNParticles(0, np, xp,  yp,  zp, uxp, uyp, uzp,
                  1, attr, 0, attr_int, 1);
#endif // WARPX_USE_OPENPMD

    ignore_unused(plasma_injector, q_tot, z_shift);
}

void
PhysicalParticleContainer::DefaultInitializeRuntimeAttributes (
    typename ContainerLike<amrex::PinnedArenaAllocator>::ParticleTileType& pinned_tile,
    int n_external_attr_real,
    int n_external_attr_int)
{
    ParticleCreation::DefaultInitializeRuntimeAttributes(pinned_tile,
                                       n_external_attr_real, n_external_attr_int,
                                       m_user_real_attribs, m_user_int_attribs,
                                       particle_comps, particle_icomps,
                                       amrex::GetVecOfPtrs(m_user_real_attrib_parser),
                                       amrex::GetVecOfPtrs(m_user_int_attrib_parser),
#ifdef WARPX_QED
                                       true,
                                       m_shr_p_bw_engine.get(),
                                       m_shr_p_qs_engine.get(),
#endif
                                       ionization_initial_level,
                                       0,pinned_tile.numParticles());
}


void
PhysicalParticleContainer::CheckAndAddParticle (
    ParticleReal x, ParticleReal y, ParticleReal z,
    ParticleReal ux, ParticleReal uy, ParticleReal uz,
    ParticleReal weight,
    Gpu::HostVector<ParticleReal>& particle_x,
    Gpu::HostVector<ParticleReal>& particle_y,
    Gpu::HostVector<ParticleReal>& particle_z,
    Gpu::HostVector<ParticleReal>& particle_ux,
    Gpu::HostVector<ParticleReal>& particle_uy,
    Gpu::HostVector<ParticleReal>& particle_uz,
    Gpu::HostVector<ParticleReal>& particle_w,
    Real t_lab) const
{
    if (WarpX::gamma_boost > 1.) {
        MapParticletoBoostedFrame(x, y, z, ux, uy, uz, t_lab);
    }
    particle_x.push_back(x);
    particle_y.push_back(y);
    particle_z.push_back(z);
    particle_ux.push_back(ux);
    particle_uy.push_back(uy);
    particle_uz.push_back(uz);
    particle_w.push_back(weight);
}

void
PhysicalParticleContainer::AddParticles (int lev)
{
    WARPX_PROFILE("PhysicalParticleContainer::AddParticles()");

    for (auto const& plasma_injector : plasma_injectors) {

        if (plasma_injector->add_single_particle) {
            if (WarpX::gamma_boost > 1.) {
                MapParticletoBoostedFrame(plasma_injector->single_particle_pos[0],
                                          plasma_injector->single_particle_pos[1],
                                          plasma_injector->single_particle_pos[2],
                                          plasma_injector->single_particle_u[0],
                                          plasma_injector->single_particle_u[1],
                                          plasma_injector->single_particle_u[2]);
            }
            const amrex::Vector<ParticleReal> xp = {plasma_injector->single_particle_pos[0]};
            const amrex::Vector<ParticleReal> yp = {plasma_injector->single_particle_pos[1]};
            const amrex::Vector<ParticleReal> zp = {plasma_injector->single_particle_pos[2]};
            const amrex::Vector<ParticleReal> uxp = {plasma_injector->single_particle_u[0]};
            const amrex::Vector<ParticleReal> uyp = {plasma_injector->single_particle_u[1]};
            const amrex::Vector<ParticleReal> uzp = {plasma_injector->single_particle_u[2]};
            const amrex::Vector<amrex::Vector<ParticleReal>> attr = {{plasma_injector->single_particle_weight}};
            const amrex::Vector<amrex::Vector<int>> attr_int;
            AddNParticles(lev, 1, xp, yp, zp, uxp, uyp, uzp,
                          1, attr, 0, attr_int, 0);
            return;
        }

        if (plasma_injector->add_multiple_particles) {
            if (WarpX::gamma_boost > 1.) {
                for (int i=0 ; i < plasma_injector->multiple_particles_pos_x.size() ; i++) {
                    MapParticletoBoostedFrame(plasma_injector->multiple_particles_pos_x[i],
                                              plasma_injector->multiple_particles_pos_y[i],
                                              plasma_injector->multiple_particles_pos_z[i],
                                              plasma_injector->multiple_particles_ux[i],
                                              plasma_injector->multiple_particles_uy[i],
                                              plasma_injector->multiple_particles_uz[i]);
                }
            }
            amrex::Vector<amrex::Vector<ParticleReal>> attr;
            attr.push_back(plasma_injector->multiple_particles_weight);
            const amrex::Vector<amrex::Vector<int>> attr_int;
            AddNParticles(lev, static_cast<int>(plasma_injector->multiple_particles_pos_x.size()),
                          plasma_injector->multiple_particles_pos_x,
                          plasma_injector->multiple_particles_pos_y,
                          plasma_injector->multiple_particles_pos_z,
                          plasma_injector->multiple_particles_ux,
                          plasma_injector->multiple_particles_uy,
                          plasma_injector->multiple_particles_uz,
                          1, attr, 0, attr_int, 0);
        }

        if (plasma_injector->gaussian_beam) {
            AddGaussianBeam(*plasma_injector);
        }

        if (plasma_injector->external_file) {
            AddPlasmaFromFile(*plasma_injector,
                              plasma_injector->q_tot,
                              plasma_injector->z_shift);
        }

        if ( plasma_injector->doInjection() ) {
            AddPlasma(*plasma_injector, lev);
        }
    }
}

void
PhysicalParticleContainer::AddPlasma (PlasmaInjector const& plasma_injector, int lev, RealBox part_realbox)
{
    WARPX_PROFILE("PhysicalParticleContainer::AddPlasma()");

    // If no part_realbox is provided, initialize particles in the whole domain
    const Geometry& geom = Geom(lev);
    if (!part_realbox.ok()) { part_realbox = geom.ProbDomain(); }

    const int num_ppc = plasma_injector.num_particles_per_cell;
#ifdef WARPX_DIM_RZ
    const Real rmax = std::min(plasma_injector.xmax, part_realbox.hi(0));
#endif

    const auto dx = geom.CellSizeArray();
    const auto problo = geom.ProbLoArray();

    defineAllParticleTiles();

    amrex::LayoutData<amrex::Real>* cost = WarpX::getCosts(lev);

    const int nlevs = numLevels();
    static bool refine_injection = false;
    static Box fine_injection_box;
    static amrex::IntVect rrfac(AMREX_D_DECL(1,1,1));
    // This does not work if the mesh is dynamic.  But in that case, we should
    // not use refined injected either.  We also assume there is only one fine level.
    if (WarpX::moving_window_active(WarpX::GetInstance().getistep(0)+1) and WarpX::refine_plasma
        and do_continuous_injection and nlevs == 2)
    {
        refine_injection = true;
        fine_injection_box = ParticleBoxArray(1).minimalBox();
        fine_injection_box.setSmall(WarpX::moving_window_dir, std::numeric_limits<int>::lowest()/2);
        fine_injection_box.setBig(WarpX::moving_window_dir, std::numeric_limits<int>::max()/2);
        rrfac = m_gdb->refRatio(0);
        fine_injection_box.coarsen(rrfac);
    }

    InjectorPosition* inj_pos = plasma_injector.getInjectorPosition();
    InjectorDensity*  inj_rho = plasma_injector.getInjectorDensity();
    InjectorMomentum* inj_mom = plasma_injector.getInjectorMomentumDevice();
    const Real gamma_boost = WarpX::gamma_boost;
    const Real beta_boost = WarpX::beta_boost;
    const Real t = WarpX::GetInstance().gett_new(lev);
    const Real density_min = plasma_injector.density_min;
    const Real density_max = plasma_injector.density_max;

#ifdef WARPX_DIM_RZ
    const int nmodes = WarpX::n_rz_azimuthal_modes;
    const bool radially_weighted = plasma_injector.radially_weighted;
#endif

    MFItInfo info;
    if (do_tiling && Gpu::notInLaunchRegion()) {
        info.EnableTiling(tile_size);
    }
#ifdef AMREX_USE_OMP
    info.SetDynamic(true);
#pragma omp parallel if (not WarpX::serialize_initial_conditions)
#endif
    for (MFIter mfi = MakeMFIter(lev, info); mfi.isValid(); ++mfi)
    {
        if (cost && WarpX::load_balance_costs_update_algo == LoadBalanceCostsUpdateAlgo::Timers)
        {
            amrex::Gpu::synchronize();
        }
        auto wt = static_cast<amrex::Real>(amrex::second());

        const Box& tile_box = mfi.tilebox();
        const RealBox tile_realbox = WarpX::getRealBox(tile_box, lev);

        // Find the cells of part_box that overlap with tile_realbox
        // If there is no overlap, just go to the next tile in the loop
        RealBox overlap_realbox;
        Box overlap_box;
        IntVect shifted;
        bool no_overlap = false;

        for (int dir=0; dir<AMREX_SPACEDIM; dir++) {
            if ( tile_realbox.lo(dir) <= part_realbox.hi(dir) ) {
                const Real ncells_adjust = std::floor( (tile_realbox.lo(dir) - part_realbox.lo(dir))/dx[dir] );
                overlap_realbox.setLo( dir, part_realbox.lo(dir) + std::max(ncells_adjust, 0._rt) * dx[dir]);
            } else {
                no_overlap = true; break;
            }
            if ( tile_realbox.hi(dir) >= part_realbox.lo(dir) ) {
                const Real ncells_adjust = std::floor( (part_realbox.hi(dir) - tile_realbox.hi(dir))/dx[dir] );
                overlap_realbox.setHi( dir, part_realbox.hi(dir) - std::max(ncells_adjust, 0._rt) * dx[dir]);
            } else {
                no_overlap = true; break;
            }
            // Count the number of cells in this direction in overlap_realbox
            overlap_box.setSmall( dir, 0 );
            overlap_box.setBig( dir,
                int( std::round((overlap_realbox.hi(dir)-overlap_realbox.lo(dir))
                                /dx[dir] )) - 1);
            shifted[dir] =
                static_cast<int>(std::round((overlap_realbox.lo(dir)-problo[dir])/dx[dir]));
            // shifted is exact in non-moving-window direction.  That's all we care.
        }
        if (no_overlap == 1) {
            continue; // Go to the next tile
        }

        const int grid_id = mfi.index();
        const int tile_id = mfi.LocalTileIndex();

        const GpuArray<Real,AMREX_SPACEDIM> overlap_corner
            {AMREX_D_DECL(overlap_realbox.lo(0),
                          overlap_realbox.lo(1),
                          overlap_realbox.lo(2))};

        // count the number of particles that each cell in overlap_box could add
        Gpu::DeviceVector<amrex::Long> counts(overlap_box.numPts(), 0);
        Gpu::DeviceVector<amrex::Long> offset(overlap_box.numPts());
        auto *pcounts = counts.data();
        const amrex::IntVect lrrfac = rrfac;
        Box fine_overlap_box; // default Box is NOT ok().
        if (refine_injection) {
            fine_overlap_box = overlap_box & amrex::shift(fine_injection_box, -shifted);
        }
        amrex::ParallelFor(overlap_box, [=] AMREX_GPU_DEVICE (int i, int j, int k) noexcept
        {
            const IntVect iv(AMREX_D_DECL(i, j, k));
            auto lo = getCellCoords(overlap_corner, dx, {0._rt, 0._rt, 0._rt}, iv);
            auto hi = getCellCoords(overlap_corner, dx, {1._rt, 1._rt, 1._rt}, iv);

            lo.z = applyBallisticCorrection(lo, inj_mom, gamma_boost, beta_boost, t);
            hi.z = applyBallisticCorrection(hi, inj_mom, gamma_boost, beta_boost, t);

            if (inj_pos->overlapsWith(lo, hi))
            {
                auto index = overlap_box.index(iv);
                const amrex::Long r = (fine_overlap_box.ok() && fine_overlap_box.contains(iv))?
                    (AMREX_D_TERM(lrrfac[0],*lrrfac[1],*lrrfac[2])) : (1);
                pcounts[index] = num_ppc*r;
                // update pcount by checking if cell-corners or cell-center
                // has non-zero density
                const auto xlim = GpuArray<Real, 3>{lo.x,(lo.x+hi.x)/2._rt,hi.x};
                const auto ylim = GpuArray<Real, 3>{lo.y,(lo.y+hi.y)/2._rt,hi.y};
                const auto zlim = GpuArray<Real, 3>{lo.z,(lo.z+hi.z)/2._rt,hi.z};

                const auto checker = [&](){
                    for (const auto& x : xlim) {
                        for (const auto& y : ylim) {
                            for (const auto& z : zlim) {
                                if (inj_pos->insideBounds(x,y,z) and (inj_rho->getDensity(x,y,z) > 0) ) {
                                    return 1;
                                }
                            }
                        }
                    }
                    return 0;
                };
                const int flag_pcount = checker();
                if (flag_pcount == 1) {
                    pcounts[index] = num_ppc*r;
                } else {
                    pcounts[index] = 0;
                }
            }
#if defined(WARPX_DIM_XZ) || defined(WARPX_DIM_RZ)
            amrex::ignore_unused(k);
#endif
#if defined(WARPX_DIM_1D_Z)
            amrex::ignore_unused(j,k);
#endif
        });

        // Max number of new particles. All of them are created,
        // and invalid ones are then discarded
        const amrex::Long max_new_particles = Scan::ExclusiveSum(counts.size(), counts.data(), offset.data());

        // Update NextID to include particles created in this function
        amrex::Long pid;
#ifdef AMREX_USE_OMP
#pragma omp critical (add_plasma_nextid)
#endif
        {
            pid = ParticleType::NextID();
            ParticleType::NextID(pid+max_new_particles);
        }
        WARPX_ALWAYS_ASSERT_WITH_MESSAGE(
            pid + max_new_particles < LongParticleIds::LastParticleID,
            "ERROR: overflow on particle id numbers");

        const int cpuid = ParallelDescriptor::MyProc();

        auto& particle_tile = GetParticles(lev)[std::make_pair(grid_id,tile_id)];

        if ( (NumRuntimeRealComps()>0) || (NumRuntimeIntComps()>0) ) {
            DefineAndReturnParticleTile(lev, grid_id, tile_id);
        }

        auto const old_size = static_cast<amrex::Long>(particle_tile.size());
        auto const new_size = old_size + max_new_particles;
        particle_tile.resize(new_size);

        auto& soa = particle_tile.GetStructOfArrays();
        GpuArray<ParticleReal*,PIdx::nattribs> pa;
        for (int ia = 0; ia < PIdx::nattribs; ++ia) {
            pa[ia] = soa.GetRealData(ia).data() + old_size;
        }
        uint64_t * AMREX_RESTRICT pa_idcpu = soa.GetIdCPUData().data() + old_size;
        // user-defined integer and real attributes
        const auto n_user_int_attribs = static_cast<int>(m_user_int_attribs.size());
        const auto n_user_real_attribs = static_cast<int>(m_user_real_attribs.size());
        amrex::Gpu::PinnedVector<int*> pa_user_int_pinned(n_user_int_attribs);
        amrex::Gpu::PinnedVector<ParticleReal*> pa_user_real_pinned(n_user_real_attribs);
        amrex::Gpu::PinnedVector< amrex::ParserExecutor<7> > user_int_attrib_parserexec_pinned(n_user_int_attribs);
        amrex::Gpu::PinnedVector< amrex::ParserExecutor<7> > user_real_attrib_parserexec_pinned(n_user_real_attribs);
        for (int ia = 0; ia < n_user_int_attribs; ++ia) {
            pa_user_int_pinned[ia] = soa.GetIntData(particle_icomps[m_user_int_attribs[ia]]).data() + old_size;
            user_int_attrib_parserexec_pinned[ia] = m_user_int_attrib_parser[ia]->compile<7>();
        }
        for (int ia = 0; ia < n_user_real_attribs; ++ia) {
            pa_user_real_pinned[ia] = soa.GetRealData(particle_comps[m_user_real_attribs[ia]]).data() + old_size;
            user_real_attrib_parserexec_pinned[ia] = m_user_real_attrib_parser[ia]->compile<7>();
        }
#ifdef AMREX_USE_GPU
        // To avoid using managed memory, we first define pinned memory vector, initialize on cpu,
        // and them memcpy to device from host
        amrex::Gpu::DeviceVector<int*> d_pa_user_int(n_user_int_attribs);
        amrex::Gpu::DeviceVector<ParticleReal*> d_pa_user_real(n_user_real_attribs);
        amrex::Gpu::DeviceVector< amrex::ParserExecutor<7> > d_user_int_attrib_parserexec(n_user_int_attribs);
        amrex::Gpu::DeviceVector< amrex::ParserExecutor<7> > d_user_real_attrib_parserexec(n_user_real_attribs);
        amrex::Gpu::copyAsync(Gpu::hostToDevice, pa_user_int_pinned.begin(),
                              pa_user_int_pinned.end(), d_pa_user_int.begin());
        amrex::Gpu::copyAsync(Gpu::hostToDevice, pa_user_real_pinned.begin(),
                              pa_user_real_pinned.end(), d_pa_user_real.begin());
        amrex::Gpu::copyAsync(Gpu::hostToDevice, user_int_attrib_parserexec_pinned.begin(),
                              user_int_attrib_parserexec_pinned.end(), d_user_int_attrib_parserexec.begin());
        amrex::Gpu::copyAsync(Gpu::hostToDevice, user_real_attrib_parserexec_pinned.begin(),
                              user_real_attrib_parserexec_pinned.end(), d_user_real_attrib_parserexec.begin());
        int** pa_user_int_data = d_pa_user_int.dataPtr();
        ParticleReal** pa_user_real_data = d_pa_user_real.dataPtr();
        amrex::ParserExecutor<7> const* user_int_parserexec_data = d_user_int_attrib_parserexec.dataPtr();
        amrex::ParserExecutor<7> const* user_real_parserexec_data = d_user_real_attrib_parserexec.dataPtr();
#else
        int** pa_user_int_data = pa_user_int_pinned.dataPtr();
        ParticleReal** pa_user_real_data = pa_user_real_pinned.dataPtr();
        amrex::ParserExecutor<7> const* user_int_parserexec_data = user_int_attrib_parserexec_pinned.dataPtr();
        amrex::ParserExecutor<7> const* user_real_parserexec_data = user_real_attrib_parserexec_pinned.dataPtr();
#endif

        int* pi = nullptr;
        if (do_field_ionization) {
            pi = soa.GetIntData(particle_icomps["ionizationLevel"]).data() + old_size;
        }

#ifdef WARPX_QED
        //Pointer to the optical depth component
        amrex::ParticleReal* p_optical_depth_QSR = nullptr;
        amrex::ParticleReal* p_optical_depth_BW  = nullptr;

        // If a QED effect is enabled, the corresponding optical depth
        // has to be initialized
        const bool loc_has_quantum_sync = has_quantum_sync();
        const bool loc_has_breit_wheeler = has_breit_wheeler();
        if (loc_has_quantum_sync) {
            p_optical_depth_QSR = soa.GetRealData(
                particle_comps["opticalDepthQSR"]).data() + old_size;
        }
        if(loc_has_breit_wheeler) {
            p_optical_depth_BW = soa.GetRealData(
                particle_comps["opticalDepthBW"]).data() + old_size;
        }

        //If needed, get the appropriate functors from the engines
        QuantumSynchrotronGetOpticalDepth quantum_sync_get_opt;
        BreitWheelerGetOpticalDepth breit_wheeler_get_opt;
        if(loc_has_quantum_sync){
            quantum_sync_get_opt =
                m_shr_p_qs_engine->build_optical_depth_functor();
        }
        if(loc_has_breit_wheeler){
            breit_wheeler_get_opt =
                m_shr_p_bw_engine->build_optical_depth_functor();
        }
#endif

        const bool loc_do_field_ionization = do_field_ionization;
        const int loc_ionization_initial_level = ionization_initial_level;

        // Loop over all new particles and inject them (creates too many
        // particles, in particular does not consider xmin, xmax etc.).
        // The invalid ones are given negative ID and are deleted during the
        // next redistribute.
        auto *const poffset = offset.data();
#ifdef WARPX_DIM_RZ
        const bool rz_random_theta = m_rz_random_theta;
#endif
        amrex::ParallelForRNG(overlap_box,
        [=] AMREX_GPU_DEVICE (int i, int j, int k, amrex::RandomEngine const& engine) noexcept
        {
            const IntVect iv = IntVect(AMREX_D_DECL(i, j, k));
            const auto index = overlap_box.index(iv);
#ifdef WARPX_DIM_RZ
            Real theta_offset = 0._rt;
            if (rz_random_theta) { theta_offset = amrex::Random(engine) * 2._rt * MathConst::pi; }
#endif

            Real scale_fac = 0.0_rt;
            if( pcounts[index] != 0) {
#if defined(WARPX_DIM_3D)
                scale_fac = dx[0]*dx[1]*dx[2]/pcounts[index];
#elif defined(WARPX_DIM_XZ) || defined(WARPX_DIM_RZ)
                scale_fac = dx[0]*dx[1]/pcounts[index];
#elif defined(WARPX_DIM_1D_Z)
                scale_fac = dx[0]/pcounts[index];
#endif
            }

            for (int i_part = 0; i_part < pcounts[index]; ++i_part)
            {
                long ip = poffset[index] + i_part;
                pa_idcpu[ip] = amrex::SetParticleIDandCPU(pid+ip, cpuid);
                const XDim3 r = (fine_overlap_box.ok() && fine_overlap_box.contains(iv)) ?
                  // In the refined injection region: use refinement ratio `lrrfac`
                  inj_pos->getPositionUnitBox(i_part, lrrfac, engine) :
                  // Otherwise: use 1 as the refinement ratio
                  inj_pos->getPositionUnitBox(i_part, amrex::IntVect::TheUnitVector(), engine);
                auto pos = getCellCoords(overlap_corner, dx, r, iv);

#if defined(WARPX_DIM_3D)
                if (!tile_realbox.contains(XDim3{pos.x,pos.y,pos.z})) {
                    ZeroInitializeAndSetNegativeID(pa_idcpu, pa, ip, loc_do_field_ionization, pi
#ifdef WARPX_QED
                                                   ,loc_has_quantum_sync, p_optical_depth_QSR
                                                   ,loc_has_breit_wheeler, p_optical_depth_BW
#endif
                                                   );
                    continue;
                }
#elif defined(WARPX_DIM_XZ) || defined(WARPX_DIM_RZ)
                amrex::ignore_unused(k);
                if (!tile_realbox.contains(XDim3{pos.x,pos.z,0.0_rt})) {
                    ZeroInitializeAndSetNegativeID(pa_idcpu, pa, ip, loc_do_field_ionization, pi
#ifdef WARPX_QED
                                                   ,loc_has_quantum_sync, p_optical_depth_QSR
                                                   ,loc_has_breit_wheeler, p_optical_depth_BW
#endif
                                                   );
                    continue;
                }
#else
                amrex::ignore_unused(j,k);
                if (!tile_realbox.contains(XDim3{pos.z,0.0_rt,0.0_rt})) {
                    ZeroInitializeAndSetNegativeID(pa_idcpu, pa, ip, loc_do_field_ionization, pi
#ifdef WARPX_QED
                                                   ,loc_has_quantum_sync, p_optical_depth_QSR
                                                   ,loc_has_breit_wheeler, p_optical_depth_BW
#endif
                                                   );
                    continue;
                }
#endif

                // Save the x and y values to use in the insideBounds checks.
                // This is needed with WARPX_DIM_RZ since x and y are modified.
                const Real xb = pos.x;
                const Real yb = pos.y;

#ifdef WARPX_DIM_RZ
                // Replace the x and y, setting an angle theta.
                // These x and y are used to get the momentum and density
                // With only 1 mode, the angle doesn't matter so
                // choose it randomly.
                const Real theta = (nmodes == 1 && rz_random_theta)?
                    (2._rt*MathConst::pi*amrex::Random(engine)):
                    (2._rt*MathConst::pi*r.y + theta_offset);
                pos.x = xb*std::cos(theta);
                pos.y = xb*std::sin(theta);
#endif

                Real dens;
                XDim3 u;
                if (gamma_boost == 1._rt) {
                    // Lab-frame simulation
                    // If the particle is not within the species's
                    // xmin, xmax, ymin, ymax, zmin, zmax, go to
                    // the next generated particle.

                    // include ballistic correction for plasma species with bulk motion
                    const Real z0 = applyBallisticCorrection(pos, inj_mom, gamma_boost,
                                                             beta_boost, t);
                    if (!inj_pos->insideBounds(xb, yb, z0)) {
                        ZeroInitializeAndSetNegativeID(pa_idcpu, pa, ip, loc_do_field_ionization, pi
#ifdef WARPX_QED
                                                   ,loc_has_quantum_sync, p_optical_depth_QSR
                                                   ,loc_has_breit_wheeler, p_optical_depth_BW
#endif
                                                   );
                        continue;
                    }

                    u = inj_mom->getMomentum(pos.x, pos.y, z0, engine);
                    dens = inj_rho->getDensity(pos.x, pos.y, z0);

                    // Remove particle if density below threshold
                    if ( dens < density_min ){
                        ZeroInitializeAndSetNegativeID(pa_idcpu, pa, ip, loc_do_field_ionization, pi
#ifdef WARPX_QED
                                                   ,loc_has_quantum_sync, p_optical_depth_QSR
                                                   ,loc_has_breit_wheeler, p_optical_depth_BW
#endif
                                                   );
                        continue;
                    }
                    // Cut density if above threshold
                    dens = amrex::min(dens, density_max);
                } else {
                    // Boosted-frame simulation
                    const Real z0_lab = applyBallisticCorrection(pos, inj_mom, gamma_boost,
                                                                 beta_boost, t);

                    // If the particle is not within the lab-frame zmin, zmax, etc.
                    // go to the next generated particle.
                    if (!inj_pos->insideBounds(xb, yb, z0_lab)) {
                        ZeroInitializeAndSetNegativeID(pa_idcpu, pa, ip, loc_do_field_ionization, pi
#ifdef WARPX_QED
                                                   ,loc_has_quantum_sync, p_optical_depth_QSR
                                                   ,loc_has_breit_wheeler, p_optical_depth_BW
#endif
                                                   );
                        continue;
                    }
                    // call `getDensity` with lab-frame parameters
                    dens = inj_rho->getDensity(pos.x, pos.y, z0_lab);
                    // Remove particle if density below threshold
                    if ( dens < density_min ){
                        ZeroInitializeAndSetNegativeID(pa_idcpu, pa, ip, loc_do_field_ionization, pi
#ifdef WARPX_QED
                                                   ,loc_has_quantum_sync, p_optical_depth_QSR
                                                   ,loc_has_breit_wheeler, p_optical_depth_BW
#endif
                                                   );
                        continue;
                    }
                    // Cut density if above threshold
                    dens = amrex::min(dens, density_max);

                    // get the full momentum, including thermal motion
                    u = inj_mom->getMomentum(pos.x, pos.y, 0._rt, engine);
                    const Real gamma_lab = std::sqrt( 1._rt+(u.x*u.x+u.y*u.y+u.z*u.z) );
                    const Real betaz_lab = u.z/(gamma_lab);

                    // At this point u and dens are the lab-frame quantities
                    // => Perform Lorentz transform
                    dens = gamma_boost * dens * ( 1.0_rt - beta_boost*betaz_lab );
                    u.z = gamma_boost * ( u.z -beta_boost*gamma_lab );
                }

                if (loc_do_field_ionization) {
                    pi[ip] = loc_ionization_initial_level;
                }

#ifdef WARPX_QED
                if(loc_has_quantum_sync){
                    p_optical_depth_QSR[ip] = quantum_sync_get_opt(engine);
                }

                if(loc_has_breit_wheeler){
                    p_optical_depth_BW[ip] = breit_wheeler_get_opt(engine);
                }
#endif
                // Initialize user-defined integers with user-defined parser
                for (int ia = 0; ia < n_user_int_attribs; ++ia) {
                    pa_user_int_data[ia][ip] = static_cast<int>(user_int_parserexec_data[ia](pos.x, pos.y, pos.z, u.x, u.y, u.z, t));
                }
                // Initialize user-defined real attributes with user-defined parser
                for (int ia = 0; ia < n_user_real_attribs; ++ia) {
                    pa_user_real_data[ia][ip] = user_real_parserexec_data[ia](pos.x, pos.y, pos.z, u.x, u.y, u.z, t);
                }

                u.x *= PhysConst::c;
                u.y *= PhysConst::c;
                u.z *= PhysConst::c;

                Real weight = dens;
                weight *= scale_fac;

#ifdef WARPX_DIM_RZ
                if (radially_weighted) {
                    weight *= 2._rt*MathConst::pi*xb;
                } else {
                    // This is not correct since it might shift the particle
                    // out of the local grid
                    pos.x = std::sqrt(xb*rmax);
                    weight *= dx[0];
                }
#endif
                pa[PIdx::w ][ip] = weight;
                pa[PIdx::ux][ip] = u.x;
                pa[PIdx::uy][ip] = u.y;
                pa[PIdx::uz][ip] = u.z;

#if defined(WARPX_DIM_3D)
                pa[PIdx::x][ip] = pos.x;
                pa[PIdx::y][ip] = pos.y;
                pa[PIdx::z][ip] = pos.z;
#elif defined(WARPX_DIM_XZ) || defined(WARPX_DIM_RZ)
#ifdef WARPX_DIM_RZ
                pa[PIdx::theta][ip] = theta;
#endif
                pa[PIdx::x][ip] = xb;
                pa[PIdx::z][ip] = pos.z;
#else
                pa[PIdx::z][ip] = pos.z;
#endif
            }
        });

        amrex::Gpu::synchronize();

        if (cost && WarpX::load_balance_costs_update_algo == LoadBalanceCostsUpdateAlgo::Timers)
        {
            wt = static_cast<amrex::Real>(amrex::second()) - wt;
            amrex::HostDevice::Atomic::Add( &(*cost)[mfi.index()], wt);
        }
    }

    // Remove particles that are inside the embedded boundaries
#ifdef AMREX_USE_EB
    auto & distance_to_eb = WarpX::GetInstance().GetDistanceToEB();
    scrapeParticles( *this, amrex::GetVecOfConstPtrs(distance_to_eb), ParticleBoundaryProcess::Absorb());
#endif

    // The function that calls this is responsible for redistributing particles.
}

void
PhysicalParticleContainer::AddPlasmaFlux (PlasmaInjector const& plasma_injector, amrex::Real dt)
{
    WARPX_PROFILE("PhysicalParticleContainer::AddPlasmaFlux()");

    const Geometry& geom = Geom(0);
    const amrex::RealBox& part_realbox = geom.ProbDomain();

    const amrex::Real num_ppc_real = plasma_injector.num_particles_per_cell_real;
#ifdef WARPX_DIM_RZ
    const Real rmax = std::min(plasma_injector.xmax, geom.ProbDomain().hi(0));
#endif

    const auto dx = geom.CellSizeArray();
    const auto problo = geom.ProbLoArray();

    Real scale_fac = 0._rt;
    // Scale particle weight by the area of the emitting surface, within one cell
#if defined(WARPX_DIM_3D)
    scale_fac = dx[0]*dx[1]*dx[2]/dx[plasma_injector.flux_normal_axis]/num_ppc_real;
#elif defined(WARPX_DIM_RZ) || defined(WARPX_DIM_XZ)
    scale_fac = dx[0]*dx[1]/num_ppc_real;
    // When emission is in the r direction, the emitting surface is a cylinder.
    // The factor 2*pi*r is added later below.
    if (plasma_injector.flux_normal_axis == 0) { scale_fac /= dx[0]; }
    // When emission is in the z direction, the emitting surface is an annulus
    // The factor 2*pi*r is added later below.
    if (plasma_injector.flux_normal_axis == 2) { scale_fac /= dx[1]; }
    // When emission is in the theta direction (flux_normal_axis == 1),
    // the emitting surface is a rectangle, within the plane of the simulation
#elif defined(WARPX_DIM_1D_Z)
    scale_fac = dx[0]/num_ppc_real;
    if (plasma_injector.flux_normal_axis == 2) { scale_fac /= dx[0]; }
#endif

    amrex::LayoutData<amrex::Real>* cost = WarpX::getCosts(0);

    // Create temporary particle container to which particles will be added;
    // we will then call Redistribute on this new container and finally
    // add the new particles to the original container.
    PhysicalParticleContainer tmp_pc(&WarpX::GetInstance());
    for (int ic = 0; ic < NumRuntimeRealComps(); ++ic) { tmp_pc.AddRealComp(false); }
    for (int ic = 0; ic < NumRuntimeIntComps(); ++ic) { tmp_pc.AddIntComp(false); }
    tmp_pc.defineAllParticleTiles();

    const int nlevs = numLevels();
    static bool refine_injection = false;
    static Box fine_injection_box;
    static amrex::IntVect rrfac(AMREX_D_DECL(1,1,1));
    // This does not work if the mesh is dynamic.  But in that case, we should
    // not use refined injected either.  We also assume there is only one fine level.
    if (WarpX::refine_plasma && nlevs == 2)
    {
        refine_injection = true;
        fine_injection_box = ParticleBoxArray(1).minimalBox();
        rrfac = m_gdb->refRatio(0);
        fine_injection_box.coarsen(rrfac);
    }

    InjectorPosition* flux_pos = plasma_injector.getInjectorFluxPosition();
    InjectorFlux*  inj_flux = plasma_injector.getInjectorFlux();
    InjectorMomentum* inj_mom = plasma_injector.getInjectorMomentumDevice();
    constexpr int level_zero = 0;
    const amrex::Real t = WarpX::GetInstance().gett_new(level_zero);

#ifdef WARPX_DIM_RZ
    const int nmodes = WarpX::n_rz_azimuthal_modes;
    const bool rz_random_theta = m_rz_random_theta;
    const bool radially_weighted = plasma_injector.radially_weighted;
#endif

    MFItInfo info;
    if (do_tiling && Gpu::notInLaunchRegion()) {
        info.EnableTiling(tile_size);
    }
#ifdef AMREX_USE_OMP
    info.SetDynamic(true);
#pragma omp parallel if (amrex::Gpu::notInLaunchRegion())
#endif
    for (MFIter mfi = MakeMFIter(0, info); mfi.isValid(); ++mfi)
    {
        if (cost && WarpX::load_balance_costs_update_algo == LoadBalanceCostsUpdateAlgo::Timers)
        {
            amrex::Gpu::synchronize();
        }
        auto wt = static_cast<amrex::Real>(amrex::second());

        const Box& tile_box = mfi.tilebox();
        const RealBox tile_realbox = WarpX::getRealBox(tile_box, 0);

        // Find the cells of part_realbox that overlap with tile_realbox
        // If there is no overlap, just go to the next tile in the loop
        RealBox overlap_realbox;
        Box overlap_box;
        IntVect shifted;
        bool no_overlap = false;

        for (int dir=0; dir<AMREX_SPACEDIM; dir++) {
#if (defined(WARPX_DIM_3D))
            if (dir == plasma_injector.flux_normal_axis) {
#elif defined(WARPX_DIM_XZ) || defined(WARPX_DIM_RZ)
            if (2*dir == plasma_injector.flux_normal_axis) {
            // The above formula captures the following cases:
            // - flux_normal_axis=0 (emission along x/r) and dir=0
            // - flux_normal_axis=2 (emission along z) and dir=1
#elif defined(WARPX_DIM_1D_Z)
            if ( (dir==0) && (plasma_injector.flux_normal_axis==2) ) {
#endif
                if (plasma_injector.flux_direction > 0) {
                    if (plasma_injector.surface_flux_pos <  tile_realbox.lo(dir) ||
                        plasma_injector.surface_flux_pos >= tile_realbox.hi(dir)) {
                            no_overlap = true;
                            break;
                    }
                } else {
                    if (plasma_injector.surface_flux_pos <= tile_realbox.lo(dir) ||
                        plasma_injector.surface_flux_pos >  tile_realbox.hi(dir)) {
                            no_overlap = true;
                            break;
                    }
                }
                overlap_realbox.setLo( dir, plasma_injector.surface_flux_pos );
                overlap_realbox.setHi( dir, plasma_injector.surface_flux_pos );
                overlap_box.setSmall( dir, 0 );
                overlap_box.setBig( dir, 0 );
                shifted[dir] =
                    static_cast<int>(std::round((overlap_realbox.lo(dir)-problo[dir])/dx[dir]));
            } else {
                if ( tile_realbox.lo(dir) <= part_realbox.hi(dir) ) {
                    const Real ncells_adjust = std::floor( (tile_realbox.lo(dir) - part_realbox.lo(dir))/dx[dir] );
                    overlap_realbox.setLo( dir, part_realbox.lo(dir) + std::max(ncells_adjust, 0._rt) * dx[dir]);
                } else {
                    no_overlap = true; break;
                }
                if ( tile_realbox.hi(dir) >= part_realbox.lo(dir) ) {
                    const Real ncells_adjust = std::floor( (part_realbox.hi(dir) - tile_realbox.hi(dir))/dx[dir] );
                    overlap_realbox.setHi( dir, part_realbox.hi(dir) - std::max(ncells_adjust, 0._rt) * dx[dir]);
                } else {
                    no_overlap = true; break;
                }
                // Count the number of cells in this direction in overlap_realbox
                overlap_box.setSmall( dir, 0 );
                overlap_box.setBig( dir,
                    int( std::round((overlap_realbox.hi(dir)-overlap_realbox.lo(dir))
                                    /dx[dir] )) - 1);
                shifted[dir] =
                    static_cast<int>(std::round((overlap_realbox.lo(dir)-problo[dir])/dx[dir]));
                // shifted is exact in non-moving-window direction.  That's all we care.
            }
        }
        if (no_overlap == 1) {
            continue; // Go to the next tile
        }

        const int grid_id = mfi.index();
        const int tile_id = mfi.LocalTileIndex();

        const GpuArray<Real,AMREX_SPACEDIM> overlap_corner
            {AMREX_D_DECL(overlap_realbox.lo(0),
                          overlap_realbox.lo(1),
                          overlap_realbox.lo(2))};

        // count the number of particles that each cell in overlap_box could add
        Gpu::DeviceVector<int> counts(overlap_box.numPts(), 0);
        Gpu::DeviceVector<int> offset(overlap_box.numPts());
        auto *pcounts = counts.data();
        const amrex::IntVect lrrfac = rrfac;
        Box fine_overlap_box; // default Box is NOT ok().
        if (refine_injection) {
            fine_overlap_box = overlap_box & amrex::shift(fine_injection_box, -shifted);
        }
        amrex::ParallelForRNG(overlap_box, [=] AMREX_GPU_DEVICE (int i, int j, int k, amrex::RandomEngine const& engine) noexcept
        {
            const IntVect iv(AMREX_D_DECL(i, j, k));
            auto lo = getCellCoords(overlap_corner, dx, {0._rt, 0._rt, 0._rt}, iv);
            auto hi = getCellCoords(overlap_corner, dx, {1._rt, 1._rt, 1._rt}, iv);

            const int num_ppc_int = static_cast<int>(num_ppc_real + amrex::Random(engine));

            if (flux_pos->overlapsWith(lo, hi))
            {
                auto index = overlap_box.index(iv);
                int r;
                if (fine_overlap_box.ok() && fine_overlap_box.contains(iv)) {
                    r = AMREX_D_TERM(lrrfac[0],*lrrfac[1],*lrrfac[2]);
                } else {
                    r = 1;
                }
                pcounts[index] = num_ppc_int*r;
            }
#if defined(WARPX_DIM_XZ) || defined(WARPX_DIM_RZ)
            amrex::ignore_unused(k);
#elif defined(WARPX_DIM_1D_Z)
            amrex::ignore_unused(j,k);
#endif
        });

        // Max number of new particles. All of them are created,
        // and invalid ones are then discarded
        const amrex::Long max_new_particles = Scan::ExclusiveSum(counts.size(), counts.data(), offset.data());

        // Update NextID to include particles created in this function
        amrex::Long pid;
#ifdef AMREX_USE_OMP
#pragma omp critical (add_plasma_nextid)
#endif
        {
            pid = ParticleType::NextID();
            ParticleType::NextID(pid+max_new_particles);
        }
        WARPX_ALWAYS_ASSERT_WITH_MESSAGE(
            pid + max_new_particles < LongParticleIds::LastParticleID,
            "overflow on particle id numbers");

        const int cpuid = ParallelDescriptor::MyProc();

        auto& particle_tile = tmp_pc.DefineAndReturnParticleTile(0, grid_id, tile_id);

        auto const old_size = static_cast<amrex::Long>(particle_tile.size());
        auto const new_size = old_size + max_new_particles;
        particle_tile.resize(new_size);

        auto& soa = particle_tile.GetStructOfArrays();
        GpuArray<ParticleReal*,PIdx::nattribs> pa;
        for (int ia = 0; ia < PIdx::nattribs; ++ia) {
            pa[ia] = soa.GetRealData(ia).data() + old_size;
        }
        uint64_t * AMREX_RESTRICT pa_idcpu = soa.GetIdCPUData().data() + old_size;

        // user-defined integer and real attributes
        const auto n_user_int_attribs = static_cast<int>(m_user_int_attribs.size());
        const auto n_user_real_attribs = static_cast<int>(m_user_real_attribs.size());
        amrex::Gpu::PinnedVector<int*> pa_user_int_pinned(n_user_int_attribs);
        amrex::Gpu::PinnedVector<ParticleReal*> pa_user_real_pinned(n_user_real_attribs);
        amrex::Gpu::PinnedVector< amrex::ParserExecutor<7> > user_int_attrib_parserexec_pinned(n_user_int_attribs);
        amrex::Gpu::PinnedVector< amrex::ParserExecutor<7> > user_real_attrib_parserexec_pinned(n_user_real_attribs);
        for (int ia = 0; ia < n_user_int_attribs; ++ia) {
            pa_user_int_pinned[ia] = soa.GetIntData(particle_icomps[m_user_int_attribs[ia]]).data() + old_size;
            user_int_attrib_parserexec_pinned[ia] = m_user_int_attrib_parser[ia]->compile<7>();
        }
        for (int ia = 0; ia < n_user_real_attribs; ++ia) {
            pa_user_real_pinned[ia] = soa.GetRealData(particle_comps[m_user_real_attribs[ia]]).data() + old_size;
            user_real_attrib_parserexec_pinned[ia] = m_user_real_attrib_parser[ia]->compile<7>();
        }
#ifdef AMREX_USE_GPU
        // To avoid using managed memory, we first define pinned memory vector, initialize on cpu,
        // and them memcpy to device from host
        amrex::Gpu::DeviceVector<int*> d_pa_user_int(n_user_int_attribs);
        amrex::Gpu::DeviceVector<ParticleReal*> d_pa_user_real(n_user_real_attribs);
        amrex::Gpu::DeviceVector< amrex::ParserExecutor<7> > d_user_int_attrib_parserexec(n_user_int_attribs);
        amrex::Gpu::DeviceVector< amrex::ParserExecutor<7> > d_user_real_attrib_parserexec(n_user_real_attribs);
        amrex::Gpu::copyAsync(Gpu::hostToDevice, pa_user_int_pinned.begin(),
                              pa_user_int_pinned.end(), d_pa_user_int.begin());
        amrex::Gpu::copyAsync(Gpu::hostToDevice, pa_user_real_pinned.begin(),
                              pa_user_real_pinned.end(), d_pa_user_real.begin());
        amrex::Gpu::copyAsync(Gpu::hostToDevice, user_int_attrib_parserexec_pinned.begin(),
                              user_int_attrib_parserexec_pinned.end(), d_user_int_attrib_parserexec.begin());
        amrex::Gpu::copyAsync(Gpu::hostToDevice, user_real_attrib_parserexec_pinned.begin(),
                              user_real_attrib_parserexec_pinned.end(), d_user_real_attrib_parserexec.begin());
        int** pa_user_int_data = d_pa_user_int.dataPtr();
        ParticleReal** pa_user_real_data = d_pa_user_real.dataPtr();
        amrex::ParserExecutor<7> const* user_int_parserexec_data = d_user_int_attrib_parserexec.dataPtr();
        amrex::ParserExecutor<7> const* user_real_parserexec_data = d_user_real_attrib_parserexec.dataPtr();
#else
        int** pa_user_int_data = pa_user_int_pinned.dataPtr();
        ParticleReal** pa_user_real_data = pa_user_real_pinned.dataPtr();
        amrex::ParserExecutor<7> const* user_int_parserexec_data = user_int_attrib_parserexec_pinned.dataPtr();
        amrex::ParserExecutor<7> const* user_real_parserexec_data = user_real_attrib_parserexec_pinned.dataPtr();
#endif

        int* p_ion_level = nullptr;
        if (do_field_ionization) {
            p_ion_level = soa.GetIntData(particle_icomps["ionizationLevel"]).data() + old_size;
        }

#ifdef WARPX_QED
        //Pointer to the optical depth component
        amrex::ParticleReal* p_optical_depth_QSR = nullptr;
        amrex::ParticleReal* p_optical_depth_BW  = nullptr;

        // If a QED effect is enabled, the corresponding optical depth
        // has to be initialized
        const bool loc_has_quantum_sync = has_quantum_sync();
        const bool loc_has_breit_wheeler = has_breit_wheeler();
        if (loc_has_quantum_sync) {
            p_optical_depth_QSR = soa.GetRealData(
                particle_comps["opticalDepthQSR"]).data() + old_size;
        }
        if(loc_has_breit_wheeler) {
            p_optical_depth_BW = soa.GetRealData(
                particle_comps["opticalDepthBW"]).data() + old_size;
        }

        //If needed, get the appropriate functors from the engines
        QuantumSynchrotronGetOpticalDepth quantum_sync_get_opt;
        BreitWheelerGetOpticalDepth breit_wheeler_get_opt;
        if(loc_has_quantum_sync){
            quantum_sync_get_opt =
                m_shr_p_qs_engine->build_optical_depth_functor();
        }
        if(loc_has_breit_wheeler){
            breit_wheeler_get_opt =
                m_shr_p_bw_engine->build_optical_depth_functor();
        }
#endif

        const bool loc_do_field_ionization = do_field_ionization;
        const int loc_ionization_initial_level = ionization_initial_level;
#ifdef WARPX_DIM_RZ
        int const loc_flux_normal_axis = plasma_injector.flux_normal_axis;
#endif

        // Loop over all new particles and inject them (creates too many
        // particles, in particular does not consider xmin, xmax etc.).
        // The invalid ones are given negative ID and are deleted during the
        // next redistribute.
        auto *const poffset = offset.data();
        amrex::ParallelForRNG(overlap_box,
        [=] AMREX_GPU_DEVICE (int i, int j, int k, amrex::RandomEngine const& engine) noexcept
        {
            const IntVect iv = IntVect(AMREX_D_DECL(i, j, k));
            const auto index = overlap_box.index(iv);
            for (int i_part = 0; i_part < pcounts[index]; ++i_part)
            {
                const long ip = poffset[index] + i_part;
                pa_idcpu[ip] = amrex::SetParticleIDandCPU(pid+ip, cpuid);

                // This assumes the flux_pos is of type InjectorPositionRandomPlane
                const XDim3 r = (fine_overlap_box.ok() && fine_overlap_box.contains(iv)) ?
                  // In the refined injection region: use refinement ratio `lrrfac`
                  flux_pos->getPositionUnitBox(i_part, lrrfac, engine) :
                  // Otherwise: use 1 as the refinement ratio
                  flux_pos->getPositionUnitBox(i_part, amrex::IntVect::TheUnitVector(), engine);
                auto pos = getCellCoords(overlap_corner, dx, r, iv);
                auto ppos = PDim3(pos);

                // inj_mom would typically be InjectorMomentumGaussianFlux
                XDim3 u;
                u = inj_mom->getMomentum(pos.x, pos.y, pos.z, engine);
                auto pu = PDim3(u);

                pu.x *= PhysConst::c;
                pu.y *= PhysConst::c;
                pu.z *= PhysConst::c;

                // The containsInclusive is used to allow the case of the flux surface
                // being on the boundary of the domain. After the UpdatePosition below,
                // the particles will be within the domain.
#if defined(WARPX_DIM_3D)
                if (!ParticleUtils::containsInclusive(tile_realbox, XDim3{ppos.x,ppos.y,ppos.z})) {
                    pa_idcpu[ip] = amrex::ParticleIdCpus::Invalid;
                    continue;
                }
#elif defined(WARPX_DIM_XZ) || defined(WARPX_DIM_RZ)
                amrex::ignore_unused(k);
                if (!ParticleUtils::containsInclusive(tile_realbox, XDim3{ppos.x,ppos.z,0.0_prt})) {
                    pa_idcpu[ip] = amrex::ParticleIdCpus::Invalid;
                    continue;
                }
#else
                amrex::ignore_unused(j,k);
                if (!ParticleUtils::containsInclusive(tile_realbox, XDim3{ppos.z,0.0_prt,0.0_prt})) {
                    pa_idcpu[ip] = amrex::ParticleIdCpus::Invalid;
                    continue;
                }
#endif
                // Lab-frame simulation
                // If the particle's initial position is not within or on the species's
                // xmin, xmax, ymin, ymax, zmin, zmax, go to the next generated particle.
                if (!flux_pos->insideBoundsInclusive(ppos.x, ppos.y, ppos.z)) {
                    pa_idcpu[ip] = amrex::ParticleIdCpus::Invalid;
                    continue;
                }

#ifdef WARPX_DIM_RZ
                // Conversion from cylindrical to Cartesian coordinates
                // Replace the x and y, setting an angle theta.
                // These x and y are used to get the momentum and flux
                // With only 1 mode, the angle doesn't matter so
                // choose it randomly.
                const Real theta = (nmodes == 1 && rz_random_theta)?
                    (2._prt*MathConst::pi*amrex::Random(engine)):
                    (2._prt*MathConst::pi*r.y);
                Real const cos_theta = std::cos(theta);
                Real const sin_theta = std::sin(theta);
                // Rotate the position
                const amrex::Real radial_position = ppos.x;
                ppos.x = radial_position*cos_theta;
                ppos.y = radial_position*sin_theta;
                if (loc_flux_normal_axis != 2) {
                    // Rotate the momentum
                    // This because, when the flux direction is e.g. "r"
                    // the `inj_mom` objects generates a v*Gaussian distribution
                    // along the Cartesian "x" direction by default. This
                    // needs to be rotated along "r".
                    const Real ur = pu.x;
                    const Real ut = pu.y;
                    pu.x = cos_theta*ur - sin_theta*ut;
                    pu.y = sin_theta*ur + cos_theta*ut;
                }
#endif
                const Real flux = inj_flux->getFlux(ppos.x, ppos.y, ppos.z, t);
                // Remove particle if flux is negative or 0
                if (flux <= 0) {
                    pa_idcpu[ip] = amrex::ParticleIdCpus::Invalid;
                    continue;
                }

                if (loc_do_field_ionization) {
                    p_ion_level[ip] = loc_ionization_initial_level;
                }

#ifdef WARPX_QED
                if (loc_has_quantum_sync) {
                    p_optical_depth_QSR[ip] = quantum_sync_get_opt(engine);
                }

                if(loc_has_breit_wheeler){
                    p_optical_depth_BW[ip] = breit_wheeler_get_opt(engine);
                }
#endif
                // Initialize user-defined integers with user-defined parser
                for (int ia = 0; ia < n_user_int_attribs; ++ia) {
                    pa_user_int_data[ia][ip] = static_cast<int>(user_int_parserexec_data[ia](pos.x, pos.y, pos.z, u.x, u.y, u.z, t));
                }
                // Initialize user-defined real attributes with user-defined parser
                for (int ia = 0; ia < n_user_real_attribs; ++ia) {
                    pa_user_real_data[ia][ip] = user_real_parserexec_data[ia](pos.x, pos.y, pos.z, u.x, u.y, u.z, t);
                }

#ifdef WARPX_DIM_RZ
                // The particle weight is proportional to the user-specified
                // flux and the emission surface within
                // one cell (captured partially by `scale_fac`).
                // For cylindrical emission (flux_normal_axis==0
                // or flux_normal_axis==2), the emission surface depends on
                // the radius ; thus, the calculation is finalized here
                Real t_weight = flux * scale_fac * dt;
                if (loc_flux_normal_axis != 1) {
                    if (radially_weighted) {
                         t_weight *= 2._rt*MathConst::pi*radial_position;
                    } else {
                         // This is not correct since it might shift the particle
                         // out of the local grid
                         ppos.x = std::sqrt(radial_position*rmax);
                         t_weight *= dx[0];
                    }
                }
                const Real weight = t_weight;
#else
                const Real weight = flux * scale_fac * dt;
#endif
                pa[PIdx::w ][ip] = weight;
                pa[PIdx::ux][ip] = pu.x;
                pa[PIdx::uy][ip] = pu.y;
                pa[PIdx::uz][ip] = pu.z;

                // Update particle position by a random `t_fract`
                // so as to produce a continuous-looking flow of particles
                const amrex::Real t_fract = amrex::Random(engine)*dt;
                UpdatePosition(ppos.x, ppos.y, ppos.z, pu.x, pu.y, pu.z, t_fract);

#if defined(WARPX_DIM_3D)
                pa[PIdx::x][ip] = ppos.x;
                pa[PIdx::y][ip] = ppos.y;
                pa[PIdx::z][ip] = ppos.z;
#elif defined(WARPX_DIM_RZ)
                pa[PIdx::theta][ip] = std::atan2(ppos.y, ppos.x);
                pa[PIdx::x][ip] = std::sqrt(ppos.x*ppos.x + ppos.y*ppos.y);
                pa[PIdx::z][ip] = ppos.z;
#elif defined(WARPX_DIM_XZ)
                pa[PIdx::x][ip] = ppos.x;
                pa[PIdx::z][ip] = ppos.z;
#else
                pa[PIdx::z][ip] = ppos.z;
#endif
            }
        });

        amrex::Gpu::synchronize();

        if (cost && WarpX::load_balance_costs_update_algo == LoadBalanceCostsUpdateAlgo::Timers)
        {
            wt = static_cast<amrex::Real>(amrex::second()) - wt;
            amrex::HostDevice::Atomic::Add( &(*cost)[mfi.index()], wt);
        }
    }

    // Remove particles that are inside the embedded boundaries
#ifdef AMREX_USE_EB
    auto & distance_to_eb = WarpX::GetInstance().GetDistanceToEB();
    scrapeParticles(tmp_pc, amrex::GetVecOfConstPtrs(distance_to_eb), ParticleBoundaryProcess::Absorb());
#endif

    // Redistribute the new particles that were added to the temporary container.
    // (This eliminates invalid particles, and makes sure that particles
    // are in the right tile.)
    tmp_pc.Redistribute();

    // Add the particles to the current container, tile by tile
    for (int lev=0; lev<numLevels(); lev++) {
#ifdef AMREX_USE_OMP
#pragma omp parallel if (amrex::Gpu::notInLaunchRegion())
#endif
        for (MFIter mfi = MakeMFIter(lev, info); mfi.isValid(); ++mfi)
        {
            // Extract tiles
            const int grid_id = mfi.index();
            const int tile_id = mfi.LocalTileIndex();
            auto& src_tile = tmp_pc.DefineAndReturnParticleTile(lev, grid_id, tile_id);
            auto& dst_tile = DefineAndReturnParticleTile(lev, grid_id, tile_id);

            // Resize container and copy particles
            auto old_size = dst_tile.numParticles();
            auto n_new = src_tile.numParticles();
            dst_tile.resize( old_size+n_new );
            amrex::copyParticles(dst_tile, src_tile, 0, old_size, n_new);
        }
    }
}

void
PhysicalParticleContainer::Evolve (int lev,
                                   const MultiFab& Ex, const MultiFab& Ey, const MultiFab& Ez,
                                   const MultiFab& Bx, const MultiFab& By, const MultiFab& Bz,
                                   MultiFab& jx, MultiFab& jy, MultiFab& jz,
                                   MultiFab* cjx, MultiFab* cjy, MultiFab* cjz,
                                   MultiFab* rho, MultiFab* crho,
                                   const MultiFab* cEx, const MultiFab* cEy, const MultiFab* cEz,
                                   const MultiFab* cBx, const MultiFab* cBy, const MultiFab* cBz,
                                   Real /*t*/, Real dt, DtType a_dt_type, bool skip_deposition,
                                   PushType push_type)
{

    WARPX_PROFILE("PhysicalParticleContainer::Evolve()");
    WARPX_PROFILE_VAR_NS("PhysicalParticleContainer::Evolve::GatherAndPush", blp_fg);

    BL_ASSERT(OnSameGrids(lev,jx));
    amrex::LayoutData<amrex::Real>* cost = WarpX::getCosts(lev);

    const iMultiFab* current_masks = WarpX::CurrentBufferMasks(lev);
    const iMultiFab* gather_masks = WarpX::GatherBufferMasks(lev);
    const amrex::MultiFab* weight_gbuffer = WarpX::GetInstance().getInterpWeightGBuffer(lev);
    const bool has_buffer = cEx || cjx;

    if (m_do_back_transformed_particles)
    {
        for (WarpXParIter pti(*this, lev); pti.isValid(); ++pti)
        {
            const auto np = pti.numParticles();
            const auto t_lev = pti.GetLevel();
            const auto index = pti.GetPairIndex();
            tmp_particle_data.resize(finestLevel()+1);
            for (int i = 0; i < TmpIdx::nattribs; ++i) {
                tmp_particle_data[t_lev][index][i].resize(np);
            }
        }
    }

#ifdef AMREX_USE_OMP
#pragma omp parallel
#endif
    {
#ifdef AMREX_USE_OMP
        const int thread_num = omp_get_thread_num();
#else
        const int thread_num = 0;
#endif

        FArrayBox filtered_Ex, filtered_Ey, filtered_Ez;
        FArrayBox filtered_Bx, filtered_By, filtered_Bz;
        FArrayBox bufferEx, bufferEy, bufferEz;
        FArrayBox bufferBx, bufferBy, bufferBz;
        for (WarpXParIter pti(*this, lev); pti.isValid(); ++pti)
        {
            if (cost && WarpX::load_balance_costs_update_algo == LoadBalanceCostsUpdateAlgo::Timers)
            {
                amrex::Gpu::synchronize();
            }
            auto wt = static_cast<amrex::Real>(amrex::second());

            const Box& box = pti.validbox();

            // Extract particle data
            auto& attribs = pti.GetAttribs();
            auto&  wp = attribs[PIdx::w];
            auto& uxp = attribs[PIdx::ux];
            auto& uyp = attribs[PIdx::uy];
            auto& uzp = attribs[PIdx::uz];

            const long np = pti.numParticles();

            // Data on the grid
            FArrayBox const* exfab = &Ex[pti];
            FArrayBox const* eyfab = &Ey[pti];
            FArrayBox const* ezfab = &Ez[pti];
            FArrayBox const* bxfab = &Bx[pti];
            FArrayBox const* byfab = &By[pti];
            FArrayBox const* bzfab = &Bz[pti];

            Elixir exeli, eyeli, ezeli, bxeli, byeli, bzeli;
            Elixir buf_exeli, buf_eyeli, buf_ezeli, buf_bxeli, buf_byeli, buf_bzeli;

            if (WarpX::use_fdtd_nci_corr)
            {
                // Filter arrays Ex[pti], store the result in
                // filtered_Ex and update pointer exfab so that it
                // points to filtered_Ex (and do the same for all
                // components of E and B).
                applyNCIFilter(lev, pti.tilebox(), exeli, eyeli, ezeli, bxeli, byeli, bzeli,
                               filtered_Ex, filtered_Ey, filtered_Ez,
                               filtered_Bx, filtered_By, filtered_Bz,
                               Ex[pti], Ey[pti], Ez[pti], Bx[pti], By[pti], Bz[pti],
                               exfab, eyfab, ezfab, bxfab, byfab, bzfab);
            }

            // Determine which particles deposit/gather in the buffer, and
            // which particles deposit/gather in the fine patch
            long nfine_current = np;
            long nfine_gather = np;
            if (has_buffer && !do_not_push) {
                // - Modify `nfine_current` and `nfine_gather` (in place)
                //    so that they correspond to the number of particles
                //    that deposit/gather in the fine patch respectively.
                // - Reorder the particle arrays,
                //    so that the `nfine_current`/`nfine_gather` first particles
                //    deposit/gather in the fine patch
                //    and (thus) the `np-nfine_current`/`np-nfine_gather` last particles
                //    deposit/gather in the buffer
                PartitionParticlesInBuffers( nfine_current, nfine_gather, np,
                    pti, lev, current_masks, gather_masks );
            }

            const long np_current = (cjx) ? nfine_current : np;

            if (rho && ! skip_deposition && ! do_not_deposit) {
                // Deposit charge before particle push, in component 0 of MultiFab rho.

                const int* const AMREX_RESTRICT ion_lev = (do_field_ionization)?
                    pti.GetiAttribs(particle_icomps["ionizationLevel"]).dataPtr():nullptr;

                DepositCharge(pti, wp, ion_lev, rho, 0, 0,
                              np_current, thread_num, lev, lev);
                if ((np-np_current)> 0 ){
                    DepositCharge(pti, wp, ion_lev, crho, 0, np_current,
                                  np-np_current, thread_num, lev, lev-1);
                }
            }

            if (! do_not_push)
            {
                const long np_gather = (cEx) ? nfine_gather : np;

                int e_is_nodal = Ex.is_nodal() and Ey.is_nodal() and Ez.is_nodal();

                //
                // Gather and push for particles not in the buffer
                //
                WARPX_PROFILE_VAR_START(blp_fg);
                const auto np_to_push = np_gather;
                const auto gather_lev = lev;
                if (push_type == PushType::Explicit) {
                    PushPX(pti, exfab, eyfab, ezfab,
                           bxfab, byfab, bzfab,
                           Ex.nGrowVect(), e_is_nodal,
                           0, np_to_push, lev, gather_lev, dt, ScaleFields(false), a_dt_type);
                } else if (push_type == PushType::Implicit) {
                    ImplicitPushXP(pti, exfab, eyfab, ezfab,
                                   bxfab, byfab, bzfab,
                                   Ex.nGrowVect(), e_is_nodal,
                                   0, np_to_push, lev, gather_lev, dt, ScaleFields(false), a_dt_type);
                }

                if (np_gather < np)
                {
                    const IntVect& ref_ratio = WarpX::RefRatio(lev-1);
                    const Box& cbox = amrex::coarsen(box,ref_ratio);

                    // Data on the grid
                    FArrayBox const* cexfab = &(*cEx)[pti];
                    FArrayBox const* ceyfab = &(*cEy)[pti];
                    FArrayBox const* cezfab = &(*cEz)[pti];
                    FArrayBox const* cbxfab = &(*cBx)[pti];
                    FArrayBox const* cbyfab = &(*cBy)[pti];
                    FArrayBox const* cbzfab = &(*cBz)[pti];

                    //// buffer box (Both 2D and 3D)
                    InterpolateFieldsInGatherBuffer(box, bufferEx, bufferEy, bufferEz,
                                                         bufferBx, bufferBy, bufferBz,
                                                         buf_exeli, buf_eyeli, buf_ezeli,
                                                         buf_bxeli, buf_byeli, buf_bzeli,
                                                         exfab, eyfab, ezfab, bxfab, byfab, bzfab,
                                                         cexfab, ceyfab, cezfab, cbxfab, cbyfab, cbzfab,
                                                         (*gather_masks)[pti], (*weight_gbuffer)[pti],
                                                         ref_ratio);

                    if (WarpX::use_fdtd_nci_corr)
                    {
                        // should this be bufferEFields*
                        // Filter arrays (*cEx)[pti], store the result in
                        // filtered_Ex and update pointer cexfab so that it
                        // points to filtered_Ex (and do the same for all
                        // components of E and B)
                        applyNCIFilter(lev-1, cbox, exeli, eyeli, ezeli, bxeli, byeli, bzeli,
                                       filtered_Ex, filtered_Ey, filtered_Ez,
                                       filtered_Bx, filtered_By, filtered_Bz,
                                       (*cEx)[pti], (*cEy)[pti], (*cEz)[pti],
                                       (*cBx)[pti], (*cBy)[pti], (*cBz)[pti],
                                       cexfab, ceyfab, cezfab, cbxfab, cbyfab, cbzfab);
                    }
                    // Field gather and push for particles in gather buffers
                    e_is_nodal = cEx->is_nodal() and cEy->is_nodal() and cEz->is_nodal();
                    if (push_type == PushType::Explicit) {
                        //PushPX(pti, cexfab, ceyfab, cezfab,
                        //       cbxfab, cbyfab, cbzfab,
                        PushPX(pti, &bufferEx, &bufferEy, &bufferEz,
                               &bufferBx, &bufferBy, &bufferBz,
                               cEx->nGrowVect(), e_is_nodal,
                               nfine_gather, np-nfine_gather,
                               lev, gather_lev, dt, ScaleFields(false), a_dt_type);
                               //lev, lev-1, dt, ScaleFields(false), a_dt_type);
                    } else if (push_type == PushType::Implicit) {
                        ImplicitPushXP(pti, cexfab, ceyfab, cezfab,
                                       cbxfab, cbyfab, cbzfab,
                                       cEx->nGrowVect(), e_is_nodal,
                                       nfine_gather, np-nfine_gather,
                                       lev, lev-1, dt, ScaleFields(false), a_dt_type);
                    }
                }
                WARPX_PROFILE_VAR_STOP(blp_fg);

                // Current Deposition
                if (!skip_deposition)
                {
                    //// Deposit at t_{n+1/2} with explicit push
                    //const amrex::Real relative_time = (push_type == PushType::Explicit ? -0.5_rt * dt : 0.0_rt);

                    const int* const AMREX_RESTRICT ion_lev = (do_field_ionization)?
                        pti.GetiAttribs(particle_icomps["ionizationLevel"]).dataPtr():nullptr;

                    // Deposit inside domains
<<<<<<< HEAD
                    for (int i=0; i<WarpX::n_subcycle_current; i++)
=======
                    DepositCurrent(pti, wp, uxp, uyp, uzp, ion_lev, &jx, &jy, &jz,
                                   0, np_current, thread_num,
                                   lev, lev, dt, relative_time, push_type);

                    if ((np-np_current)>0)
>>>>>>> c6675cdd
                    {
                        // Deposit at t_{n+1/2}
                        amrex::Real relative_time = (push_type == PushType::Explicit ? -dt * (2.0_rt * i + 1.0_rt) / (WarpX::n_subcycle_current * 2.0_rt) : 0.0_rt);
                        DepositCurrent(pti, wp, uxp, uyp, uzp, ion_lev, &jx, &jy, &jz,
                                   0, np_current, thread_num,
                                   lev, lev, dt / WarpX::n_subcycle_current, relative_time, push_type);

                        if (has_buffer)
                        {
                            // Deposit in buffers
                            DepositCurrent(pti, wp, uxp, uyp, uzp, ion_lev, cjx, cjy, cjz,
                                           np_current, np-np_current, thread_num,
                                           lev, lev-1, dt / WarpX::n_subcycle_current, relative_time, push_type);
                        }
                    }
                } // end of "if electrostatic_solver_id == ElectrostaticSolverAlgo::None"
            } // end of "if do_not_push"

            if (rho && ! skip_deposition && ! do_not_deposit) {
                // Deposit charge after particle push, in component 1 of MultiFab rho.
                // (Skipped for electrostatic solver, as this may lead to out-of-bounds)
                if (WarpX::electrostatic_solver_id == ElectrostaticSolverAlgo::None) {

                    const int* const AMREX_RESTRICT ion_lev = (do_field_ionization)?
                        pti.GetiAttribs(particle_icomps["ionizationLevel"]).dataPtr():nullptr;

                    DepositCharge(pti, wp, ion_lev, rho, 1, 0,
                                  np_current, thread_num, lev, lev);
                    if ((np-np_current)>0 ){
                        DepositCharge(pti, wp, ion_lev, crho, 1, np_current,
                                      np-np_current, thread_num, lev, lev-1);
                    }
                }
            }

            amrex::Gpu::synchronize();

            if (cost && WarpX::load_balance_costs_update_algo == LoadBalanceCostsUpdateAlgo::Timers)
            {
                wt = static_cast<amrex::Real>(amrex::second()) - wt;
                amrex::HostDevice::Atomic::Add( &(*cost)[pti.index()], wt);
            }
        }
    }
    // Split particles at the end of the timestep.
    // When subcycling is ON, the splitting is done on the last call to
    // PhysicalParticleContainer::Evolve on the finest level, i.e., at the
    // end of the large timestep. Otherwise, the pushes on different levels
    // are not consistent, and the call to Redistribute (inside
    // SplitParticles) may result in split particles to deposit twice on the
    // coarse level.
    if (do_splitting && (a_dt_type == DtType::SecondHalf || a_dt_type == DtType::Full) ){
        SplitParticles(lev);
    }
}

void
PhysicalParticleContainer::applyNCIFilter (
    int lev, const Box& box,
    Elixir& exeli, Elixir& eyeli, Elixir& ezeli,
    Elixir& bxeli, Elixir& byeli, Elixir& bzeli,
    FArrayBox& filtered_Ex, FArrayBox& filtered_Ey, FArrayBox& filtered_Ez,
    FArrayBox& filtered_Bx, FArrayBox& filtered_By, FArrayBox& filtered_Bz,
    const FArrayBox& Ex, const FArrayBox& Ey, const FArrayBox& Ez,
    const FArrayBox& Bx, const FArrayBox& By, const FArrayBox& Bz,
    FArrayBox const * & ex_ptr, FArrayBox const * & ey_ptr,
    FArrayBox const * & ez_ptr, FArrayBox const * & bx_ptr,
    FArrayBox const * & by_ptr, FArrayBox const * & bz_ptr)
{

    // Get instances of NCI Godfrey filters
    const auto& nci_godfrey_filter_exeybz = WarpX::GetInstance().nci_godfrey_filter_exeybz;
    const auto& nci_godfrey_filter_bxbyez = WarpX::GetInstance().nci_godfrey_filter_bxbyez;

#if defined(WARPX_DIM_1D_Z)
    const Box& tbox = amrex::grow(box, static_cast<int>(WarpX::noz));
#elif defined(WARPX_DIM_XZ) || defined(WARPX_DIM_RZ)
    const Box& tbox = amrex::grow(box, {static_cast<int>(WarpX::nox),
                static_cast<int>(WarpX::noz)});
#else
    const Box& tbox = amrex::grow(box, {static_cast<int>(WarpX::nox),
                static_cast<int>(WarpX::noy),
                static_cast<int>(WarpX::noz)});
#endif

    // Filter Ex (Both 2D and 3D)
    filtered_Ex.resize(amrex::convert(tbox,Ex.box().ixType()));
    // Safeguard for GPU
    exeli = filtered_Ex.elixir();
    // Apply filter on Ex, result stored in filtered_Ex

    nci_godfrey_filter_exeybz[lev]->ApplyStencil(filtered_Ex, Ex, filtered_Ex.box());
    // Update ex_ptr reference
    ex_ptr = &filtered_Ex;

    // Filter Ez
    filtered_Ez.resize(amrex::convert(tbox,Ez.box().ixType()));
    ezeli = filtered_Ez.elixir();
    nci_godfrey_filter_bxbyez[lev]->ApplyStencil(filtered_Ez, Ez, filtered_Ez.box());
    ez_ptr = &filtered_Ez;

    // Filter By
    filtered_By.resize(amrex::convert(tbox,By.box().ixType()));
    byeli = filtered_By.elixir();
    nci_godfrey_filter_bxbyez[lev]->ApplyStencil(filtered_By, By, filtered_By.box());
    by_ptr = &filtered_By;
#if defined(WARPX_DIM_3D)
    // Filter Ey
    filtered_Ey.resize(amrex::convert(tbox,Ey.box().ixType()));
    eyeli = filtered_Ey.elixir();
    nci_godfrey_filter_exeybz[lev]->ApplyStencil(filtered_Ey, Ey, filtered_Ey.box());
    ey_ptr = &filtered_Ey;

    // Filter Bx
    filtered_Bx.resize(amrex::convert(tbox,Bx.box().ixType()));
    bxeli = filtered_Bx.elixir();
    nci_godfrey_filter_bxbyez[lev]->ApplyStencil(filtered_Bx, Bx, filtered_Bx.box());
    bx_ptr = &filtered_Bx;

    // Filter Bz
    filtered_Bz.resize(amrex::convert(tbox,Bz.box().ixType()));
    bzeli = filtered_Bz.elixir();
    nci_godfrey_filter_exeybz[lev]->ApplyStencil(filtered_Bz, Bz, filtered_Bz.box());
    bz_ptr = &filtered_Bz;
#else
    amrex::ignore_unused(eyeli, bxeli, bzeli,
        filtered_Ey, filtered_Bx, filtered_Bz,
        Ey, Bx, Bz, ey_ptr, bx_ptr, bz_ptr);
#endif
}

void
PhysicalParticleContainer::InterpolateFieldsInGatherBuffer (const Box& box,
    amrex::FArrayBox& bufferEx, amrex::FArrayBox& bufferEy, amrex::FArrayBox& bufferEz,
    amrex::FArrayBox& bufferBx, amrex::FArrayBox& bufferBy, amrex::FArrayBox& bufferBz,
    Elixir& buf_exeli, Elixir& buf_eyeli, Elixir& buf_ezeli,
    Elixir& buf_bxeli, Elixir& buf_byeli, Elixir& buf_bzeli,
    FArrayBox const *& ex_ptr, FArrayBox const *& ey_ptr, FArrayBox const* & ez_ptr,
    FArrayBox const *& bx_ptr, FArrayBox const *& by_ptr, FArrayBox const* & bz_ptr,
    FArrayBox const *& cex_ptr, FArrayBox const *& cey_ptr, FArrayBox const* & cez_ptr,
    FArrayBox const *& cbx_ptr, FArrayBox const *& cby_ptr, FArrayBox const* & cbz_ptr,
    const IArrayBox& gather_mask, const FArrayBox& weight_gbuffer,
    const amrex::IntVect ref_ratio)
{
    amrex::Box tmp_exbox = amrex::convert(box,ex_ptr->box().ixType());
    amrex::Box tmp_eybox = amrex::convert(box,ey_ptr->box().ixType());
    amrex::Box tmp_ezbox = amrex::convert(box,ez_ptr->box().ixType());

    bufferEx.resize(tmp_exbox);
    buf_exeli = bufferEx.elixir();
    bufferEy.resize(tmp_eybox);
    buf_eyeli = bufferEy.elixir();
    bufferEz.resize(tmp_ezbox);
    buf_ezeli = bufferEz.elixir();
    WeightedSumInGatherBuffer(tmp_exbox, tmp_eybox, tmp_ezbox,
                    bufferEx.array(), bufferEy.array(), bufferEz.array(),
                    cex_ptr->array(), cey_ptr->array(), cez_ptr->array(),
                    ex_ptr->array(), ey_ptr->array(), ez_ptr->array(),
                    gather_mask.array(), weight_gbuffer.array(), ref_ratio);

    amrex::Box tmp_bxbox = amrex::convert(box,bx_ptr->box().ixType());
    amrex::Box tmp_bybox = amrex::convert(box,by_ptr->box().ixType());
    amrex::Box tmp_bzbox = amrex::convert(box,bz_ptr->box().ixType());
    bufferBx.resize(tmp_bxbox);
    buf_bxeli = bufferBx.elixir();
    bufferBy.resize(tmp_bybox);
    buf_byeli = bufferBy.elixir();
    bufferBz.resize(tmp_bzbox);
    buf_bzeli = bufferBz.elixir();

    WeightedSumInGatherBuffer(tmp_bxbox, tmp_bybox, tmp_bzbox,
                    bufferBx.array(), bufferBy.array(), bufferBz.array(),
                    cbx_ptr->array(), cby_ptr->array(), cbz_ptr->array(),
                    bx_ptr->array(), by_ptr->array(), bz_ptr->array(),
                    gather_mask.array(), weight_gbuffer.array(), ref_ratio);
}

void
PhysicalParticleContainer::WeightedSumInGatherBuffer (
                      const amrex::Box& tmp_xbox, const amrex::Box& tmp_ybox, const amrex::Box& tmp_zbox,
                      amrex::Array4<amrex::Real> const & xbuf_field_arr, amrex::Array4<amrex::Real> const& ybuf_field_arr,
                      amrex::Array4<amrex::Real> const & zbuf_field_arr,
                      amrex::Array4<const amrex::Real> cfx_arr, amrex::Array4<const amrex::Real> cfy_arr,
                      amrex::Array4<const amrex::Real> cfz_arr,
                      amrex::Array4<const amrex::Real> fx_arr, amrex::Array4<const amrex::Real> fy_arr,
                      amrex::Array4<const amrex::Real> fz_arr,
                      amrex::Array4<const int > gm_arr, amrex::Array4<const amrex::Real> wt_arr,
                      const amrex::IntVect ref_ratio)
{
    amrex::ParallelFor( tmp_xbox, tmp_ybox, tmp_zbox,
        [=] AMREX_GPU_DEVICE (int i, int j, int k) {
            int ii = amrex::coarsen(i,ref_ratio[0]);
            int jj = j;
            int kk = k;
#if defined(WARPX_DIM_XZ) || defined(WARPX_DIM_RZ)
            jj = amrex::coarsen(j,ref_ratio[1]);
#elif defined(WARPX_DIM_3D)
            kk = amrex::coarsen(k,ref_ratio[2]);
#endif
            if (gm_arr(i,j,k) == 0) {
                xbuf_field_arr(i,j,k) = wt_arr(i,j,k)*fx_arr(i,j,k) + (1._rt-wt_arr(i,j,k))*cfx_arr(ii,jj,kk);
            } else {
                xbuf_field_arr(i,j,k) = fx_arr(i,j,k);
            }
        },
        [=] AMREX_GPU_DEVICE (int i, int j, int k) {
            int ii = amrex::coarsen(i,ref_ratio[0]);
            int jj = j;
            int kk = k;
#if defined(WARPX_DIM_XZ) || defined(WARPX_DIM_RZ)
            jj = amrex::coarsen(j,ref_ratio[1]);
#elif defined(WARPX_DIM_3D)
            kk = amrex::coarsen(k,ref_ratio[2]);
#endif
            if (gm_arr(i,j,k) == 0) {
                ybuf_field_arr(i,j,k) = wt_arr(i,j,k)*fy_arr(i,j,k) + (1._rt-wt_arr(i,j,k))*cfy_arr(ii,jj,kk);
            } else {
                ybuf_field_arr(i,j,k) = fy_arr(i,j,k);
            }
        },
        [=] AMREX_GPU_DEVICE (int i, int j, int k) {
            int ii = amrex::coarsen(i,ref_ratio[0]);
            int jj = j;
            int kk = k;
#if defined(WARPX_DIM_XZ) || defined(WARPX_DIM_RZ)
            jj = amrex::coarsen(j,ref_ratio[1]);
#elif defined(WARPX_DIM_3D)
            kk = amrex::coarsen(k,ref_ratio[2]);
#endif
            if (gm_arr(i,j,k) == 0) {
               zbuf_field_arr(i,j,k) = wt_arr(i,j,k)*fz_arr(i,j,k) + (1._rt-wt_arr(i,j,k))*cfz_arr(ii,jj,kk);
            } else {
               zbuf_field_arr(i,j,k) = fz_arr(i,j,k);
            }
        }
    );
}

// Loop over all particles in the particle container and
// split particles tagged with p.id()=DoSplitParticleID
void
PhysicalParticleContainer::SplitParticles (int lev)
{
    auto& mypc = WarpX::GetInstance().GetPartContainer();
    auto& pctmp_split = mypc.GetPCtmp();
    RealVector psplit_x, psplit_y, psplit_z, psplit_w;
    RealVector psplit_ux, psplit_uy, psplit_uz;
    long np_split_to_add = 0;
    long np_split;
    if(split_type==0)
    {
        #if defined(WARPX_DIM_3D)
           np_split = 8;
        #elif defined(WARPX_DIM_XZ) || defined(WARPX_DIM_RZ)
           np_split = 4;
        #else
           np_split = 2;
        #endif
    } else {
        np_split = 2*AMREX_SPACEDIM;
    }

    // Loop over particle interator
    for (WarpXParIter pti(*this, lev); pti.isValid(); ++pti)
    {
        const auto GetPosition = GetParticlePosition<PIdx>(pti);

        const amrex::Vector<int> ppc_nd = plasma_injectors[0]->num_particles_per_cell_each_dim;
        const std::array<Real,3>& dx = WarpX::CellSize(lev);
        amrex::Vector<Real> split_offset = {dx[0]/2._rt,
                                            dx[1]/2._rt,
                                            dx[2]/2._rt};
        if (ppc_nd[0] > 0){
            // offset for split particles is computed as a function of cell size
            // and number of particles per cell, so that a uniform distribution
            // before splitting results in a uniform distribution after splitting
            split_offset[0] /= ppc_nd[0];
            split_offset[1] /= ppc_nd[1];
            split_offset[2] /= ppc_nd[2];
        }
        // particle Struct Of Arrays data
        auto& attribs = pti.GetAttribs();
        auto& wp  = attribs[PIdx::w ];
        auto& uxp = attribs[PIdx::ux];
        auto& uyp = attribs[PIdx::uy];
        auto& uzp = attribs[PIdx::uz];

        ParticleTileType& ptile = ParticlesAt(lev, pti);
        auto& soa = ptile.GetStructOfArrays();
        uint64_t * const AMREX_RESTRICT idcpu = soa.GetIdCPUData().data();

        const long np = pti.numParticles();
        for(int i=0; i<np; i++){
            ParticleReal xp, yp, zp;
            GetPosition(i, xp, yp, zp);
            if (idcpu[i] == LongParticleIds::DoSplitParticleID){
                // If particle is tagged, split it and put the
                // split particles in local arrays psplit_x etc.
                np_split_to_add += np_split;
#if defined(WARPX_DIM_1D_Z)
                // Split particle in two along z axis
                // 2 particles in 1d, split_type doesn't matter? Discuss with Remi
                for (int ishift = -1; ishift < 2; ishift +=2 ){
                    // Add one particle with offset in z
                    psplit_x.push_back( xp );
                    psplit_y.push_back( yp );
                    psplit_z.push_back( zp + ishift*split_offset[2] );
                    psplit_ux.push_back( uxp[i] );
                    psplit_uy.push_back( uyp[i] );
                    psplit_uz.push_back( uzp[i] );
                    psplit_w.push_back( wp[i]/np_split );
                }
#elif defined(WARPX_DIM_XZ) || defined(WARPX_DIM_RZ)
                if (split_type==0){
                    // Split particle in two along each diagonals
                    // 4 particles in 2d
                    for (int ishift = -1; ishift < 2; ishift +=2 ){
                        for (int kshift = -1; kshift < 2; kshift +=2 ){
                            // Add one particle with offset in x and z
                            psplit_x.push_back( xp + ishift*split_offset[0] );
                            psplit_y.push_back( yp );
                            psplit_z.push_back( zp + kshift*split_offset[2] );
                            psplit_ux.push_back( uxp[i] );
                            psplit_uy.push_back( uyp[i] );
                            psplit_uz.push_back( uzp[i] );
                            psplit_w.push_back( wp[i]/np_split );
                        }
                    }
                } else {
                    // Split particle in two along each axis
                    // 4 particles in 2d
                    for (int ishift = -1; ishift < 2; ishift +=2 ){
                        // Add one particle with offset in x
                        psplit_x.push_back( xp + ishift*split_offset[0] );
                        psplit_y.push_back( yp );
                        psplit_z.push_back( zp );
                        psplit_ux.push_back( uxp[i] );
                        psplit_uy.push_back( uyp[i] );
                        psplit_uz.push_back( uzp[i] );
                        psplit_w.push_back( wp[i]/np_split );
                        // Add one particle with offset in z
                        psplit_x.push_back( xp );
                        psplit_y.push_back( yp );
                        psplit_z.push_back( zp + ishift*split_offset[2] );
                        psplit_ux.push_back( uxp[i] );
                        psplit_uy.push_back( uyp[i] );
                        psplit_uz.push_back( uzp[i] );
                        psplit_w.push_back( wp[i]/np_split );
                    }
                }
#elif defined(WARPX_DIM_3D)
                if (split_type==0){
                    // Split particle in two along each diagonals
                    // 8 particles in 3d
                    for (int ishift = -1; ishift < 2; ishift +=2 ){
                        for (int jshift = -1; jshift < 2; jshift +=2 ){
                            for (int kshift = -1; kshift < 2; kshift +=2 ){
                                // Add one particle with offset in x, y and z
                                psplit_x.push_back( xp + ishift*split_offset[0] );
                                psplit_y.push_back( yp + jshift*split_offset[1] );
                                psplit_z.push_back( zp + kshift*split_offset[2] );
                                psplit_ux.push_back( uxp[i] );
                                psplit_uy.push_back( uyp[i] );
                                psplit_uz.push_back( uzp[i] );
                                psplit_w.push_back( wp[i]/np_split );
                            }
                        }
                    }
                } else {
                    // Split particle in two along each axis
                    // 6 particles in 3d
                    for (int ishift = -1; ishift < 2; ishift +=2 ){
                        // Add one particle with offset in x
                        psplit_x.push_back( xp + ishift*split_offset[0] );
                        psplit_y.push_back( yp );
                        psplit_z.push_back( zp );
                        psplit_ux.push_back( uxp[i] );
                        psplit_uy.push_back( uyp[i] );
                        psplit_uz.push_back( uzp[i] );
                        psplit_w.push_back( wp[i]/np_split );
                        // Add one particle with offset in y
                        psplit_x.push_back( xp );
                        psplit_y.push_back( yp + ishift*split_offset[1] );
                        psplit_z.push_back( zp );
                        psplit_ux.push_back( uxp[i] );
                        psplit_uy.push_back( uyp[i] );
                        psplit_uz.push_back( uzp[i] );
                        psplit_w.push_back( wp[i]/np_split );
                        // Add one particle with offset in z
                        psplit_x.push_back( xp );
                        psplit_y.push_back( yp );
                        psplit_z.push_back( zp + ishift*split_offset[2] );
                        psplit_ux.push_back( uxp[i] );
                        psplit_uy.push_back( uyp[i] );
                        psplit_uz.push_back( uzp[i] );
                        psplit_w.push_back( wp[i]/np_split );
                    }
                }
#endif
                // invalidate the particle
                idcpu[i] = amrex::ParticleIdCpus::Invalid;
            }
        }
    }
    // Add local arrays psplit_x etc. to the temporary
    // particle container pctmp_split. Split particles
    // are tagged with p.id()=NoSplitParticleID so that
    // they are not re-split when entering a higher level
    // AddNParticles calls Redistribute, so that particles
    // in pctmp_split are in the proper grids and tiles
    const amrex::Vector<ParticleReal> xp(psplit_x.data(), psplit_x.data() + np_split_to_add);
    const amrex::Vector<ParticleReal> yp(psplit_y.data(), psplit_y.data() + np_split_to_add);
    const amrex::Vector<ParticleReal> zp(psplit_z.data(), psplit_z.data() + np_split_to_add);
    const amrex::Vector<ParticleReal> uxp(psplit_ux.data(), psplit_ux.data() + np_split_to_add);
    const amrex::Vector<ParticleReal> uyp(psplit_uy.data(), psplit_uy.data() + np_split_to_add);
    const amrex::Vector<ParticleReal> uzp(psplit_uz.data(), psplit_uz.data() + np_split_to_add);
    const amrex::Vector<ParticleReal> wp(psplit_w.data(), psplit_w.data() + np_split_to_add);

    amrex::Vector<amrex::Vector<ParticleReal>> attr;
    attr.push_back(wp);
    const amrex::Vector<amrex::Vector<int>> attr_int;
    pctmp_split.AddNParticles(lev,
                              np_split_to_add,
                              xp,
                              yp,
                              zp,
                              uxp,
                              uyp,
                              uzp,
                              1,
                              attr,
                              0, attr_int,
                              1, LongParticleIds::NoSplitParticleID);
    // Copy particles from tmp to current particle container
    constexpr bool local_flag = true;
    addParticles(pctmp_split,local_flag);
    // Clear tmp container
    pctmp_split.clearParticles();
}

void
PhysicalParticleContainer::PushP (int lev, Real dt,
                                  const MultiFab& Ex, const MultiFab& Ey, const MultiFab& Ez,
                                  const MultiFab& Bx, const MultiFab& By, const MultiFab& Bz)
{
    WARPX_PROFILE("PhysicalParticleContainer::PushP()");

    if (do_not_push) { return; }

    const std::array<amrex::Real,3>& dx = WarpX::CellSize(std::max(lev,0));

#ifdef AMREX_USE_OMP
#pragma omp parallel
#endif
    {
        for (WarpXParIter pti(*this, lev); pti.isValid(); ++pti)
        {
            amrex::Box box = pti.tilebox();
            box.grow(Ex.nGrowVect());

            const long np = pti.numParticles();

            // Data on the grid
            const FArrayBox& exfab = Ex[pti];
            const FArrayBox& eyfab = Ey[pti];
            const FArrayBox& ezfab = Ez[pti];
            const FArrayBox& bxfab = Bx[pti];
            const FArrayBox& byfab = By[pti];
            const FArrayBox& bzfab = Bz[pti];

            const auto getPosition = GetParticlePosition<PIdx>(pti);

            const auto getExternalEB = GetExternalEBField(pti);

            const amrex::ParticleReal Ex_external_particle = m_E_external_particle[0];
            const amrex::ParticleReal Ey_external_particle = m_E_external_particle[1];
            const amrex::ParticleReal Ez_external_particle = m_E_external_particle[2];
            const amrex::ParticleReal Bx_external_particle = m_B_external_particle[0];
            const amrex::ParticleReal By_external_particle = m_B_external_particle[1];
            const amrex::ParticleReal Bz_external_particle = m_B_external_particle[2];

            const std::array<amrex::Real,3>& xyzmin = WarpX::LowerCorner(box, lev, 0._rt);

            const Dim3 lo = lbound(box);

            const bool galerkin_interpolation = WarpX::galerkin_interpolation;
            const int nox = WarpX::nox;
            const int n_rz_azimuthal_modes = WarpX::n_rz_azimuthal_modes;

            const amrex::GpuArray<amrex::Real, 3> dx_arr = {dx[0], dx[1], dx[2]};
            const amrex::GpuArray<amrex::Real, 3> xyzmin_arr = {xyzmin[0], xyzmin[1], xyzmin[2]};

            amrex::Array4<const amrex::Real> const& ex_arr = exfab.array();
            amrex::Array4<const amrex::Real> const& ey_arr = eyfab.array();
            amrex::Array4<const amrex::Real> const& ez_arr = ezfab.array();
            amrex::Array4<const amrex::Real> const& bx_arr = bxfab.array();
            amrex::Array4<const amrex::Real> const& by_arr = byfab.array();
            amrex::Array4<const amrex::Real> const& bz_arr = bzfab.array();

            amrex::IndexType const ex_type = exfab.box().ixType();
            amrex::IndexType const ey_type = eyfab.box().ixType();
            amrex::IndexType const ez_type = ezfab.box().ixType();
            amrex::IndexType const bx_type = bxfab.box().ixType();
            amrex::IndexType const by_type = byfab.box().ixType();
            amrex::IndexType const bz_type = bzfab.box().ixType();

            auto& attribs = pti.GetAttribs();
            ParticleReal* const AMREX_RESTRICT ux = attribs[PIdx::ux].dataPtr();
            ParticleReal* const AMREX_RESTRICT uy = attribs[PIdx::uy].dataPtr();
            ParticleReal* const AMREX_RESTRICT uz = attribs[PIdx::uz].dataPtr();

            int* AMREX_RESTRICT ion_lev = nullptr;
            if (do_field_ionization) {
                ion_lev = pti.GetiAttribs(particle_icomps["ionizationLevel"]).dataPtr();
            }

            // Loop over the particles and update their momentum
            const amrex::ParticleReal q = this->charge;
            const amrex::ParticleReal m = this-> mass;

            const auto pusher_algo = WarpX::particle_pusher_algo;
            const auto do_crr = do_classical_radiation_reaction;

            const auto t_do_not_gather = do_not_gather;

            enum exteb_flags : int { no_exteb, has_exteb };

            const int exteb_runtime_flag = getExternalEB.isNoOp() ? no_exteb : has_exteb;

            amrex::ParallelFor(TypeList<CompileTimeOptions<no_exteb,has_exteb>>{},
                               {exteb_runtime_flag},
                               np, [=] AMREX_GPU_DEVICE (long ip, auto exteb_control)
            {
                amrex::ParticleReal xp, yp, zp;
                getPosition(ip, xp, yp, zp);

                amrex::ParticleReal Exp = Ex_external_particle;
                amrex::ParticleReal Eyp = Ey_external_particle;
                amrex::ParticleReal Ezp = Ez_external_particle;
                amrex::ParticleReal Bxp = Bx_external_particle;
                amrex::ParticleReal Byp = By_external_particle;
                amrex::ParticleReal Bzp = Bz_external_particle;

                if (!t_do_not_gather){
                    // first gather E and B to the particle positions
                    doGatherShapeN(xp, yp, zp, Exp, Eyp, Ezp, Bxp, Byp, Bzp,
                                   ex_arr, ey_arr, ez_arr, bx_arr, by_arr, bz_arr,
                                   ex_type, ey_type, ez_type, bx_type, by_type, bz_type,
                                   dx_arr, xyzmin_arr, lo, n_rz_azimuthal_modes,
                                   nox, galerkin_interpolation);
                }

                // Externally applied E and B-field in Cartesian co-ordinates
                [[maybe_unused]] const auto& getExternalEB_tmp = getExternalEB;
                if constexpr (exteb_control == has_exteb) {
                    getExternalEB(ip, Exp, Eyp, Ezp, Bxp, Byp, Bzp);
                }

                if (do_crr) {
                    amrex::ParticleReal qp = q;
                    if (ion_lev) { qp *= ion_lev[ip]; }
                    UpdateMomentumBorisWithRadiationReaction(ux[ip], uy[ip], uz[ip],
                                                             Exp, Eyp, Ezp, Bxp,
                                                             Byp, Bzp, qp, m, dt);
                } else if (pusher_algo == ParticlePusherAlgo::Boris) {
                    amrex::ParticleReal qp = q;
                    if (ion_lev) { qp *= ion_lev[ip]; }
                    UpdateMomentumBoris( ux[ip], uy[ip], uz[ip],
                                         Exp, Eyp, Ezp, Bxp,
                                         Byp, Bzp, qp, m, dt);
                } else if (pusher_algo == ParticlePusherAlgo::Vay) {
                    amrex::ParticleReal qp = q;
                    if (ion_lev){ qp *= ion_lev[ip]; }
                    UpdateMomentumVay( ux[ip], uy[ip], uz[ip],
                                       Exp, Eyp, Ezp, Bxp,
                                       Byp, Bzp, qp, m, dt);
                } else if (pusher_algo == ParticlePusherAlgo::HigueraCary) {
                    amrex::ParticleReal qp = q;
                    if (ion_lev){ qp *= ion_lev[ip]; }
                    UpdateMomentumHigueraCary( ux[ip], uy[ip], uz[ip],
                                               Exp, Eyp, Ezp, Bxp,
                                               Byp, Bzp, qp, m, dt);
                } else {
                    amrex::Abort("Unknown particle pusher");
                }
            });
        }
    }
}

/* \brief Inject particles during the simulation
 * \param injection_box: domain where particles should be injected.
 */
void
PhysicalParticleContainer::ContinuousInjection (const RealBox& injection_box)
{
    // Inject plasma on level 0. Particles will be redistributed.
    const int lev=0;
    for (auto const& plasma_injector : plasma_injectors) {
        AddPlasma(*plasma_injector, lev, injection_box);
    }
}

/* \brief Inject a flux of particles during the simulation
 */
void
PhysicalParticleContainer::ContinuousFluxInjection (amrex::Real t, amrex::Real dt)
{
    for (auto const& plasma_injector : plasma_injectors) {
        if (plasma_injector->doFluxInjection()){
            // Check the optional parameters for start and stop of injection
            if ( ((plasma_injector->flux_tmin<0) || (t>=plasma_injector->flux_tmin)) &&
                 ((plasma_injector->flux_tmax<0) || (t< plasma_injector->flux_tmax)) ){

                AddPlasmaFlux(*plasma_injector, dt);

            }
        }
    }
}

/* \brief Perform the field gather and particle push operations in one fused kernel
 *
 */
void
PhysicalParticleContainer::PushPX (WarpXParIter& pti,
                                   amrex::FArrayBox const * exfab,
                                   amrex::FArrayBox const * eyfab,
                                   amrex::FArrayBox const * ezfab,
                                   amrex::FArrayBox const * bxfab,
                                   amrex::FArrayBox const * byfab,
                                   amrex::FArrayBox const * bzfab,
                                   const amrex::IntVect ngEB, const int /*e_is_nodal*/,
                                   const long offset,
                                   const long np_to_push,
                                   int lev, int gather_lev,
                                   amrex::Real dt, ScaleFields scaleFields,
                                   DtType a_dt_type)
{
    WARPX_ALWAYS_ASSERT_WITH_MESSAGE((gather_lev==(lev-1)) ||
                                     (gather_lev==(lev  )),
                                     "Gather buffers only work for lev-1");
    // If no particles, do not do anything
    if (np_to_push == 0) { return; }

    // Get cell size on gather_lev
    const std::array<Real,3>& dx = WarpX::CellSize(std::max(gather_lev,0));

    // Get box from which field is gathered.
    // If not gathering from the finest level, the box is coarsened.
    Box box;
    if (lev == gather_lev) {
        box = pti.tilebox();
    } else {
        const IntVect& ref_ratio = WarpX::RefRatio(gather_lev);
        box = amrex::coarsen(pti.tilebox(),ref_ratio);
    }

    // Add guard cells to the box.
    box.grow(ngEB);

    const auto getPosition = GetParticlePosition<PIdx>(pti, offset);
          auto setPosition = SetParticlePosition<PIdx>(pti, offset);

    const auto getExternalEB = GetExternalEBField(pti, offset);

    const amrex::ParticleReal Ex_external_particle = m_E_external_particle[0];
    const amrex::ParticleReal Ey_external_particle = m_E_external_particle[1];
    const amrex::ParticleReal Ez_external_particle = m_E_external_particle[2];
    const amrex::ParticleReal Bx_external_particle = m_B_external_particle[0];
    const amrex::ParticleReal By_external_particle = m_B_external_particle[1];
    const amrex::ParticleReal Bz_external_particle = m_B_external_particle[2];

    // Lower corner of tile box physical domain (take into account Galilean shift)
    const std::array<amrex::Real, 3>& xyzmin = WarpX::LowerCorner(box, gather_lev, 0._rt);

    const Dim3 lo = lbound(box);

    const bool galerkin_interpolation = WarpX::galerkin_interpolation;
    const int nox = WarpX::nox;
    const int n_rz_azimuthal_modes = WarpX::n_rz_azimuthal_modes;

    const amrex::GpuArray<amrex::Real, 3> dx_arr = {dx[0], dx[1], dx[2]};
    const amrex::GpuArray<amrex::Real, 3> xyzmin_arr = {xyzmin[0], xyzmin[1], xyzmin[2]};

    amrex::Array4<const amrex::Real> const& ex_arr = exfab->array();
    amrex::Array4<const amrex::Real> const& ey_arr = eyfab->array();
    amrex::Array4<const amrex::Real> const& ez_arr = ezfab->array();
    amrex::Array4<const amrex::Real> const& bx_arr = bxfab->array();
    amrex::Array4<const amrex::Real> const& by_arr = byfab->array();
    amrex::Array4<const amrex::Real> const& bz_arr = bzfab->array();

    amrex::IndexType const ex_type = exfab->box().ixType();
    amrex::IndexType const ey_type = eyfab->box().ixType();
    amrex::IndexType const ez_type = ezfab->box().ixType();
    amrex::IndexType const bx_type = bxfab->box().ixType();
    amrex::IndexType const by_type = byfab->box().ixType();
    amrex::IndexType const bz_type = bzfab->box().ixType();

    auto& attribs = pti.GetAttribs();
    ParticleReal* const AMREX_RESTRICT ux = attribs[PIdx::ux].dataPtr() + offset;
    ParticleReal* const AMREX_RESTRICT uy = attribs[PIdx::uy].dataPtr() + offset;
    ParticleReal* const AMREX_RESTRICT uz = attribs[PIdx::uz].dataPtr() + offset;

    const int do_copy = (m_do_back_transformed_particles && (a_dt_type!=DtType::SecondHalf) );
    CopyParticleAttribs copyAttribs;
    if (do_copy) {
        copyAttribs = CopyParticleAttribs(pti, tmp_particle_data, offset);
    }

    int* AMREX_RESTRICT ion_lev = nullptr;
    if (do_field_ionization) {
        ion_lev = pti.GetiAttribs(particle_icomps["ionizationLevel"]).dataPtr() + offset;
    }

    const bool save_previous_position = m_save_previous_position;
    ParticleReal* x_old = nullptr;
    ParticleReal* y_old = nullptr;
    ParticleReal* z_old = nullptr;
    if (save_previous_position) {
#if (AMREX_SPACEDIM >= 2)
        x_old = pti.GetAttribs(particle_comps["prev_x"]).dataPtr() + offset;
#else
    amrex::ignore_unused(x_old);
#endif
#if defined(WARPX_DIM_3D)
        y_old = pti.GetAttribs(particle_comps["prev_y"]).dataPtr() + offset;
#else
    amrex::ignore_unused(y_old);
#endif
        z_old = pti.GetAttribs(particle_comps["prev_z"]).dataPtr() + offset;
    }

    // Loop over the particles and update their momentum
    const amrex::ParticleReal q = this->charge;
    const amrex::ParticleReal m = this-> mass;

    const auto pusher_algo = WarpX::particle_pusher_algo;
    const auto do_crr = do_classical_radiation_reaction;
#ifdef WARPX_QED
    const auto do_sync = m_do_qed_quantum_sync;
    amrex::Real t_chi_max = 0.0;
    if (do_sync) { t_chi_max = m_shr_p_qs_engine->get_minimum_chi_part(); }

    QuantumSynchrotronEvolveOpticalDepth evolve_opt;
    amrex::ParticleReal* AMREX_RESTRICT p_optical_depth_QSR = nullptr;
    const bool local_has_quantum_sync = has_quantum_sync();
    if (local_has_quantum_sync) {
        evolve_opt = m_shr_p_qs_engine->build_evolve_functor();
        p_optical_depth_QSR = pti.GetAttribs(particle_comps["opticalDepthQSR"]).dataPtr()  + offset;
    }
#endif

    const auto t_do_not_gather = do_not_gather;

    enum exteb_flags : int { no_exteb, has_exteb };
    enum qed_flags : int { no_qed, has_qed };

    const int exteb_runtime_flag = getExternalEB.isNoOp() ? no_exteb : has_exteb;
#ifdef WARPX_QED
    const int qed_runtime_flag = (local_has_quantum_sync || do_sync) ? has_qed : no_qed;
#else
    int qed_runtime_flag = no_qed;
#endif

    // Using this version of ParallelFor with compile time options
    // improves performance when qed or external EB are not used by reducing
    // register pressure.
    amrex::ParallelFor(TypeList<CompileTimeOptions<no_exteb,has_exteb>,
                                CompileTimeOptions<no_qed  ,has_qed>>{},
                       {exteb_runtime_flag, qed_runtime_flag},
                       np_to_push, [=] AMREX_GPU_DEVICE (long ip, auto exteb_control,
                                                         auto qed_control)
    {
        amrex::ParticleReal xp, yp, zp;
        getPosition(ip, xp, yp, zp);

        if (save_previous_position) {
#if (AMREX_SPACEDIM >= 2)
            x_old[ip] = xp;
#endif
#if defined(WARPX_DIM_3D)
            y_old[ip] = yp;
#endif
            z_old[ip] = zp;
        }

        amrex::ParticleReal Exp = Ex_external_particle;
        amrex::ParticleReal Eyp = Ey_external_particle;
        amrex::ParticleReal Ezp = Ez_external_particle;
        amrex::ParticleReal Bxp = Bx_external_particle;
        amrex::ParticleReal Byp = By_external_particle;
        amrex::ParticleReal Bzp = Bz_external_particle;

        if(!t_do_not_gather){
            // first gather E and B to the particle positions
            doGatherShapeN(xp, yp, zp, Exp, Eyp, Ezp, Bxp, Byp, Bzp,
                           ex_arr, ey_arr, ez_arr, bx_arr, by_arr, bz_arr,
                           ex_type, ey_type, ez_type, bx_type, by_type, bz_type,
                           dx_arr, xyzmin_arr, lo, n_rz_azimuthal_modes,
                           nox, galerkin_interpolation);
        }

        [[maybe_unused]] const auto& getExternalEB_tmp = getExternalEB;
        if constexpr (exteb_control == has_exteb) {
            getExternalEB(ip, Exp, Eyp, Ezp, Bxp, Byp, Bzp);
        }

        scaleFields(xp, yp, zp, Exp, Eyp, Ezp, Bxp, Byp, Bzp);

#ifdef WARPX_QED
        if (!do_sync)
#endif
        {
            if (do_copy) {
                //  Copy the old x and u for the BTD
                copyAttribs(ip);
            }

            doParticleMomentumPush<0>(ux[ip], uy[ip], uz[ip],
                                      Exp, Eyp, Ezp, Bxp, Byp, Bzp,
                                      ion_lev ? ion_lev[ip] : 1,
                                      m, q, pusher_algo, do_crr,
#ifdef WARPX_QED
                                      t_chi_max,
#endif
                                      dt);

            UpdatePosition(xp, yp, zp, ux[ip], uy[ip], uz[ip], dt);
            setPosition(ip, xp, yp, zp);
        }
#ifdef WARPX_QED
        else {
            if constexpr (qed_control == has_qed) {
                if (do_copy) {
                    //  Copy the old x and u for the BTD
                    copyAttribs(ip);
                }

                doParticleMomentumPush<1>(ux[ip], uy[ip], uz[ip],
                                          Exp, Eyp, Ezp, Bxp, Byp, Bzp,
                                          ion_lev ? ion_lev[ip] : 1,
                                          m, q, pusher_algo, do_crr,
                                          t_chi_max,
                                          dt);

                UpdatePosition(xp, yp, zp, ux[ip], uy[ip], uz[ip], dt);
                setPosition(ip, xp, yp, zp);
            }
        }
#endif

#ifdef WARPX_QED
        [[maybe_unused]] auto foo_local_has_quantum_sync = local_has_quantum_sync;
        [[maybe_unused]] auto *foo_podq = p_optical_depth_QSR;
        [[maybe_unused]] const auto& foo_evolve_opt = evolve_opt; // have to do all these for nvcc
        if constexpr (qed_control == has_qed) {
            if (local_has_quantum_sync) {
                evolve_opt(ux[ip], uy[ip], uz[ip],
                           Exp, Eyp, Ezp,Bxp, Byp, Bzp,
                           dt, p_optical_depth_QSR[ip]);
            }
        }
#else
            amrex::ignore_unused(qed_control);
#endif
    });
}

/* \brief Perform the implicit particle push operation in one fused kernel
 *        The main difference from PushPX is the order of operations:
 *         - push position by 1/2 dt
 *         - gather fields
 *         - push velocity by dt
 *         - average old and new velocity to get time centered value
 *        The routines ends with both position and velocity at the half time level.
 */
void
PhysicalParticleContainer::ImplicitPushXP (WarpXParIter& pti,
                                           amrex::FArrayBox const * exfab,
                                           amrex::FArrayBox const * eyfab,
                                           amrex::FArrayBox const * ezfab,
                                           amrex::FArrayBox const * bxfab,
                                           amrex::FArrayBox const * byfab,
                                           amrex::FArrayBox const * bzfab,
                                           amrex::IntVect ngEB, int /*e_is_nodal*/,
                                           long offset,
                                           long np_to_push,
                                           int lev, int gather_lev,
                                           amrex::Real dt, ScaleFields scaleFields,
                                           DtType a_dt_type)
{
    WARPX_ALWAYS_ASSERT_WITH_MESSAGE((gather_lev==(lev-1)) ||
                                     (gather_lev==(lev  )),
                                     "Gather buffers only work for lev-1");
    // If no particles, do not do anything
    if (np_to_push == 0) { return; }

    // Get cell size on gather_lev
    const std::array<Real,3>& dx = WarpX::CellSize(std::max(gather_lev,0));

    // Get box from which field is gathered.
    // If not gathering from the finest level, the box is coarsened.
    Box box;
    if (lev == gather_lev) {
        box = pti.tilebox();
    } else {
        const IntVect& ref_ratio = WarpX::RefRatio(gather_lev);
        box = amrex::coarsen(pti.tilebox(),ref_ratio);
    }

    // Add guard cells to the box.
    box.grow(ngEB);

    auto setPosition = SetParticlePosition(pti, offset);

    const auto getExternalEB = GetExternalEBField(pti, offset);

    const amrex::ParticleReal Ex_external_particle = m_E_external_particle[0];
    const amrex::ParticleReal Ey_external_particle = m_E_external_particle[1];
    const amrex::ParticleReal Ez_external_particle = m_E_external_particle[2];
    const amrex::ParticleReal Bx_external_particle = m_B_external_particle[0];
    const amrex::ParticleReal By_external_particle = m_B_external_particle[1];
    const amrex::ParticleReal Bz_external_particle = m_B_external_particle[2];

    // Lower corner of tile box physical domain (take into account Galilean shift)
    const std::array<amrex::Real, 3>& xyzmin = WarpX::LowerCorner(box, gather_lev, 0._rt);

    const Dim3 lo = lbound(box);

    const int depos_type = WarpX::current_deposition_algo;
    const int nox = WarpX::nox;
    const int n_rz_azimuthal_modes = WarpX::n_rz_azimuthal_modes;

    const amrex::GpuArray<amrex::Real, 3> dx_arr = {dx[0], dx[1], dx[2]};
    const amrex::GpuArray<amrex::Real, 3> xyzmin_arr = {xyzmin[0], xyzmin[1], xyzmin[2]};

    amrex::Array4<const amrex::Real> const& ex_arr = exfab->array();
    amrex::Array4<const amrex::Real> const& ey_arr = eyfab->array();
    amrex::Array4<const amrex::Real> const& ez_arr = ezfab->array();
    amrex::Array4<const amrex::Real> const& bx_arr = bxfab->array();
    amrex::Array4<const amrex::Real> const& by_arr = byfab->array();
    amrex::Array4<const amrex::Real> const& bz_arr = bzfab->array();

    amrex::IndexType const ex_type = exfab->box().ixType();
    amrex::IndexType const ey_type = eyfab->box().ixType();
    amrex::IndexType const ez_type = ezfab->box().ixType();
    amrex::IndexType const bx_type = bxfab->box().ixType();
    amrex::IndexType const by_type = byfab->box().ixType();
    amrex::IndexType const bz_type = bzfab->box().ixType();

    auto& attribs = pti.GetAttribs();
    ParticleReal* const AMREX_RESTRICT ux = attribs[PIdx::ux].dataPtr() + offset;
    ParticleReal* const AMREX_RESTRICT uy = attribs[PIdx::uy].dataPtr() + offset;
    ParticleReal* const AMREX_RESTRICT uz = attribs[PIdx::uz].dataPtr() + offset;

#if (AMREX_SPACEDIM >= 2)
    ParticleReal* x_n = pti.GetAttribs(particle_comps["x_n"]).dataPtr();
#endif
#if defined(WARPX_DIM_3D) || defined(WARPX_DIM_RZ)
    ParticleReal* y_n = pti.GetAttribs(particle_comps["y_n"]).dataPtr();
#endif
    ParticleReal* z_n = pti.GetAttribs(particle_comps["z_n"]).dataPtr();
    ParticleReal* ux_n = pti.GetAttribs(particle_comps["ux_n"]).dataPtr();
    ParticleReal* uy_n = pti.GetAttribs(particle_comps["uy_n"]).dataPtr();
    ParticleReal* uz_n = pti.GetAttribs(particle_comps["uz_n"]).dataPtr();

    const int do_copy = (m_do_back_transformed_particles && (a_dt_type!=DtType::SecondHalf) );
    CopyParticleAttribs copyAttribs;
    if (do_copy) {
        copyAttribs = CopyParticleAttribs(pti, tmp_particle_data, offset);
    }

    int* AMREX_RESTRICT ion_lev = nullptr;
    if (do_field_ionization) {
        ion_lev = pti.GetiAttribs(particle_icomps["ionizationLevel"]).dataPtr() + offset;
    }

    // Loop over the particles and update their momentum
    const amrex::ParticleReal q = this->charge;
    const amrex::ParticleReal m = this-> mass;

    const auto pusher_algo = WarpX::particle_pusher_algo;
    const auto do_crr = do_classical_radiation_reaction;
#ifdef WARPX_QED
    const auto do_sync = m_do_qed_quantum_sync;
    amrex::Real t_chi_max = 0.0;
    if (do_sync) { t_chi_max = m_shr_p_qs_engine->get_minimum_chi_part(); }

    QuantumSynchrotronEvolveOpticalDepth evolve_opt;
    amrex::ParticleReal* AMREX_RESTRICT p_optical_depth_QSR = nullptr;
    const bool local_has_quantum_sync = has_quantum_sync();
    if (local_has_quantum_sync) {
        evolve_opt = m_shr_p_qs_engine->build_evolve_functor();
        p_optical_depth_QSR = pti.GetAttribs(particle_comps["opticalDepthQSR"]).dataPtr()  + offset;
    }
#endif

    const auto t_do_not_gather = do_not_gather;

    enum exteb_flags : int { no_exteb, has_exteb };
    enum qed_flags : int { no_qed, has_qed };

    const int exteb_runtime_flag = getExternalEB.isNoOp() ? no_exteb : has_exteb;
#ifdef WARPX_QED
    const int qed_runtime_flag = (local_has_quantum_sync || do_sync) ? has_qed : no_qed;
#else
    const int qed_runtime_flag = no_qed;
#endif

    // Using this version of ParallelFor with compile time options
    // improves performance when qed or external EB are not used by reducing
    // register pressure.
    amrex::ParallelFor(TypeList<CompileTimeOptions<no_exteb,has_exteb>,
                                CompileTimeOptions<no_qed  ,has_qed>>{},
                       {exteb_runtime_flag, qed_runtime_flag},
                       np_to_push, [=] AMREX_GPU_DEVICE (long ip, auto exteb_control,
                                                         auto qed_control)
    {
        // Position advance starts from the position at the start of the step
        // but uses the most recent velocity.
#if (AMREX_SPACEDIM >= 2)
        amrex::ParticleReal xp = x_n[ip];
        const amrex::ParticleReal xp_n = x_n[ip];
#else
        amrex::ParticleReal xp = 0._rt;
        const amrex::ParticleReal xp_n = 0._rt;
#endif
#if defined(WARPX_DIM_3D) || defined(WARPX_DIM_RZ)
        amrex::ParticleReal yp = y_n[ip];
        const amrex::ParticleReal yp_n = y_n[ip];
#else
        amrex::ParticleReal yp = 0._rt;
        const amrex::ParticleReal yp_n = 0._rt;
#endif
        amrex::ParticleReal zp = z_n[ip];
        const amrex::ParticleReal zp_n = z_n[ip];

        UpdatePositionImplicit(xp, yp, zp, ux_n[ip], uy_n[ip], uz_n[ip], ux[ip], uy[ip], uz[ip], 0.5_rt*dt);
        setPosition(ip, xp, yp, zp);

        amrex::ParticleReal Exp = Ex_external_particle;
        amrex::ParticleReal Eyp = Ey_external_particle;
        amrex::ParticleReal Ezp = Ez_external_particle;
        amrex::ParticleReal Bxp = Bx_external_particle;
        amrex::ParticleReal Byp = By_external_particle;
        amrex::ParticleReal Bzp = Bz_external_particle;

        if(!t_do_not_gather){
            // first gather E and B to the particle positions
            doGatherShapeNImplicit(xp_n, yp_n, zp_n, xp, yp, zp, Exp, Eyp, Ezp, Bxp, Byp, Bzp,
                                   ex_arr, ey_arr, ez_arr, bx_arr, by_arr, bz_arr,
                                   ex_type, ey_type, ez_type, bx_type, by_type, bz_type,
                                   dx_arr, xyzmin_arr, lo, n_rz_azimuthal_modes, nox,
                                   depos_type );
        }

        // Externally applied E and B-field in Cartesian co-ordinates
        [[maybe_unused]] const auto& getExternalEB_tmp = getExternalEB;
        if constexpr (exteb_control == has_exteb) {
            getExternalEB(ip, Exp, Eyp, Ezp, Bxp, Byp, Bzp);
        }

        scaleFields(xp, yp, zp, Exp, Eyp, Ezp, Bxp, Byp, Bzp);

        if (do_copy) {
            //  Copy the old x and u for the BTD
            copyAttribs(ip);
        }

        // The momentum push starts with the velocity at the start of the step
        ux[ip] = ux_n[ip];
        uy[ip] = uy_n[ip];
        uz[ip] = uz_n[ip];

#ifdef WARPX_QED
        if (!do_sync)
#endif
        {
            doParticleMomentumPush<0>(ux[ip], uy[ip], uz[ip],
                                      Exp, Eyp, Ezp, Bxp, Byp, Bzp,
                                      ion_lev ? ion_lev[ip] : 1,
                                      m, q, pusher_algo, do_crr,
#ifdef WARPX_QED
                                      t_chi_max,
#endif
                                      dt);
        }
#ifdef WARPX_QED
        else {
            if constexpr (qed_control == has_qed) {
                doParticleMomentumPush<1>(ux[ip], uy[ip], uz[ip],
                                          Exp, Eyp, Ezp, Bxp, Byp, Bzp,
                                          ion_lev ? ion_lev[ip] : 1,
                                          m, q, pusher_algo, do_crr,
                                          t_chi_max,
                                          dt);
            }
        }
#endif

#ifdef WARPX_QED
        [[maybe_unused]] auto foo_local_has_quantum_sync = local_has_quantum_sync;
        [[maybe_unused]] auto *foo_podq = p_optical_depth_QSR;
        [[maybe_unused]] const auto& foo_evolve_opt = evolve_opt; // have to do all these for nvcc
        if constexpr (qed_control == has_qed) {
            if (local_has_quantum_sync) {
                evolve_opt(ux[ip], uy[ip], uz[ip],
                           Exp, Eyp, Ezp,Bxp, Byp, Bzp,
                           dt, p_optical_depth_QSR[ip]);
            }
        }
#else
            amrex::ignore_unused(qed_control);
#endif

        // Take average to get the time centered value
        ux[ip] = 0.5_rt*(ux[ip] + ux_n[ip]);
        uy[ip] = 0.5_rt*(uy[ip] + uy_n[ip]);
        uz[ip] = 0.5_rt*(uz[ip] + uz_n[ip]);

    });
}

void
PhysicalParticleContainer::InitIonizationModule ()
{
    if (!do_field_ionization) { return; }
    const ParmParse pp_species_name(species_name);
    if (charge != PhysConst::q_e){
        ablastr::warn_manager::WMRecordWarning("Species",
            "charge != q_e for ionizable species '" +
            species_name + "':" +
            "overriding user value and setting charge = q_e.");
        charge = PhysConst::q_e;
    }
    utils::parser::queryWithParser(pp_species_name, "do_adk_correction", do_adk_correction);

    utils::parser::queryWithParser(
        pp_species_name, "ionization_initial_level", ionization_initial_level);
    pp_species_name.get("ionization_product_species", ionization_product_name);
    pp_species_name.get("physical_element", physical_element);
    WARPX_ALWAYS_ASSERT_WITH_MESSAGE(
        physical_element == "H" || !do_adk_correction,
        "Correction to ADK by Zhang et al., PRA 90, 043410 (2014) only works with Hydrogen");
    // Add runtime integer component for ionization level
    AddIntComp("ionizationLevel");
    // Get atomic number and ionization energies from file
    const int ion_element_id = utils::physics::ion_map_ids.at(physical_element);
    ion_atomic_number = utils::physics::ion_atomic_numbers[ion_element_id];
    Vector<Real> h_ionization_energies(ion_atomic_number);
    const int offset = utils::physics::ion_energy_offsets[ion_element_id];
    for(int i=0; i<ion_atomic_number; i++){
        h_ionization_energies[i] =
            utils::physics::table_ionization_energies[i+offset];
    }
    // Compute ADK prefactors (See Chen, JCP 236 (2013), equation (2))
    // For now, we assume l=0 and m=0.
    // The approximate expressions are used,
    // without Gamma function
    constexpr auto a3 = PhysConst::alpha*PhysConst::alpha*PhysConst::alpha;
    constexpr auto a4 = a3 * PhysConst::alpha;
    constexpr Real wa = a3 * PhysConst::c / PhysConst::r_e;
    constexpr Real Ea = PhysConst::m_e * PhysConst::c*PhysConst::c /PhysConst::q_e *
        a4/PhysConst::r_e;
    constexpr Real UH = utils::physics::table_ionization_energies[0];
    const Real l_eff = std::sqrt(UH/h_ionization_energies[0]) - 1._rt;

    const Real dt = WarpX::GetInstance().getdt(0);

    ionization_energies.resize(ion_atomic_number);
    adk_power.resize(ion_atomic_number);
    adk_prefactor.resize(ion_atomic_number);
    adk_exp_prefactor.resize(ion_atomic_number);

    Gpu::copyAsync(Gpu::hostToDevice,
                   h_ionization_energies.begin(), h_ionization_energies.end(),
                   ionization_energies.begin());

    adk_correction_factors.resize(4);
    if (do_adk_correction) {
        Vector<Real> h_correction_factors(4);
        constexpr int offset_corr = 0; // hard-coded: only Hydrogen
        for(int i=0; i<4; i++){
            h_correction_factors[i] = table_correction_factors[i+offset_corr];
        }
        Gpu::copyAsync(Gpu::hostToDevice,
                       h_correction_factors.begin(), h_correction_factors.end(),
                       adk_correction_factors.begin());
    }

    Real const* AMREX_RESTRICT p_ionization_energies = ionization_energies.data();
    Real * AMREX_RESTRICT p_adk_power = adk_power.data();
    Real * AMREX_RESTRICT p_adk_prefactor = adk_prefactor.data();
    Real * AMREX_RESTRICT p_adk_exp_prefactor = adk_exp_prefactor.data();
    amrex::ParallelFor(ion_atomic_number, [=] AMREX_GPU_DEVICE (int i) noexcept
    {
        const Real n_eff = (i+1) * std::sqrt(UH/p_ionization_energies[i]);
        const Real C2 = std::pow(2._rt,2._rt*n_eff)/(n_eff*std::tgamma(n_eff+l_eff+1._rt)*std::tgamma(n_eff-l_eff));
        p_adk_power[i] = -(2._rt*n_eff - 1._rt);
        const Real Uion = p_ionization_energies[i];
        p_adk_prefactor[i] = dt * wa * C2 * ( Uion/(2._rt*UH) )
            * std::pow(2._rt*std::pow((Uion/UH),3._rt/2._rt)*Ea,2._rt*n_eff - 1._rt);
        p_adk_exp_prefactor[i] = -2._rt/3._rt * std::pow( Uion/UH,3._rt/2._rt) * Ea;
    });

    Gpu::synchronize();
}

IonizationFilterFunc
PhysicalParticleContainer::getIonizationFunc (const WarpXParIter& pti,
                                              int lev,
                                              amrex::IntVect ngEB,
                                              const amrex::FArrayBox& Ex,
                                              const amrex::FArrayBox& Ey,
                                              const amrex::FArrayBox& Ez,
                                              const amrex::FArrayBox& Bx,
                                              const amrex::FArrayBox& By,
                                              const amrex::FArrayBox& Bz)
{
    WARPX_PROFILE("PhysicalParticleContainer::getIonizationFunc()");

    return {pti, lev, ngEB, Ex, Ey, Ez, Bx, By, Bz,
                                m_E_external_particle, m_B_external_particle,
                                ionization_energies.dataPtr(),
                                adk_prefactor.dataPtr(),
                                adk_exp_prefactor.dataPtr(),
                                adk_power.dataPtr(),
                                adk_correction_factors.dataPtr(),
                                particle_icomps["ionizationLevel"],
                                ion_atomic_number,
                                do_adk_correction};
}

PlasmaInjector* PhysicalParticleContainer::GetPlasmaInjector (int i)
{
    if (i < 0 || i >= static_cast<int>(plasma_injectors.size())) {
        return nullptr;
    } else {
        return plasma_injectors[i].get();
    }
}

void PhysicalParticleContainer::resample (const int timestep, const bool verbose)
{
    // In heavily load imbalanced simulations, MPI processes with few particles will spend most of
    // the time at the MPI synchronization in TotalNumberOfParticles(). Having two profiler entries
    // here is thus useful to avoid confusing time spent waiting for other processes with time
    // spent doing actual resampling.
    WARPX_PROFILE_VAR_NS("MultiParticleContainer::doResampling::MPI_synchronization",
                         blp_resample_synchronization);
    WARPX_PROFILE_VAR_NS("MultiParticleContainer::doResampling::ActualResampling",
                         blp_resample_actual);

    WARPX_PROFILE_VAR_START(blp_resample_synchronization);
    const amrex::Real global_numparts = TotalNumberOfParticles();
    WARPX_PROFILE_VAR_STOP(blp_resample_synchronization);

    WARPX_PROFILE_VAR_START(blp_resample_actual);
    if (m_resampler.triggered(timestep, global_numparts))
    {
        if (verbose) {
            amrex::Print() << Utils::TextMsg::Info(
                "Resampling " + species_name + " at step " + std::to_string(timestep)
            );
        }
        for (int lev = 0; lev <= maxLevel(); lev++)
        {
            for (WarpXParIter pti(*this, lev); pti.isValid(); ++pti)
            {
                m_resampler(pti, lev, this);
            }
        }
    }
    WARPX_PROFILE_VAR_STOP(blp_resample_actual);
}


#ifdef WARPX_QED


bool PhysicalParticleContainer::has_quantum_sync () const
{
    return m_do_qed_quantum_sync;
}

bool PhysicalParticleContainer::has_breit_wheeler () const
{
    return m_do_qed_breit_wheeler;
}

void
PhysicalParticleContainer::
set_breit_wheeler_engine_ptr (std::shared_ptr<BreitWheelerEngine> ptr)
{
    m_shr_p_bw_engine = ptr;
}

void
PhysicalParticleContainer::
set_quantum_sync_engine_ptr (std::shared_ptr<QuantumSynchrotronEngine> ptr)
{
    m_shr_p_qs_engine = ptr;
}

PhotonEmissionFilterFunc
PhysicalParticleContainer::getPhotonEmissionFilterFunc ()
{
    WARPX_PROFILE("PhysicalParticleContainer::getPhotonEmissionFunc()");
    return PhotonEmissionFilterFunc{particle_runtime_comps["opticalDepthQSR"]};
}

PairGenerationFilterFunc
PhysicalParticleContainer::getPairGenerationFilterFunc ()
{
    WARPX_PROFILE("PhysicalParticleContainer::getPairGenerationFunc()");
    return PairGenerationFilterFunc{particle_runtime_comps["opticalDepthBW"]};
}

#endif<|MERGE_RESOLUTION|>--- conflicted
+++ resolved
@@ -2213,15 +2213,7 @@
                         pti.GetiAttribs(particle_icomps["ionizationLevel"]).dataPtr():nullptr;
 
                     // Deposit inside domains
-<<<<<<< HEAD
                     for (int i=0; i<WarpX::n_subcycle_current; i++)
-=======
-                    DepositCurrent(pti, wp, uxp, uyp, uzp, ion_lev, &jx, &jy, &jz,
-                                   0, np_current, thread_num,
-                                   lev, lev, dt, relative_time, push_type);
-
-                    if ((np-np_current)>0)
->>>>>>> c6675cdd
                     {
                         // Deposit at t_{n+1/2}
                         amrex::Real relative_time = (push_type == PushType::Explicit ? -dt * (2.0_rt * i + 1.0_rt) / (WarpX::n_subcycle_current * 2.0_rt) : 0.0_rt);
@@ -2229,7 +2221,7 @@
                                    0, np_current, thread_num,
                                    lev, lev, dt / WarpX::n_subcycle_current, relative_time, push_type);
 
-                        if (has_buffer)
+                        if ((np-np_current)>0)
                         {
                             // Deposit in buffers
                             DepositCurrent(pti, wp, uxp, uyp, uzp, ion_lev, cjx, cjy, cjz,
