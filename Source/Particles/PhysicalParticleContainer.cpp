--- conflicted
+++ resolved
@@ -2050,7 +2050,6 @@
 
     const iMultiFab* current_masks = WarpX::CurrentBufferMasks(lev);
     const iMultiFab* gather_masks = WarpX::GatherBufferMasks(lev);
-    const amrex::MultiFab* weight_gbuffer = WarpX::GetInstance().getInterpWeightGBuffer(lev);
     const bool has_buffer = cEx || cjx;
 
     if (m_do_back_transformed_particles)
@@ -2243,11 +2242,7 @@
                                    0, np_current, thread_num,
                                    lev, lev, dt / WarpX::n_subcycle_current, relative_time, push_type);
 
-<<<<<<< HEAD
                         if ((np-np_current)>0)
-=======
-                        if (has_buffer)
->>>>>>> e7f3e214
                         {
                             // Deposit in buffers
                             DepositCurrent(pti, wp, uxp, uyp, uzp, ion_lev, cjx, cjy, cjz,
