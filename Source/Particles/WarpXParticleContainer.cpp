/* Copyright 2019-2020 Andrew Myers, Axel Huebl, David Grote
 * Jean-Luc Vay, Luca Fedeli, Maxence Thevenet
 * Michael Rowan, Remi Lehe, Revathi Jambunathan
 * Weiqun Zhang, Yinjian Zhao, levinem
 *
 * This file is part of WarpX.
 *
 * License: BSD-3-Clause-LBNL
 */
#include "WarpXParticleContainer.H"

#include "ablastr/particles/DepositCharge.H"
#include "Deposition/ChargeDeposition.H"
#include "Deposition/CurrentDeposition.H"
#include "Deposition/SharedDepositionUtils.H"
#include "Pusher/GetAndSetPosition.H"
#include "Pusher/UpdatePosition.H"
#include "ParticleBoundaries_K.H"
#include "Utils/TextMsg.H"
#include "Utils/WarpXAlgorithmSelection.H"
#include "Utils/WarpXConst.H"
#include "Utils/WarpXProfilerWrapper.H"
#include "WarpX.H"

#include <ablastr/coarsen/average.H>
#include <ablastr/utils/Communication.H>

#include <AMReX.H>
#include <AMReX_AmrCore.H>
#include <AMReX_AmrParGDB.H>
#include <AMReX_BLassert.H>
#include <AMReX_Box.H>
#include <AMReX_BoxArray.H>
#include <AMReX_Config.H>
#include <AMReX_Dim3.H>
#include <AMReX_Extension.H>
#include <AMReX_FabArray.H>
#include <AMReX_Geometry.H>
#include <AMReX_GpuAllocators.H>
#include <AMReX_GpuAtomic.H>
#include <AMReX_GpuControl.H>
#include <AMReX_GpuDevice.H>
#include <AMReX_GpuLaunch.H>
#include <AMReX_GpuQualifiers.H>
#include <AMReX_IndexType.H>
#include <AMReX_IntVect.H>
#include <AMReX_LayoutData.H>
#include <AMReX_MFIter.H>
#include <AMReX_MultiFab.H>
#include <AMReX_PODVector.H>
#include <AMReX_ParGDB.H>
#include <AMReX_ParallelDescriptor.H>
#include <AMReX_ParallelReduce.H>
#include <AMReX_ParmParse.H>
#include <AMReX_Particle.H>
#include <AMReX_ParticleContainerBase.H>
#include <AMReX_ParticleTile.H>
#include <AMReX_ParticleTransformation.H>
#include <AMReX_ParticleUtil.H>
#include <AMReX_Random.H>
#include <AMReX_TinyProfiler.H>
#include <AMReX_Utility.H>


#ifdef AMREX_USE_OMP
#   include <omp.h>
#endif

#include <algorithm>
#include <cmath>

using namespace amrex;

WarpXParIter::WarpXParIter (ContainerType& pc, int level)
    : amrex::ParIter<0,0,PIdx::nattribs>(pc, level,
             MFItInfo().SetDynamic(WarpX::do_dynamic_scheduling))
{
}

WarpXParIter::WarpXParIter (ContainerType& pc, int level, MFItInfo& info)
    : amrex::ParIter<0,0,PIdx::nattribs>(pc, level,
                   info.SetDynamic(WarpX::do_dynamic_scheduling))
{
}

WarpXParticleContainer::WarpXParticleContainer (AmrCore* amr_core, int ispecies)
    : NamedComponentParticleContainer<DefaultAllocator>(amr_core->GetParGDB())
    , species_id(ispecies)
{
    SetParticleSize();
    ReadParameters();

    // Initialize temporary local arrays for charge/current deposition
#ifdef AMREX_USE_OMP
    int num_threads = 1;
#pragma omp parallel
#pragma omp single
    num_threads = omp_get_num_threads();
#else
    const int num_threads = 1;
#endif

    local_rho.resize(num_threads);
    local_jx.resize(num_threads);
    local_jy.resize(num_threads);
    local_jz.resize(num_threads);

    // The boundary conditions are read in in ReadBCParams but a child class
    // can allow these value to be overwritten if different boundary
    // conditions are desired for a specific species
#ifndef WARPX_DIM_1D_Z
    m_boundary_conditions.SetBoundsX(WarpX::particle_boundary_lo[0], WarpX::particle_boundary_hi[0]);
#endif
#ifdef WARPX_DIM_3D
    m_boundary_conditions.SetBoundsY(WarpX::particle_boundary_lo[1], WarpX::particle_boundary_hi[1]);
    m_boundary_conditions.SetBoundsZ(WarpX::particle_boundary_lo[2], WarpX::particle_boundary_hi[2]);
#elif WARPX_DIM_XZ || WARPX_DIM_RZ
    m_boundary_conditions.SetBoundsZ(WarpX::particle_boundary_lo[1], WarpX::particle_boundary_hi[1]);
#else
    m_boundary_conditions.SetBoundsZ(WarpX::particle_boundary_lo[0], WarpX::particle_boundary_hi[0]);
#endif
    m_boundary_conditions.BuildReflectionModelParsers();
}

void
WarpXParticleContainer::ReadParameters ()
{
    static bool initialized = false;
    if (!initialized)
    {
        const ParmParse pp_particles("particles");
        pp_particles.query("do_tiling", do_tiling);
        initialized = true;
    }
}

void
WarpXParticleContainer::AllocData ()
{
    // have to resize here, not in the constructor because grids have not
    // been built when constructor was called.
    reserveData();
    resizeData();
}

void
WarpXParticleContainer::AddNParticles (int /*lev*/,
                                       int n, const amrex::ParticleReal* x,
                                       const amrex::ParticleReal* y,
                                       const amrex::ParticleReal* z,
                                       const amrex::ParticleReal* ux,
                                       const amrex::ParticleReal* uy,
                                       const amrex::ParticleReal* uz,
                                       const int nattr_real, const amrex::ParticleReal* attr_real,
                                       const int nattr_int, const int* attr_int,
                                       int uniqueparticles, amrex::Long id)
{
    using namespace amrex::literals;

    WARPX_ALWAYS_ASSERT_WITH_MESSAGE((PIdx::nattribs + nattr_real - 1) <= NumRealComps(),
                                     "Too many real attributes specified");
    WARPX_ALWAYS_ASSERT_WITH_MESSAGE(nattr_int <= NumIntComps(),
                                     "Too many integer attributes specified");

    int ibegin = 0;
    int iend = n;
    if (!uniqueparticles) {
        const int myproc = amrex::ParallelDescriptor::MyProc();
        const int nprocs = amrex::ParallelDescriptor::NProcs();
        const int navg = n/nprocs;
        const int nleft = n - navg * nprocs;
        if (myproc < nleft) {
            ibegin = myproc*(navg+1);
            iend = ibegin + navg+1;
        } else {
            ibegin = myproc*navg + nleft;
            iend = ibegin + navg;
        }
    }

    //  Add to grid 0 and tile 0
    // Redistribute() will move them to proper places.
    auto& particle_tile = DefineAndReturnParticleTile(0, 0, 0);

    using PinnedTile = amrex::ParticleTile<Particle<NStructReal, NStructInt>,
                                           NArrayReal, NArrayInt,
                                           amrex::PinnedArenaAllocator>;
    PinnedTile pinned_tile;
    pinned_tile.define(NumRuntimeRealComps(), NumRuntimeIntComps());

    const std::size_t np = iend-ibegin;

    // treat weight as a special attr since it will always be specified
    amrex::Vector<amrex::ParticleReal> weight(np);

#ifdef WARPX_DIM_RZ
    amrex::Vector<amrex::ParticleReal> theta(np);
#endif

    for (int i = ibegin; i < iend; ++i)
    {
        ParticleType p;
        if (id==-1)
        {
            p.id() = ParticleType::NextID();
        } else {
            p.id() = id;
        }
        p.cpu() = amrex::ParallelDescriptor::MyProc();
#if defined(WARPX_DIM_3D)
        p.pos(0) = x[i];
        p.pos(1) = y[i];
        p.pos(2) = z[i];
#elif defined(WARPX_DIM_XZ) || defined(WARPX_DIM_RZ)
        amrex::ignore_unused(y);
#ifdef WARPX_DIM_RZ
        theta[i-ibegin] = std::atan2(y[i], x[i]);
        p.pos(0) = std::sqrt(x[i]*x[i] + y[i]*y[i]);
#else
        p.pos(0) = x[i];
#endif
        p.pos(1) = z[i];
#else //AMREX_SPACEDIM == 1
        amrex::ignore_unused(x,y);
        p.pos(0) = z[i];
#endif

        pinned_tile.push_back(p);

        // grab weight from the attr array
        weight[i-ibegin] = attr_real[i*nattr_real];
    }

    if (np > 0)
    {
        pinned_tile.push_back_real(PIdx::w , weight.data(), weight.data() + np);
        pinned_tile.push_back_real(PIdx::ux,     ux + ibegin,     ux + iend);
        pinned_tile.push_back_real(PIdx::uy,     uy + ibegin,     uy + iend);
        pinned_tile.push_back_real(PIdx::uz,     uz + ibegin,     uz + iend);

        if ( (NumRuntimeRealComps()>0) || (NumRuntimeIntComps()>0) ){
            DefineAndReturnParticleTile(0, 0, 0);
        }

        for (int comp = PIdx::uz+1; comp < PIdx::nattribs; ++comp)
        {
#ifdef WARPX_DIM_RZ
            if (comp == PIdx::theta) {
                pinned_tile.push_back_real(comp, theta.data(), theta.data() + np);
            }
            else {
                pinned_tile.push_back_real(comp, np, 0.0_prt);
            }
#else
            pinned_tile.push_back_real(comp, np, 0.0_prt);
#endif
        }

        // Initialize nattr_real - 1 runtime real attributes from data in the attr_real array
        for (int j = PIdx::nattribs; j < PIdx::nattribs + nattr_real - 1; ++j)
        {
            // get the next attribute from attr_real array
            amrex::Vector<amrex::ParticleReal> attr_vals(np);
            for (int i = ibegin; i < iend; ++i)
            {
                attr_vals[i-ibegin] = attr_real[j - PIdx::nattribs + 1 + i*nattr_real];
            }
            pinned_tile.push_back_real(j, attr_vals.data(), attr_vals.data() + np);
        }

        // Initialize nattr_int runtime integer attributes from data in the attr_int array
        for (int j = 0; j < nattr_int; ++j)
        {
            // get the next attribute from attr_int array
            amrex::Vector<int> attr_vals(np);
            for (int i = ibegin; i < iend; ++i)
            {
                attr_vals[i-ibegin] = attr_int[j + i*nattr_int];
            }
            pinned_tile.push_back_int(j, attr_vals.data(), attr_vals.data() + np);
        }

        // Default initialize the other real and integer runtime attributes
        DefaultInitializeRuntimeAttributes(pinned_tile, nattr_real - 1, nattr_int,
                                           amrex::RandomEngine{});

        auto old_np = particle_tile.numParticles();
        auto new_np = old_np + pinned_tile.numParticles();
        particle_tile.resize(new_np);
        amrex::copyParticles(
            particle_tile, pinned_tile, 0, old_np, pinned_tile.numParticles()
        );
    }

    Redistribute();
}

/* \brief Current Deposition for thread thread_num
 * \param pti         : Particle iterator
 * \param wp          : Array of particle weights
 * \param uxp uyp uzp : Array of particle momenta
 * \param ion_lev      : Pointer to array of particle ionization level. This is
                         required to have the charge of each macroparticle
                         since q is a scalar. For non-ionizable species,
                         ion_lev is a null pointer.
 * \param jx jy jz    : Full array of current density
 * \param offset      : Index of first particle for which current is deposited
 * \param np_to_depose: Number of particles for which current is deposited.
                        Particles [offset,offset+np_tp_depose] deposit current
 * \param thread_num  : Thread number (if tiling)
 * \param lev         : Level of box that contains particles
 * \param depos_lev   : Level on which particles deposit (if buffers are used)
 * \param dt          : Time step for particle level
 * \param relative_time: Time at which to deposit J, relative to the time of the
 *                       current positions of the particles. When different than 0,
 *                       the particle position will be temporarily modified to match
 *                       the time of the deposition.
 */
void
WarpXParticleContainer::DepositCurrent (WarpXParIter& pti,
                                        RealVector const & wp, RealVector const & uxp,
                                        RealVector const & uyp, RealVector const & uzp,
                                        int const * const ion_lev,
                                        amrex::MultiFab * const jx, amrex::MultiFab * const jy, amrex::MultiFab * const jz,
                                        long const offset, long const np_to_depose,
                                        int const thread_num, const int lev, int const depos_lev,
                                        amrex::Real const dt, amrex::Real const relative_time)
{
    WARPX_ALWAYS_ASSERT_WITH_MESSAGE((depos_lev==(lev-1)) ||
                                     (depos_lev==(lev  )),
                                     "Deposition buffers only work for lev-1");

    // If no particles, do not do anything
    if (np_to_depose == 0) return;

    // If user decides not to deposit
    if (do_not_deposit) return;

    // Number of guard cells for local deposition of J
    const WarpX& warpx = WarpX::GetInstance();

    const amrex::IntVect& ng_J = warpx.get_ng_depos_J();

    // Extract deposition order and check that particles shape fits within the guard cells.
    // NOTE: In specific situations where the staggering of J and the current deposition algorithm
    // are not trivial, this check might be too relaxed and we might include a particle that should
    // deposit part of its current in a neighboring box. However, this should catch particles
    // traveling many cells away, for example with algorithms that allow for large time steps.

#if   defined(WARPX_DIM_1D_Z)
    const amrex::IntVect shape_extent = amrex::IntVect(static_cast<int>(WarpX::noz/2));
#elif   defined(WARPX_DIM_XZ) || defined(WARPX_DIM_RZ)
    const amrex::IntVect shape_extent = amrex::IntVect(static_cast<int>(WarpX::nox/2),
                                                       static_cast<int>(WarpX::noz/2));
#elif defined(WARPX_DIM_3D)
    const amrex::IntVect shape_extent = amrex::IntVect(static_cast<int>(WarpX::nox/2),
                                                       static_cast<int>(WarpX::noy/2),
                                                       static_cast<int>(WarpX::noz/2));
#endif

    // On CPU: particles deposit on tile arrays, which have a small number of guard cells ng_J
    // On GPU: particles deposit directly on the J arrays, which usually have a larger number of guard cells
#ifndef AMREX_USE_GPU
    const amrex::IntVect range = ng_J - shape_extent;
#else
    // Jx, Jy and Jz have the same number of guard cells, hence it is sufficient to check for Jx
    const amrex::IntVect range = jx->nGrowVect() - shape_extent;
#endif
    amrex::ignore_unused(range); // for release builds
    AMREX_ASSERT_WITH_MESSAGE(
        amrex::numParticlesOutOfRange(pti, range) == 0,
        "Particles shape does not fit within tile (CPU) or guard cells (GPU) used for current deposition");

    const std::array<Real,3>& dx = WarpX::CellSize(std::max(depos_lev,0));
    const amrex::ParticleReal q = this->charge;

    WARPX_PROFILE_VAR_NS("WarpXParticleContainer::DepositCurrent::Sorting", blp_sort);
    WARPX_PROFILE_VAR_NS("WarpXParticleContainer::DepositCurrent::FindMaxTilesize",
            blp_get_max_tilesize);
    WARPX_PROFILE_VAR_NS("WarpXParticleContainer::DepositCurrent::DirectCurrentDepKernel",
            direct_current_dep_kernel);
    WARPX_PROFILE_VAR_NS("WarpXParticleContainer::DepositCurrent::EsirkepovCurrentDepKernel",
            esirkepov_current_dep_kernel);
    WARPX_PROFILE_VAR_NS("WarpXParticleContainer::DepositCurrent::CurrentDeposition", blp_deposit);
    WARPX_PROFILE_VAR_NS("WarpXParticleContainer::DepositCurrent::Accumulate", blp_accumulate);

    // Get tile box where current is deposited.
    // The tile box is different when depositing in the buffers (depos_lev<lev)
    // or when depositing inside the level (depos_lev=lev)
    Box tilebox;
    if (lev == depos_lev) {
        tilebox = pti.tilebox();
    } else {
        const IntVect& ref_ratio = WarpX::RefRatio(depos_lev);
        tilebox = amrex::coarsen(pti.tilebox(),ref_ratio);
    }

#ifndef AMREX_USE_GPU
    // Staggered tile boxes (different in each direction)
    Box tbx = convert( tilebox, jx->ixType().toIntVect() );
    Box tby = convert( tilebox, jy->ixType().toIntVect() );
    Box tbz = convert( tilebox, jz->ixType().toIntVect() );
#endif

    tilebox.grow(ng_J);

#ifdef AMREX_USE_GPU
    amrex::ignore_unused(thread_num);
    // GPU, no tiling: j<xyz>_arr point to the full j<xyz> arrays
    auto & jx_fab = jx->get(pti);
    auto & jy_fab = jy->get(pti);
    auto & jz_fab = jz->get(pti);
    Array4<Real> const& jx_arr = jx->array(pti);
    Array4<Real> const& jy_arr = jy->array(pti);
    Array4<Real> const& jz_arr = jz->array(pti);
#else
    tbx.grow(ng_J);
    tby.grow(ng_J);
    tbz.grow(ng_J);

    // CPU, tiling: j<xyz>_arr point to the local_j<xyz>[thread_num] arrays
    local_jx[thread_num].resize(tbx, jx->nComp());
    local_jy[thread_num].resize(tby, jy->nComp());
    local_jz[thread_num].resize(tbz, jz->nComp());

    // local_jx[thread_num] is set to zero
    local_jx[thread_num].setVal(0.0);
    local_jy[thread_num].setVal(0.0);
    local_jz[thread_num].setVal(0.0);

    auto & jx_fab = local_jx[thread_num];
    auto & jy_fab = local_jy[thread_num];
    auto & jz_fab = local_jz[thread_num];
    Array4<Real> const& jx_arr = local_jx[thread_num].array();
    Array4<Real> const& jy_arr = local_jy[thread_num].array();
    Array4<Real> const& jz_arr = local_jz[thread_num].array();
#endif

    const auto GetPosition = GetParticlePosition(pti, offset);

    // Lower corner of tile box physical domain
    // Note that this includes guard cells since it is after tilebox.ngrow
    const Dim3 lo = lbound(tilebox);
    // Take into account Galilean shift
    const std::array<amrex::Real, 3>& xyzmin = WarpX::LowerCorner(tilebox, depos_lev, 0.5_rt*dt);

    if (WarpX::current_deposition_algo == CurrentDepositionAlgo::Esirkepov) {
        if (WarpX::grid_type == GridType::Collocated) {
          WARPX_ABORT_WITH_MESSAGE("The Esirkepov algorithm cannot be used with a collocated grid.");
        }
    }

    WARPX_PROFILE_VAR_START(blp_deposit);
    amrex::LayoutData<amrex::Real> * const costs = WarpX::getCosts(lev);
    amrex::Real * const cost = costs ? &((*costs)[pti.index()]) : nullptr;

<<<<<<< HEAD
    if (WarpX::current_deposition_algo == CurrentDepositionAlgo::Esirkepov) {
        if (WarpX::nox == 1){
            doEsirkepovDepositionShapeN<1>(
                GetPosition, wp.dataPtr() + offset, uxp.dataPtr() + offset,
                uyp.dataPtr() + offset, uzp.dataPtr() + offset, ion_lev,
                jx_arr, jy_arr, jz_arr, np_to_depose, dt, relative_time, dx, xyzmin, lo, q,
                WarpX::n_rz_azimuthal_modes, cost,
                WarpX::load_balance_costs_update_algo);
        } else if (WarpX::nox == 2){
            doEsirkepovDepositionShapeN<2>(
                GetPosition, wp.dataPtr() + offset, uxp.dataPtr() + offset,
                uyp.dataPtr() + offset, uzp.dataPtr() + offset, ion_lev,
                jx_arr, jy_arr, jz_arr, np_to_depose, dt, relative_time, dx, xyzmin, lo, q,
                WarpX::n_rz_azimuthal_modes, cost,
                WarpX::load_balance_costs_update_algo);
        } else if (WarpX::nox == 3){
            doEsirkepovDepositionShapeN<3>(
                GetPosition, wp.dataPtr() + offset, uxp.dataPtr() + offset,
                uyp.dataPtr() + offset, uzp.dataPtr() + offset, ion_lev,
                jx_arr, jy_arr, jz_arr, np_to_depose, dt, relative_time, dx, xyzmin, lo, q,
                WarpX::n_rz_azimuthal_modes, cost,
                WarpX::load_balance_costs_update_algo);
=======
    // If doing shared mem current deposition, get tile info
    if (WarpX::do_shared_mem_current_deposition) {
        const Geometry& geom = Geom(lev);
        const auto dxi = geom.InvCellSizeArray();
        const auto plo = geom.ProbLoArray();
        const auto domain = geom.Domain();

        Box box = pti.validbox();
        box.grow(ng_J);
        const amrex::IntVect bin_size = WarpX::shared_tilesize;

        //sort particles by bin
        WARPX_PROFILE_VAR_START(blp_sort);
        amrex::DenseBins<ParticleType> bins;
        {
            auto& ptile = ParticlesAt(lev, pti);
            auto& aos = ptile.GetArrayOfStructs();
            auto pstruct_ptr = aos().dataPtr();

            const int ntiles = numTilesInBox(box, true, bin_size);

            bins.build(ptile.numParticles(), pstruct_ptr, ntiles,
                    [=] AMREX_GPU_HOST_DEVICE (const ParticleType& p) -> unsigned int
                    {
                        Box tbox;
                        auto iv = getParticleCell(p, plo, dxi, domain);
                        AMREX_ASSERT(box.contains(iv));
                        auto tid = getTileIndex(iv, box, true, bin_size, tbox);
                        return static_cast<unsigned int>(tid);
                    });
>>>>>>> 0c77bd4d
        }
        WARPX_PROFILE_VAR_STOP(blp_sort);
        WARPX_PROFILE_VAR_START(blp_get_max_tilesize);
            //get the maximum size necessary for shared mem
            // get tile boxes
        //get the maximum size necessary for shared mem
#if AMREX_SPACEDIM > 0
        const int sizeX = getMaxTboxAlongDim(box.size()[0], WarpX::shared_tilesize[0]);
#endif
#if AMREX_SPACEDIM > 1
        const int sizeZ = getMaxTboxAlongDim(box.size()[1], WarpX::shared_tilesize[1]);
#endif
#if AMREX_SPACEDIM > 2
        const int sizeY = getMaxTboxAlongDim(box.size()[2], WarpX::shared_tilesize[2]);
#endif
        const amrex::IntVect max_tbox_size( AMREX_D_DECL(sizeX,sizeZ,sizeY) );
        WARPX_PROFILE_VAR_STOP(blp_get_max_tilesize);

        // Now pick current deposition algorithm
        if (WarpX::current_deposition_algo == CurrentDepositionAlgo::Esirkepov) {
            WARPX_ABORT_WITH_MESSAGE("Cannot do shared memory deposition with Esirkepov algorithm");
        }
<<<<<<< HEAD
    } else {
    if (WarpX::nox == 0){
            doDepositionShapeN<0>(
                GetPosition, wp.dataPtr() + offset, uxp.dataPtr() + offset,
                uyp.dataPtr() + offset, uzp.dataPtr() + offset, ion_lev,
                jx_fab, jy_fab, jz_fab, np_to_depose, dt, dx,
                xyzmin, lo, q, WarpX::n_rz_azimuthal_modes, cost,
                WarpX::load_balance_costs_update_algo);
    } else if (WarpX::nox == 1){
        doDepositionShapeN<1>(
                GetPosition, wp.dataPtr() + offset, uxp.dataPtr() + offset,
                uyp.dataPtr() + offset, uzp.dataPtr() + offset, ion_lev,
                jx_fab, jy_fab, jz_fab, np_to_depose, relative_time, dx,
                xyzmin, lo, q, WarpX::n_rz_azimuthal_modes, cost,
                WarpX::load_balance_costs_update_algo);
        } else if (WarpX::nox == 2){
            doDepositionShapeN<2>(
                GetPosition, wp.dataPtr() + offset, uxp.dataPtr() + offset,
                uyp.dataPtr() + offset, uzp.dataPtr() + offset, ion_lev,
                jx_fab, jy_fab, jz_fab, np_to_depose, relative_time, dx,
                xyzmin, lo, q, WarpX::n_rz_azimuthal_modes, cost,
                WarpX::load_balance_costs_update_algo);
        } else if (WarpX::nox == 3){
            doDepositionShapeN<3>(
                GetPosition, wp.dataPtr() + offset, uxp.dataPtr() + offset,
                uyp.dataPtr() + offset, uzp.dataPtr() + offset, ion_lev,
                jx_fab, jy_fab, jz_fab, np_to_depose, relative_time, dx,
                xyzmin, lo, q, WarpX::n_rz_azimuthal_modes, cost,
                WarpX::load_balance_costs_update_algo);
=======
        else if (WarpX::current_deposition_algo == CurrentDepositionAlgo::Vay) {
            WARPX_ABORT_WITH_MESSAGE("Cannot do shared memory deposition with Vay algorithm");
        }
        else {
            WARPX_PROFILE_VAR_START(direct_current_dep_kernel);
            if        (WarpX::nox == 1){
                doDepositionSharedShapeN<1>(
                    GetPosition, wp.dataPtr() + offset, uxp.dataPtr() + offset,
                    uyp.dataPtr() + offset, uzp.dataPtr() + offset, ion_lev,
                    jx_fab, jy_fab, jz_fab, np_to_depose, relative_time, dx,
                    xyzmin, lo, q, WarpX::n_rz_azimuthal_modes, cost,
                    WarpX::load_balance_costs_update_algo, bins, box, geom, max_tbox_size);
            } else if (WarpX::nox == 2){
                doDepositionSharedShapeN<2>(
                    GetPosition, wp.dataPtr() + offset, uxp.dataPtr() + offset,
                    uyp.dataPtr() + offset, uzp.dataPtr() + offset, ion_lev,
                    jx_fab, jy_fab, jz_fab, np_to_depose, relative_time, dx,
                    xyzmin, lo, q, WarpX::n_rz_azimuthal_modes, cost,
                    WarpX::load_balance_costs_update_algo, bins, box, geom, max_tbox_size);
            } else if (WarpX::nox == 3){
                doDepositionSharedShapeN<3>(
                    GetPosition, wp.dataPtr() + offset, uxp.dataPtr() + offset,
                    uyp.dataPtr() + offset, uzp.dataPtr() + offset, ion_lev,
                    jx_fab, jy_fab, jz_fab, np_to_depose, relative_time, dx,
                    xyzmin, lo, q, WarpX::n_rz_azimuthal_modes, cost,
                    WarpX::load_balance_costs_update_algo, bins, box, geom, max_tbox_size);
            }
            WARPX_PROFILE_VAR_STOP(direct_current_dep_kernel);
        }
    }
    // If not doing shared memory deposition, call normal kernels
    else {
        if (WarpX::current_deposition_algo == CurrentDepositionAlgo::Esirkepov) {
            if        (WarpX::nox == 1){
                doEsirkepovDepositionShapeN<1>(
                    GetPosition, wp.dataPtr() + offset, uxp.dataPtr() + offset,
                    uyp.dataPtr() + offset, uzp.dataPtr() + offset, ion_lev,
                    jx_arr, jy_arr, jz_arr, np_to_depose, dt, relative_time, dx, xyzmin, lo, q,
                    WarpX::n_rz_azimuthal_modes, cost,
                    WarpX::load_balance_costs_update_algo);
            } else if (WarpX::nox == 2){
                doEsirkepovDepositionShapeN<2>(
                    GetPosition, wp.dataPtr() + offset, uxp.dataPtr() + offset,
                    uyp.dataPtr() + offset, uzp.dataPtr() + offset, ion_lev,
                    jx_arr, jy_arr, jz_arr, np_to_depose, dt, relative_time, dx, xyzmin, lo, q,
                    WarpX::n_rz_azimuthal_modes, cost,
                    WarpX::load_balance_costs_update_algo);
            } else if (WarpX::nox == 3){
                doEsirkepovDepositionShapeN<3>(
                    GetPosition, wp.dataPtr() + offset, uxp.dataPtr() + offset,
                    uyp.dataPtr() + offset, uzp.dataPtr() + offset, ion_lev,
                    jx_arr, jy_arr, jz_arr, np_to_depose, dt, relative_time, dx, xyzmin, lo, q,
                    WarpX::n_rz_azimuthal_modes, cost,
                    WarpX::load_balance_costs_update_algo);
            }
        } else if (WarpX::current_deposition_algo == CurrentDepositionAlgo::Vay) {
            if        (WarpX::nox == 1){
                doVayDepositionShapeN<1>(
                    GetPosition, wp.dataPtr() + offset, uxp.dataPtr() + offset,
                    uyp.dataPtr() + offset, uzp.dataPtr() + offset, ion_lev,
                    jx_fab, jy_fab, jz_fab, np_to_depose, dt, relative_time, dx, xyzmin, lo, q,
                    WarpX::n_rz_azimuthal_modes, cost,
                    WarpX::load_balance_costs_update_algo);
            } else if (WarpX::nox == 2){
                doVayDepositionShapeN<2>(
                    GetPosition, wp.dataPtr() + offset, uxp.dataPtr() + offset,
                    uyp.dataPtr() + offset, uzp.dataPtr() + offset, ion_lev,
                    jx_fab, jy_fab, jz_fab, np_to_depose, dt, relative_time, dx, xyzmin, lo, q,
                    WarpX::n_rz_azimuthal_modes, cost,
                    WarpX::load_balance_costs_update_algo);
            } else if (WarpX::nox == 3){
                doVayDepositionShapeN<3>(
                    GetPosition, wp.dataPtr() + offset, uxp.dataPtr() + offset,
                    uyp.dataPtr() + offset, uzp.dataPtr() + offset, ion_lev,
                    jx_fab, jy_fab, jz_fab, np_to_depose, dt, relative_time, dx, xyzmin, lo, q,
                    WarpX::n_rz_azimuthal_modes, cost,
                    WarpX::load_balance_costs_update_algo);
            }
        } else { // Direct deposition
            if        (WarpX::nox == 1){
                doDepositionShapeN<1>(
                    GetPosition, wp.dataPtr() + offset, uxp.dataPtr() + offset,
                    uyp.dataPtr() + offset, uzp.dataPtr() + offset, ion_lev,
                    jx_fab, jy_fab, jz_fab, np_to_depose, relative_time, dx,
                    xyzmin, lo, q, WarpX::n_rz_azimuthal_modes, cost,
                    WarpX::load_balance_costs_update_algo);
            } else if (WarpX::nox == 2){
                doDepositionShapeN<2>(
                    GetPosition, wp.dataPtr() + offset, uxp.dataPtr() + offset,
                    uyp.dataPtr() + offset, uzp.dataPtr() + offset, ion_lev,
                    jx_fab, jy_fab, jz_fab, np_to_depose, relative_time, dx,
                    xyzmin, lo, q, WarpX::n_rz_azimuthal_modes, cost,
                    WarpX::load_balance_costs_update_algo);
            } else if (WarpX::nox == 3){
                doDepositionShapeN<3>(
                    GetPosition, wp.dataPtr() + offset, uxp.dataPtr() + offset,
                    uyp.dataPtr() + offset, uzp.dataPtr() + offset, ion_lev,
                    jx_fab, jy_fab, jz_fab, np_to_depose, relative_time, dx,
                    xyzmin, lo, q, WarpX::n_rz_azimuthal_modes, cost,
                    WarpX::load_balance_costs_update_algo);
            }
>>>>>>> 0c77bd4d
        }
    }
    WARPX_PROFILE_VAR_STOP(blp_deposit);

#ifndef AMREX_USE_GPU
    // CPU, tiling: atomicAdd local_j<xyz> into j<xyz>
    WARPX_PROFILE_VAR_START(blp_accumulate);
    (*jx)[pti].atomicAdd(local_jx[thread_num], tbx, tbx, 0, 0, jx->nComp());
    (*jy)[pti].atomicAdd(local_jy[thread_num], tby, tby, 0, 0, jy->nComp());
    (*jz)[pti].atomicAdd(local_jz[thread_num], tbz, tbz, 0, 0, jz->nComp());
    WARPX_PROFILE_VAR_STOP(blp_accumulate);
#endif
}

void
WarpXParticleContainer::DepositCurrent (
    amrex::Vector<std::array< std::unique_ptr<amrex::MultiFab>, 3 > >& J,
    const amrex::Real dt, const amrex::Real relative_time)
{
    // Loop over the refinement levels
    int const finest_level = J.size() - 1;
    for (int lev = 0; lev <= finest_level; ++lev)
    {
        // Loop over particle tiles and deposit current on each level
#ifdef AMREX_USE_OMP
#pragma omp parallel if (amrex::Gpu::notInLaunchRegion())
        {
        const int thread_num = omp_get_thread_num();
#else
        const int thread_num = 0;
#endif
        for (WarpXParIter pti(*this, lev); pti.isValid(); ++pti)
        {
            const long np = pti.numParticles();
            const auto & wp = pti.GetAttribs(PIdx::w);
            const auto & uxp = pti.GetAttribs(PIdx::ux);
            const auto & uyp = pti.GetAttribs(PIdx::uy);
            const auto & uzp = pti.GetAttribs(PIdx::uz);

            int* AMREX_RESTRICT ion_lev = nullptr;
            if (do_field_ionization)
            {
                ion_lev = pti.GetiAttribs(particle_icomps["ionizationLevel"]).dataPtr();
            }

            DepositCurrent(pti, wp, uxp, uyp, uzp, ion_lev,
                           J[lev][0].get(), J[lev][1].get(), J[lev][2].get(),
                           0, np, thread_num, lev, lev, dt, relative_time);
        }
#ifdef AMREX_USE_OMP
        }
#endif
    }
}

/* \brief Charge Deposition for thread thread_num
 * \param pti         : Particle iterator
 * \param wp          : Array of particle weights
 * \param ion_lev     : Pointer to array of particle ionization level. This is
                         required to have the charge of each macroparticle
                         since q is a scalar. For non-ionizable species,
                         ion_lev is a null pointer.
 * \param rho         : Full array of charge density
 * \param icomp       : Component of rho into which charge is deposited.
                        0: old value (before particle push).
                        1: new value (after particle push).
 * \param offset      : Index of first particle for which charge is deposited
 * \param np_to_depose: Number of particles for which charge is deposited.
                        Particles [offset,offset+np_tp_depose) deposit charge
 * \param thread_num  : Thread number (if tiling)
 * \param lev         : Level of box that contains particles
 * \param depos_lev   : Level on which particles deposit (if buffers are used)
 */
void
WarpXParticleContainer::DepositCharge (WarpXParIter& pti, RealVector const& wp,
                                       const int * const ion_lev,
                                       amrex::MultiFab* rho, const int icomp,
                                       const long offset, const long np_to_depose,
                                       const int thread_num, const int lev, const int depos_lev)
{
    if (WarpX::do_shared_mem_charge_deposition)
    {
        WARPX_ALWAYS_ASSERT_WITH_MESSAGE((depos_lev==(lev-1)) ||
                                         (depos_lev==(lev  )),
                                         "Deposition buffers only work for lev-1");

        // If no particles, do not do anything
        if (np_to_depose == 0) return;

        // Number of guard cells for local deposition of rho
        const WarpX& warpx = WarpX::GetInstance();
        const amrex::IntVect& ng_rho = warpx.get_ng_depos_rho();

        // Extract deposition order and check that particles shape fits within the guard cells.
        // NOTE: In specific situations where the staggering of rho and the charge deposition algorithm
        // are not trivial, this check might be too strict and we might need to relax it, as currently
        // done for the current deposition.

#if   defined(WARPX_DIM_1D_Z)
        const amrex::IntVect shape_extent = amrex::IntVect(static_cast<int>(WarpX::noz/2));
#elif defined(WARPX_DIM_XZ) || defined(WARPX_DIM_RZ)
        const amrex::IntVect shape_extent = amrex::IntVect(static_cast<int>(WarpX::nox/2+1),
                                                           static_cast<int>(WarpX::noz/2+1));
#elif defined(WARPX_DIM_3D)
        const amrex::IntVect shape_extent = amrex::IntVect(static_cast<int>(WarpX::nox/2+1),
                                                           static_cast<int>(WarpX::noy/2+1),
                                                           static_cast<int>(WarpX::noz/2+1));
#endif

        // On CPU: particles deposit on tile arrays, which have a small number of guard cells ng_rho
        // On GPU: particles deposit directly on the rho array, which usually have a larger number of guard cells
#ifndef AMREX_USE_GPU
        const amrex::IntVect range = ng_rho - shape_extent;
#else
        const amrex::IntVect range = rho->nGrowVect() - shape_extent;
#endif

        AMREX_ASSERT_WITH_MESSAGE(
                                  amrex::numParticlesOutOfRange(pti, range) == 0,
                                  "Particles shape does not fit within tile (CPU) or guard cells (GPU) used for charge deposition");
        amrex::ignore_unused(range); // In case the assertion isn't compiled

        const std::array<Real,3>& dx = WarpX::CellSize(std::max(depos_lev,0));
        const Real q = this->charge;

        WARPX_PROFILE_VAR_NS("WarpXParticleContainer::DepositCharge::Sorting", blp_sort);
        WARPX_PROFILE_VAR_NS("WarpXParticleContainer::DepositCharge::ChargeDeposition", blp_ppc_chd);
        WARPX_PROFILE_VAR_NS("WarpXParticleContainer::DepositCharge::Accumulate", blp_accumulate);

        // Get tile box where charge is deposited.
        // The tile box is different when depositing in the buffers (depos_lev<lev)
        // or when depositing inside the level (depos_lev=lev)
        Box tilebox;
        if (lev == depos_lev) {
            tilebox = pti.tilebox();
        } else {
            const IntVect& ref_ratio = WarpX::RefRatio(depos_lev);
            tilebox = amrex::coarsen(pti.tilebox(),ref_ratio);
        }

        const auto ix_type = rho->ixType().toIntVect();
#ifndef AMREX_USE_GPU
        // Staggered tile box
        Box tb = amrex::convert( tilebox, ix_type );
#endif

        tilebox.grow(ng_rho);

        const int nc = WarpX::ncomps;

#ifdef AMREX_USE_GPU
        amrex::ignore_unused(thread_num);
        // GPU, no tiling: rho_fab points to the full rho array
        MultiFab rhoi(*rho, amrex::make_alias, icomp*nc, nc);
        auto & rho_fab = rhoi.get(pti);
#else
        tb.grow(ng_rho);

        // CPU, tiling: rho_fab points to local_rho[thread_num]
        local_rho[thread_num].resize(tb, nc);

        // local_rho[thread_num] is set to zero
        local_rho[thread_num].setVal(0.0);

        auto & rho_fab = local_rho[thread_num];
#endif

        // Lower corner of tile box physical domain
        // Note that this includes guard cells since it is after tilebox.ngrow
        // Take into account Galilean shift
        const Real dt = warpx.getdt(lev);
        const amrex::Real time_shift_delta = (icomp == 0 ? 0.0_rt : dt);
        const std::array<amrex::Real,3>& xyzmin = WarpX::LowerCorner(
                tilebox, depos_lev, time_shift_delta);

        // Indices of the lower bound
        const Dim3 lo = lbound(tilebox);

        // HACK - sort particles by bin here.
        WARPX_PROFILE_VAR_START(blp_sort);
        amrex::DenseBins<ParticleType> bins;
        {
            const Geometry& geom = Geom(lev);
            const auto dxi = geom.InvCellSizeArray();
            const auto plo = geom.ProbLoArray();
            const auto domain = geom.Domain();

            auto& ptile = ParticlesAt(lev, pti);
            auto& aos   = ptile.GetArrayOfStructs();
            auto pstruct_ptr = aos().dataPtr();

            Box box = pti.validbox();
            box.grow(ng_rho);
            const amrex::IntVect bin_size = WarpX::shared_tilesize;
            const int ntiles = numTilesInBox(box, true, bin_size);

            bins.build(ptile.numParticles(), pstruct_ptr, ntiles,
                       [=] AMREX_GPU_HOST_DEVICE (const ParticleType& p) -> unsigned int
                       {
                           Box tbx;
                           auto iv = getParticleCell(p, plo, dxi, domain);
                           AMREX_ASSERT(box.contains(iv));
                           auto tid = getTileIndex(iv, box, true, bin_size, tbx);
                           return static_cast<unsigned int>(tid);
                       });
        }
        WARPX_PROFILE_VAR_STOP(blp_sort);

        // get tile boxes
        amrex::Gpu::DeviceVector<Box> tboxes(bins.numBins(), amrex::Box());
        {
            const Geometry& geom = Geom(lev);
            const auto dxi = geom.InvCellSizeArray();
            const auto plo = geom.ProbLoArray();
            const auto domain = geom.Domain();

            auto& ptile = ParticlesAt(lev, pti);
            auto& aos   = ptile.GetArrayOfStructs();
            auto pstruct_ptr = aos().dataPtr();

            Box box = pti.validbox();
            box.grow(ng_rho);
            const amrex::IntVect bin_size = WarpX::shared_tilesize;

            const auto offsets_ptr = bins.offsetsPtr();
            auto tbox_ptr = tboxes.dataPtr();
            auto permutation = bins.permutationPtr();
            amrex::ParallelFor(bins.numBins(),
                               [=] AMREX_GPU_DEVICE (int ibin) {
                                   const int bin_start = offsets_ptr[ibin];
                                   const int bin_stop = offsets_ptr[ibin+1];
                                   if (bin_start < bin_stop) {
                                       auto p = pstruct_ptr[permutation[bin_start]];
                                       Box tbx;
                                       auto iv = getParticleCell(p, plo, dxi, domain);
                                       AMREX_ASSERT(box.contains(iv));
                                       [[maybe_unused]] auto tid = getTileIndex(iv, box, true, bin_size, tbx);
                                       AMREX_ASSERT(tid == ibin);
                                       AMREX_ASSERT(tbx.contains(iv));
                                       tbox_ptr[ibin] = tbx;
                                   }
                               });
        }

        // compute max tile box size in each direction
        amrex::IntVect max_tbox_size;
        {
            ReduceOps<AMREX_D_DECL(ReduceOpMax, ReduceOpMax, ReduceOpMax)> reduce_op;
            ReduceData<AMREX_D_DECL(int, int, int)> reduce_data(reduce_op);
            using ReduceTuple = typename decltype(reduce_data)::Type;

            const auto boxes_ptr = tboxes.dataPtr();
            reduce_op.eval(tboxes.size(), reduce_data,
                           [=] AMREX_GPU_DEVICE (int i) -> ReduceTuple
                           {
                               const Box& box = boxes_ptr[i];
                               if (box.ok()) {
                                   IntVect si = box.length();
                                   return {AMREX_D_DECL(si[0], si[1], si[2])};
                               } else {
                                   return {AMREX_D_DECL(0, 0, 0)};
                               }
                           });

            ReduceTuple hv = reduce_data.value();

            max_tbox_size = IntVect(AMREX_D_DECL(amrex::get<0>(hv),
                                                 amrex::get<1>(hv),
                                                 amrex::get<2>(hv)));
        }

        WARPX_PROFILE_VAR_START(blp_ppc_chd);
        amrex::LayoutData<amrex::Real>* costs = WarpX::getCosts(lev);
        amrex::Real* cost = costs ? &((*costs)[pti.index()]) : nullptr;

        const auto GetPosition = GetParticlePosition(pti, offset);
        const Geometry& geom = Geom(lev);
        Box box = pti.validbox();
        box.grow(ng_rho);

        if (WarpX::nox == 1){
            doChargeDepositionSharedShapeN<1>(GetPosition, wp.dataPtr()+offset, ion_lev,
                                              rho_fab, ix_type, np_to_depose, dx, xyzmin, lo, q,
                                              WarpX::n_rz_azimuthal_modes, cost,
                                              WarpX::load_balance_costs_update_algo, bins, box, geom, max_tbox_size);
        } else if (WarpX::nox == 2){
            doChargeDepositionSharedShapeN<2>(GetPosition, wp.dataPtr()+offset, ion_lev,
                                              rho_fab, ix_type, np_to_depose, dx, xyzmin, lo, q,
                                              WarpX::n_rz_azimuthal_modes, cost,
                                              WarpX::load_balance_costs_update_algo, bins, box, geom, max_tbox_size);
        } else if (WarpX::nox == 3){
            doChargeDepositionSharedShapeN<3>(GetPosition, wp.dataPtr()+offset, ion_lev,
                                              rho_fab, ix_type, np_to_depose, dx, xyzmin, lo, q,
                                              WarpX::n_rz_azimuthal_modes, cost,
                                              WarpX::load_balance_costs_update_algo, bins, box, geom, max_tbox_size);
        }
#ifndef AMREX_USE_GPU
        // CPU, tiling: atomicAdd local_rho into rho
        WARPX_PROFILE_VAR_START(blp_accumulate);
        (*rho)[pti].atomicAdd(local_rho[thread_num], tb, tb, 0, icomp*nc, nc);
        WARPX_PROFILE_VAR_STOP(blp_accumulate);
#endif
    } else {

        const WarpX& warpx = WarpX::GetInstance();

        // deposition guards
        //   note: this is smaller than rho->nGrowVect() for PSATD
        const amrex::IntVect& ng_rho = warpx.get_ng_depos_rho();

        const std::array<amrex::Real,3>& dx = WarpX::CellSize(std::max(depos_lev,0));
        amrex::IntVect ref_ratio;
        if (lev == depos_lev) {
            ref_ratio = IntVect(AMREX_D_DECL(1, 1, 1 ));
        } else {
            ref_ratio = WarpX::RefRatio(depos_lev);
        }
        const int nc = WarpX::ncomps;

        // Get tile box where charge is deposited.
        // The tile box is different when depositing in the buffers (depos_lev<lev)
        // or when depositing inside the level (depos_lev=lev)
        amrex::Box tilebox;
        if (lev == depos_lev) {
            tilebox = pti.tilebox();
        } else {
            tilebox = amrex::coarsen(pti.tilebox(), ref_ratio);
        }
        tilebox.grow(ng_rho);

        // Lower corner of tile box physical domain
        // Note that this includes guard cells since it is after tilebox.ngrow
        // Take into account Galilean shift
        const amrex::Real dt = warpx.getdt(lev);
        const amrex::Real time_shift_delta = (icomp == 0 ? 0.0_rt : dt);
        const std::array<amrex::Real,3>& xyzmin = WarpX::LowerCorner(tilebox, depos_lev, time_shift_delta);

        // pointer to costs data
        amrex::LayoutData<amrex::Real>* costs = WarpX::getCosts(lev);
        amrex::Real* cost = costs ? &((*costs)[pti.index()]) : nullptr;

        AMREX_ALWAYS_ASSERT(WarpX::nox == WarpX::noy);
        AMREX_ALWAYS_ASSERT(WarpX::nox == WarpX::noz);

        ablastr::particles::deposit_charge<WarpXParticleContainer>(
            pti, wp, this->charge, ion_lev,
            rho, local_rho[thread_num],
            WarpX::noz, dx, xyzmin, WarpX::n_rz_azimuthal_modes,
            ng_rho, depos_lev, ref_ratio,
            offset, np_to_depose,
            icomp, nc,
            cost, WarpX::load_balance_costs_update_algo, WarpX::do_device_synchronize
        );
    }
}

void
WarpXParticleContainer::DepositCharge (amrex::Vector<std::unique_ptr<amrex::MultiFab> >& rho,
                                       const bool local, const bool reset,
                                       const bool apply_boundary_and_scale_volume,
                                       const bool interpolate_across_levels,
                                       const int icomp)
{
    WARPX_PROFILE("WarpXParticleContainer::DepositCharge");

    // Loop over the refinement levels
    int const finest_level = rho.size() - 1;
    for (int lev = 0; lev <= finest_level; ++lev)
    {
        // Reset the rho array if reset is True
        int const nc = WarpX::ncomps;
        if (reset) rho[lev]->setVal(0., icomp*nc, nc, rho[lev]->nGrowVect());

        // Loop over particle tiles and deposit charge on each level
#ifdef AMREX_USE_OMP
#pragma omp parallel if (amrex::Gpu::notInLaunchRegion())
        {
        const int thread_num = omp_get_thread_num();
#else
        const int thread_num = 0;
#endif
        for (WarpXParIter pti(*this, lev); pti.isValid(); ++pti)
        {
            const long np = pti.numParticles();
            auto const & wp = pti.GetAttribs(PIdx::w);

            int* AMREX_RESTRICT ion_lev = nullptr;
            if (do_field_ionization)
            {
                ion_lev = pti.GetiAttribs(particle_icomps["ionizationLevel"]).dataPtr();
            }

            DepositCharge(pti, wp, ion_lev, rho[lev].get(), icomp, 0, np, thread_num, lev, lev);
        }
#ifdef AMREX_USE_OMP
        }
#endif

#ifdef WARPX_DIM_RZ
        if (apply_boundary_and_scale_volume)
        {
            WarpX::GetInstance().ApplyInverseVolumeScalingToChargeDensity(rho[lev].get(), lev);
        }
#endif

        // Exchange guard cells
        if (local == false) {
            // Possible performance optimization:
            // pass less than `rho[lev]->nGrowVect()` in the fifth input variable `dst_ng`
            ablastr::utils::communication::SumBoundary(
                *rho[lev], 0, rho[lev]->nComp(), rho[lev]->nGrowVect(), rho[lev]->nGrowVect(),
                WarpX::do_single_precision_comms, m_gdb->Geom(lev).periodicity());
        }

#ifndef WARPX_DIM_RZ
        if (apply_boundary_and_scale_volume)
        {
            // Reflect density over PEC boundaries, if needed.
            WarpX::GetInstance().ApplyRhofieldBoundary(lev, rho[lev].get(), PatchType::fine);
        }
#endif
    }

    // Now that the charge has been deposited at each level,
    // we average down from fine to crse
    if (interpolate_across_levels)
    {
        for (int lev = finest_level - 1; lev >= 0; --lev) {
            const DistributionMapping& fine_dm = rho[lev+1]->DistributionMap();
            BoxArray coarsened_fine_BA = rho[lev+1]->boxArray();
            coarsened_fine_BA.coarsen(m_gdb->refRatio(lev));
            const IntVect ngrow = (rho[lev+1]->nGrowVect()+1)/m_gdb->refRatio(lev);
            MultiFab coarsened_fine_data(coarsened_fine_BA, fine_dm, rho[lev+1]->nComp(), ngrow );
            coarsened_fine_data.setVal(0.0);

            ablastr::coarsen::average::Coarsen(coarsened_fine_data, *rho[lev + 1], m_gdb->refRatio(lev) );
            ablastr::utils::communication::ParallelAdd(*rho[lev], coarsened_fine_data, 0, 0,
                                                       rho[lev]->nComp(),
                                                       amrex::IntVect::TheZeroVector(),
                                                       amrex::IntVect::TheZeroVector(),
                                                       WarpX::do_single_precision_comms,
                                                       m_gdb->Geom(lev).periodicity());
        }
    }
}

std::unique_ptr<MultiFab>
WarpXParticleContainer::GetChargeDensity (int lev, bool local)
{
    const auto& gm = m_gdb->Geom(lev);
    const auto& ba = m_gdb->ParticleBoxArray(lev);
    const auto& dm = m_gdb->DistributionMap(lev);
    BoxArray nba = ba;

#ifdef WARPX_DIM_RZ
    const bool is_PSATD_RZ =
        (WarpX::electromagnetic_solver_id == ElectromagneticSolverAlgo::PSATD);
#else
    const bool is_PSATD_RZ = false;
#endif
    if( !is_PSATD_RZ )
        nba.surroundingNodes();

    // Number of guard cells for local deposition of rho
    const WarpX& warpx = WarpX::GetInstance();
    const int ng_rho = warpx.get_ng_depos_rho().max();

    auto rho = std::make_unique<MultiFab>(nba,dm,WarpX::ncomps,ng_rho);
    rho->setVal(0.0);

#ifdef AMREX_USE_OMP
#pragma omp parallel if (amrex::Gpu::notInLaunchRegion())
    {
#endif
#ifdef AMREX_USE_OMP
        const int thread_num = omp_get_thread_num();
#else
        const int thread_num = 0;
#endif

        for (WarpXParIter pti(*this, lev); pti.isValid(); ++pti)
        {
            const long np = pti.numParticles();
            auto& wp = pti.GetAttribs(PIdx::w);

            const int* const AMREX_RESTRICT ion_lev = (do_field_ionization)?
                pti.GetiAttribs(particle_icomps["ionizationLevel"]).dataPtr():nullptr;

            DepositCharge(pti, wp, ion_lev, rho.get(), 0, 0, np,
                          thread_num, lev, lev);
        }
#ifdef AMREX_USE_OMP
    }
#endif

#ifdef WARPX_DIM_RZ
    WarpX::GetInstance().ApplyInverseVolumeScalingToChargeDensity(rho.get(), lev);
#endif

    if (local == false) {
        // Possible performance optimization:
        // pass less than `rho->nGrowVect()` in the fifth input variable `dst_ng`
        ablastr::utils::communication::SumBoundary(
            *rho, 0, rho->nComp(), rho->nGrowVect(), rho->nGrowVect(),
            WarpX::do_single_precision_comms, gm.periodicity());
    }

#ifndef WARPX_DIM_RZ
    // Reflect density over PEC boundaries, if needed.
    WarpX::GetInstance().ApplyRhofieldBoundary(lev, rho.get(), PatchType::fine);
#endif

    return rho;
}

amrex::ParticleReal WarpXParticleContainer::sumParticleCharge(bool local) {

    amrex::ParticleReal total_charge = 0.0;
    ReduceOps<ReduceOpSum> reduce_op;
    ReduceData<ParticleReal> reduce_data(reduce_op);

    const int nLevels = finestLevel();

#ifdef AMREX_USE_OMP
#pragma omp parallel if (amrex::Gpu::notInLaunchRegion())
#endif
    for (int lev = 0; lev <= nLevels; ++lev) {
        for (WarpXParIter pti(*this, lev); pti.isValid(); ++pti)
        {
            const auto wp = pti.GetAttribs(PIdx::w).data();

            reduce_op.eval(pti.numParticles(), reduce_data,
                            [=] AMREX_GPU_DEVICE (int ip)
                            { return wp[ip]; });
        }
    }

    total_charge = get<0>(reduce_data.value());

    if (local == false) ParallelDescriptor::ReduceRealSum(total_charge);
    total_charge *= this->charge;
    return total_charge;
}

std::array<ParticleReal, 3> WarpXParticleContainer::meanParticleVelocity(bool local) {

    amrex::ParticleReal vx_total = 0.0_prt;
    amrex::ParticleReal vy_total = 0.0_prt;
    amrex::ParticleReal vz_total = 0.0_prt;

    amrex::Long np_total = 0;

    const amrex::ParticleReal inv_clight_sq = 1.0_prt/PhysConst::c/PhysConst::c;

    const int nLevels = finestLevel();

#ifdef AMREX_USE_GPU
    if (Gpu::inLaunchRegion())
    {
        ReduceOps<ReduceOpSum, ReduceOpSum, ReduceOpSum> reduce_op;
        ReduceData<ParticleReal, ParticleReal, ParticleReal> reduce_data(reduce_op);
        using ReduceTuple = typename decltype(reduce_data)::Type;
        for (int lev = 0; lev <= nLevels; ++lev) {
            for (WarpXParIter pti(*this, lev); pti.isValid(); ++pti)
            {
                const auto uxp = pti.GetAttribs(PIdx::ux).data();
                const auto uyp = pti.GetAttribs(PIdx::uy).data();
                const auto uzp = pti.GetAttribs(PIdx::uz).data();

                const long np = pti.numParticles();
                np_total += np;

                reduce_op.eval(np, reduce_data,
                               [=] AMREX_GPU_DEVICE (int i) -> ReduceTuple
                               {
                                   amrex::ParticleReal usq = (uxp[i]*uxp[i] +
                                                              uyp[i]*uyp[i] +
                                                              uzp[i]*uzp[i])*inv_clight_sq;
                                   const amrex::ParticleReal gaminv = 1.0_prt/std::sqrt(1.0_prt + usq);
                                   return {uxp[i]*gaminv,  uyp[i]*gaminv, uzp[i]*gaminv};
                               });
            }
        }

        ReduceTuple hv = reduce_data.value();
        vx_total = amrex::get<0>(hv);
        vy_total = amrex::get<1>(hv);
        vz_total = amrex::get<2>(hv);
    }
    else
#endif
    {
        for (int lev = 0; lev <= nLevels; ++lev) {
#ifdef AMREX_USE_OMP
#pragma omp parallel reduction(+:vx_total, vy_total, vz_total, np_total)
#endif
            for (WarpXParIter pti(*this, lev); pti.isValid(); ++pti)
            {
                auto& ux = pti.GetAttribs(PIdx::ux);
                auto& uy = pti.GetAttribs(PIdx::uy);
                auto& uz = pti.GetAttribs(PIdx::uz);

                np_total += pti.numParticles();

                for (unsigned long i = 0; i < ux.size(); i++) {
                    const amrex::ParticleReal usq = (ux[i]*ux[i] + uy[i]*uy[i] + uz[i]*uz[i])*inv_clight_sq;
                    const amrex::ParticleReal gaminv = 1.0_prt/std::sqrt(1.0_prt + usq);
                    vx_total += ux[i]*gaminv;
                    vy_total += uy[i]*gaminv;
                    vz_total += uz[i]*gaminv;
                }
            }
        }
    }

    if (local == false) {
        ParallelDescriptor::ReduceRealSum<ParticleReal>({vx_total,vy_total,vz_total});
        ParallelDescriptor::ReduceLongSum(np_total);
    }

    std::array<amrex::ParticleReal, 3> mean_v;
    if (np_total > 0) {
        mean_v[0] = vx_total / np_total;
        mean_v[1] = vy_total / np_total;
        mean_v[2] = vz_total / np_total;
    }

    return mean_v;
}

amrex::ParticleReal WarpXParticleContainer::maxParticleVelocity(bool local) {

    amrex::ParticleReal max_v = 0.0;

    const int nLevels = finestLevel();
    for (int lev = 0; lev <= nLevels; ++lev)
    {

#ifdef AMREX_USE_OMP
#pragma omp parallel reduction(max:max_v)
#endif
        for (WarpXParIter pti(*this, lev); pti.isValid(); ++pti)
        {
            auto& ux = pti.GetAttribs(PIdx::ux);
            auto& uy = pti.GetAttribs(PIdx::uy);
            auto& uz = pti.GetAttribs(PIdx::uz);
            for (unsigned long i = 0; i < ux.size(); i++) {
                max_v = std::max(max_v, std::sqrt(ux[i]*ux[i] + uy[i]*uy[i] + uz[i]*uz[i]));
            }
        }
    }

    if (local == false) ParallelAllReduce::Max(max_v, ParallelDescriptor::Communicator());
    return max_v;
}

void
WarpXParticleContainer::PushX (amrex::Real dt)
{
    const int nLevels = finestLevel();
    for (int lev = 0; lev <= nLevels; ++lev) {
        PushX(lev, dt);
    }
}

void
WarpXParticleContainer::PushX (int lev, amrex::Real dt)
{
    WARPX_PROFILE("WarpXParticleContainer::PushX()");

    if (do_not_push) return;

    amrex::LayoutData<amrex::Real>* costs = WarpX::getCosts(lev);

#ifdef AMREX_USE_OMP
#pragma omp parallel if (amrex::Gpu::notInLaunchRegion())
#endif
    {

        for (WarpXParIter pti(*this, lev); pti.isValid(); ++pti)
        {
            if (costs && WarpX::load_balance_costs_update_algo == LoadBalanceCostsUpdateAlgo::Timers)
            {
                amrex::Gpu::synchronize();
            }
            Real wt = amrex::second();

            //
            // Particle Push
            //

            const auto GetPosition = GetParticlePosition(pti);
                  auto SetPosition = SetParticlePosition(pti);

            // - momenta are stored as a struct of array, in `attribs`
            auto& attribs = pti.GetAttribs();
            ParticleReal* AMREX_RESTRICT ux = attribs[PIdx::ux].dataPtr();
            ParticleReal* AMREX_RESTRICT uy = attribs[PIdx::uy].dataPtr();
            ParticleReal* AMREX_RESTRICT uz = attribs[PIdx::uz].dataPtr();

            // Loop over the particles and update their position
            amrex::ParallelFor( pti.numParticles(),
                [=] AMREX_GPU_DEVICE (long i) {
                                    ParticleReal x, y, z;
                                    GetPosition(i, x, y, z);
                                    UpdatePosition(x, y, z, ux[i], uy[i], uz[i], dt);
                                    SetPosition(i, x, y, z);
                }
            );

            if (costs && WarpX::load_balance_costs_update_algo == LoadBalanceCostsUpdateAlgo::Timers)
            {
                amrex::Gpu::synchronize();
                wt = amrex::second() - wt;
                amrex::HostDevice::Atomic::Add( &(*costs)[pti.index()], wt);
            }
        }
    }
}

// When using runtime components, AMReX requires to touch all tiles
// in serial and create particles tiles with runtime components if
// they do not exist (or if they were defined by default, i.e.,
// without runtime component).
void WarpXParticleContainer::defineAllParticleTiles () noexcept
{
    tmp_particle_data.resize(finestLevel()+1);
    for (int lev = 0; lev <= finestLevel(); ++lev)
    {
        for (auto mfi = MakeMFIter(lev); mfi.isValid(); ++mfi)
        {
            const int grid_id = mfi.index();
            const int tile_id = mfi.LocalTileIndex();
            tmp_particle_data[lev][std::make_pair(grid_id,tile_id)];
            DefineAndReturnParticleTile(lev, grid_id, tile_id);
        }
    }
}

// This function is called in Redistribute, just after locate
void
WarpXParticleContainer::particlePostLocate(ParticleType& p,
                                           const ParticleLocData& pld,
                                           const int lev)
{
    if (not do_splitting) return;

    // Tag particle if goes to higher level.
    // It will be split later in the loop
    if (pld.m_lev == lev+1
        and p.id() != NoSplitParticleID
        and p.id() >= 0)
    {
        p.id() = DoSplitParticleID;
    }

    if (pld.m_lev == lev-1){
        // For the moment, do not do anything if particles goes
        // to lower level.
    }
}

void
WarpXParticleContainer::ApplyBoundaryConditions (){
    WARPX_PROFILE("WarpXParticleContainer::ApplyBoundaryConditions()");

    // Periodic boundaries are handled in AMReX code
    if (m_boundary_conditions.CheckAll(ParticleBoundaryType::Periodic)) return;

    auto boundary_conditions = m_boundary_conditions.data;

    for (int lev = 0; lev <= finestLevel(); ++lev)
    {
#ifdef AMREX_USE_OMP
#pragma omp parallel if (amrex::Gpu::notInLaunchRegion())
#endif
        for (WarpXParIter pti(*this, lev); pti.isValid(); ++pti)
        {
            auto GetPosition = GetParticlePosition(pti);
            auto SetPosition = SetParticlePosition(pti);
#ifndef WARPX_DIM_1D_Z
            const Real xmin = Geom(lev).ProbLo(0);
            const Real xmax = Geom(lev).ProbHi(0);
#endif
#ifdef WARPX_DIM_3D
            const Real ymin = Geom(lev).ProbLo(1);
            const Real ymax = Geom(lev).ProbHi(1);
#endif
            const Real zmin = Geom(lev).ProbLo(WARPX_ZINDEX);
            const Real zmax = Geom(lev).ProbHi(WARPX_ZINDEX);

            ParticleTileType& ptile = ParticlesAt(lev, pti);
            ParticleType * const pp = ptile.GetArrayOfStructs()().data();

            auto& soa = ptile.GetStructOfArrays();
            amrex::ParticleReal * const AMREX_RESTRICT ux = soa.GetRealData(PIdx::ux).data();
            amrex::ParticleReal * const AMREX_RESTRICT uy = soa.GetRealData(PIdx::uy).data();
            amrex::ParticleReal * const AMREX_RESTRICT uz = soa.GetRealData(PIdx::uz).data();

            // Loop over particles and apply BC to each particle
            amrex::ParallelForRNG(
                pti.numParticles(),
                [=] AMREX_GPU_DEVICE (long i, amrex::RandomEngine const& engine) {
                    ParticleType& p = pp[i];

                    // skip particles that are already flagged for removal
                    if (p.id() < 0) return;

                    ParticleReal x, y, z;
                    GetPosition.AsStored(i, x, y, z);
                    // Note that for RZ, (x, y, z) is actually (r, theta, z).

                    bool particle_lost = false;
                    ApplyParticleBoundaries::apply_boundaries(
#ifndef WARPX_DIM_1D_Z
                                                              x, xmin, xmax,
#endif
#if (defined WARPX_DIM_3D) || (defined WARPX_DIM_RZ)
                                                              y,
#endif
#if (defined WARPX_DIM_3D)
                                                              ymin, ymax,
#endif
                                                              z, zmin, zmax,
                                                              ux[i], uy[i], uz[i], particle_lost,
                                                              boundary_conditions, engine);

                    if (particle_lost) {
                        p.id() = -p.id();
                    } else {
                        SetPosition.AsStored(i, x, y, z);
                    }
                }
            );
        }
    }
}<|MERGE_RESOLUTION|>--- conflicted
+++ resolved
@@ -454,30 +454,6 @@
     amrex::LayoutData<amrex::Real> * const costs = WarpX::getCosts(lev);
     amrex::Real * const cost = costs ? &((*costs)[pti.index()]) : nullptr;
 
-<<<<<<< HEAD
-    if (WarpX::current_deposition_algo == CurrentDepositionAlgo::Esirkepov) {
-        if (WarpX::nox == 1){
-            doEsirkepovDepositionShapeN<1>(
-                GetPosition, wp.dataPtr() + offset, uxp.dataPtr() + offset,
-                uyp.dataPtr() + offset, uzp.dataPtr() + offset, ion_lev,
-                jx_arr, jy_arr, jz_arr, np_to_depose, dt, relative_time, dx, xyzmin, lo, q,
-                WarpX::n_rz_azimuthal_modes, cost,
-                WarpX::load_balance_costs_update_algo);
-        } else if (WarpX::nox == 2){
-            doEsirkepovDepositionShapeN<2>(
-                GetPosition, wp.dataPtr() + offset, uxp.dataPtr() + offset,
-                uyp.dataPtr() + offset, uzp.dataPtr() + offset, ion_lev,
-                jx_arr, jy_arr, jz_arr, np_to_depose, dt, relative_time, dx, xyzmin, lo, q,
-                WarpX::n_rz_azimuthal_modes, cost,
-                WarpX::load_balance_costs_update_algo);
-        } else if (WarpX::nox == 3){
-            doEsirkepovDepositionShapeN<3>(
-                GetPosition, wp.dataPtr() + offset, uxp.dataPtr() + offset,
-                uyp.dataPtr() + offset, uzp.dataPtr() + offset, ion_lev,
-                jx_arr, jy_arr, jz_arr, np_to_depose, dt, relative_time, dx, xyzmin, lo, q,
-                WarpX::n_rz_azimuthal_modes, cost,
-                WarpX::load_balance_costs_update_algo);
-=======
     // If doing shared mem current deposition, get tile info
     if (WarpX::do_shared_mem_current_deposition) {
         const Geometry& geom = Geom(lev);
@@ -508,7 +484,6 @@
                         auto tid = getTileIndex(iv, box, true, bin_size, tbox);
                         return static_cast<unsigned int>(tid);
                     });
->>>>>>> 0c77bd4d
         }
         WARPX_PROFILE_VAR_STOP(blp_sort);
         WARPX_PROFILE_VAR_START(blp_get_max_tilesize);
@@ -531,37 +506,6 @@
         if (WarpX::current_deposition_algo == CurrentDepositionAlgo::Esirkepov) {
             WARPX_ABORT_WITH_MESSAGE("Cannot do shared memory deposition with Esirkepov algorithm");
         }
-<<<<<<< HEAD
-    } else {
-    if (WarpX::nox == 0){
-            doDepositionShapeN<0>(
-                GetPosition, wp.dataPtr() + offset, uxp.dataPtr() + offset,
-                uyp.dataPtr() + offset, uzp.dataPtr() + offset, ion_lev,
-                jx_fab, jy_fab, jz_fab, np_to_depose, dt, dx,
-                xyzmin, lo, q, WarpX::n_rz_azimuthal_modes, cost,
-                WarpX::load_balance_costs_update_algo);
-    } else if (WarpX::nox == 1){
-        doDepositionShapeN<1>(
-                GetPosition, wp.dataPtr() + offset, uxp.dataPtr() + offset,
-                uyp.dataPtr() + offset, uzp.dataPtr() + offset, ion_lev,
-                jx_fab, jy_fab, jz_fab, np_to_depose, relative_time, dx,
-                xyzmin, lo, q, WarpX::n_rz_azimuthal_modes, cost,
-                WarpX::load_balance_costs_update_algo);
-        } else if (WarpX::nox == 2){
-            doDepositionShapeN<2>(
-                GetPosition, wp.dataPtr() + offset, uxp.dataPtr() + offset,
-                uyp.dataPtr() + offset, uzp.dataPtr() + offset, ion_lev,
-                jx_fab, jy_fab, jz_fab, np_to_depose, relative_time, dx,
-                xyzmin, lo, q, WarpX::n_rz_azimuthal_modes, cost,
-                WarpX::load_balance_costs_update_algo);
-        } else if (WarpX::nox == 3){
-            doDepositionShapeN<3>(
-                GetPosition, wp.dataPtr() + offset, uxp.dataPtr() + offset,
-                uyp.dataPtr() + offset, uzp.dataPtr() + offset, ion_lev,
-                jx_fab, jy_fab, jz_fab, np_to_depose, relative_time, dx,
-                xyzmin, lo, q, WarpX::n_rz_azimuthal_modes, cost,
-                WarpX::load_balance_costs_update_algo);
-=======
         else if (WarpX::current_deposition_algo == CurrentDepositionAlgo::Vay) {
             WARPX_ABORT_WITH_MESSAGE("Cannot do shared memory deposition with Vay algorithm");
         }
@@ -663,7 +607,6 @@
                     xyzmin, lo, q, WarpX::n_rz_azimuthal_modes, cost,
                     WarpX::load_balance_costs_update_algo);
             }
->>>>>>> 0c77bd4d
         }
     }
     WARPX_PROFILE_VAR_STOP(blp_deposit);
