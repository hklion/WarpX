--- conflicted
+++ resolved
@@ -28,7 +28,7 @@
     for (int i = nspecies; i < nspecies+nlasers; ++i) {
         allcontainers[i].reset(new LaserParticleContainer(amr_core,i, lasers_names[i-nspecies]));
     }
-<<<<<<< HEAD
+
     pc_tmp.reset(new PhysicalParticleContainer(amr_core));
 
     if (WarpX::do_boosted_frame_diagnostic && WarpX::do_boosted_frame_particles)
@@ -49,10 +49,6 @@
         pc_tmp->AddRealComp("uyold");
         pc_tmp->AddRealComp("uzold");
     }
-=======
-
-    pc_tmp.reset(new PhysicalParticleContainer(amr_core));	
->>>>>>> 515b3464
 }
 
 void
