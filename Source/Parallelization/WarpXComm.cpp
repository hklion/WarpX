--- conflicted
+++ resolved
@@ -271,13 +271,8 @@
 void
 WarpX::UpdateAuxilaryDataSameType ()
 {
-<<<<<<< HEAD
     //Emulate MR : coarsen the _fp from level 0 to get the _cp from level 0 
     for (int lev = 0; lev <= 0; ++lev)
-=======
-    //Emulate MR : coarsen the _fp from level 0 to get the _cp from level 0
-    if (lev == 0)
->>>>>>> 0d01c528
     {
 
         // B field
