#ifndef WARPX_H_
#define WARPX_H_

#include <iostream>
#include <memory>
#include <array>

#ifdef _OPENMP
#include <omp.h>
#endif

#include <AMReX_AmrCore.H>
#include <AMReX_BLProfiler.H>
#include <AMReX_Print.H>
#include <AMReX_RealVect.H>
#include <AMReX_iMultiFab.H>
#include <AMReX_VisMF.H>
#include <AMReX_LayoutData.H>
#include <AMReX_Interpolater.H>
#include <AMReX_FillPatchUtil.H>

#include <ParticleContainer.H>
#include <WarpXPML.H>
#include <WarpXBoostedFrameDiagnostic.H>

#ifdef WARPX_USE_PSATD
#include <fftw3.h>
#endif

enum struct DtType : int
{
    Full = 0,
    FirstHalf,
    SecondHalf
};

class WarpX
    : public amrex::AmrCore
{
public:

    friend class PML;

    static WarpX& GetInstance ();
    static void ResetInstance ();

    WarpX ();
    ~WarpX ();

    int Verbose () const { return verbose; }

    void InitData ();

    void Evolve (int numsteps = -1);

    MultiParticleContainer& GetPartContainer () { return *mypc; }

    static void shiftMF(amrex::MultiFab& mf, const amrex::Geometry& geom, int num_shift, int dir);

    static void GotoNextLine (std::istream& is);

    // External fields
    static amrex::Vector<amrex::Real> B_external;

    // Algorithms
    static long current_deposition_algo;
    static long charge_deposition_algo;
    static long field_gathering_algo;
    static long particle_pusher_algo;
    static int maxwell_fdtd_solver_id;

    // Interpolation order
    static long nox;
    static long noy;
    static long noz;

    static bool use_laser;
    static bool use_filter;
    static bool serialize_ics;

    // Back transformation diagnostic
    static bool do_boosted_frame_diagnostic;
    static int  num_snapshots_lab;
    static amrex::Real dt_snapshots_lab;
    static bool do_boosted_frame_fields;
    static bool do_boosted_frame_particles;
    
    // Boosted frame parameters
    static amrex::Real gamma_boost;
    static amrex::Real beta_boost;
    static amrex::Vector<int> boost_direction;

    static bool do_dynamic_scheduling;

    const amrex::MultiFab& getcurrent (int lev, int direction) {return *current_fp[lev][direction];}
    const amrex::MultiFab& getEfield  (int lev, int direction) {return *Efield_aux[lev][direction];}
    const amrex::MultiFab& getBfield  (int lev, int direction) {return *Bfield_aux[lev][direction];}

    const amrex::MultiFab& getcurrent_cp (int lev, int direction) {return *current_cp[lev][direction];}
    const amrex::MultiFab& getEfield_cp  (int lev, int direction) {return  *Efield_cp[lev][direction];}
    const amrex::MultiFab& getBfield_cp  (int lev, int direction) {return  *Bfield_cp[lev][direction];}

    const amrex::MultiFab& getcurrent_fp (int lev, int direction) {return *current_fp[lev][direction];}
    const amrex::MultiFab& getEfield_fp  (int lev, int direction) {return *Efield_fp[lev][direction];}
    const amrex::MultiFab& getBfield_fp  (int lev, int direction) {return *Bfield_fp[lev][direction];}

    static amrex::MultiFab* getCosts (int lev) {
        if (m_instance) {
            return m_instance->costs[lev].get();
        } else {
            return nullptr;
        }
    }

    void ComputeDt ();
    void MoveWindow (bool move_j);
    void UpdatePlasmaInjectionPosition (amrex::Real dt);

    void EvolveE (         amrex::Real dt);
    void EvolveE (int lev, amrex::Real dt);
    void EvolveB (         amrex::Real dt);
    void EvolveB (int lev, amrex::Real dt);
    void EvolveF (         amrex::Real dt, DtType dt_type);
    void EvolveF (int lev, amrex::Real dt, DtType dt_type);

    void DampPML ();
    void DampPML (int lev);

    void PushParticlesandDepose (int lev, amrex::Real cur_time);
    void PushParticlesandDepose (         amrex::Real cur_time);

    // This function does aux(lev) = fp(lev) + I(aux(lev-1)-cp(lev)).
    // Caller must make sure fp and cp have ghost cells filled.
    void UpdateAuxilaryData ();

    // Fill boundary cells including coarse/fine boundaries
    void FillBoundaryB ();
    void FillBoundaryE ();
    void FillBoundaryE (int lev);
    void FillBoundaryB (int lev);

    void SyncCurrent ();
    void SyncRho (amrex::Vector<std::unique_ptr<amrex::MultiFab> >& rhof,
                  amrex::Vector<std::unique_ptr<amrex::MultiFab> >& rhoc);

    int getistep (int lev) const {return istep[lev];}
    void setistep (int lev, int ii) {istep[lev] = ii;}
    amrex::Real gett_new (int lev) const {return t_new[lev];}
    void sett_new (int lev, amrex::Real time) {t_new[lev] = time;}
    amrex::Real getdt (int lev) const {return dt[lev];}

    int maxStep () const {return max_step;}
    amrex::Real stopTime () const {return stop_time;}

    int checkInt () const {return check_int;}
    int plotInt () const {return plot_int;}

    void WriteCheckPointFile () const;
    void WritePlotFile () const;

    void WritePlotFileES(const amrex::Vector<std::unique_ptr<amrex::MultiFab> >& rho,
                         const amrex::Vector<std::unique_ptr<amrex::MultiFab> >& phi,
                         const amrex::Vector<std::array<std::unique_ptr<amrex::MultiFab>, 3> >& E);

    static std::array<amrex::Real,3> CellSize (int lev);
    static amrex::RealBox getRealBox(const amrex::Box& bx, int lev);
    static std::array<amrex::Real,3> LowerCorner (const amrex::Box& bx, int lev);
    static std::array<amrex::Real,3> UpperCorner (const amrex::Box& bx, int lev);

    static amrex::IntVect RefRatio (int lev);

    static const amrex::iMultiFab* BufferMasks (int lev);

    static amrex::IntVect Bx_nodal_flag;
    static amrex::IntVect By_nodal_flag;
    static amrex::IntVect Bz_nodal_flag;

    static amrex::IntVect Ex_nodal_flag;
    static amrex::IntVect Ey_nodal_flag;
    static amrex::IntVect Ez_nodal_flag;

    static amrex::IntVect jx_nodal_flag;
    static amrex::IntVect jy_nodal_flag;
    static amrex::IntVect jz_nodal_flag;

    static int do_moving_window;

protected:

    //! Tagging cells for refinement
    virtual void ErrorEst (int lev, amrex::TagBoxArray& tags, amrex::Real time, int /*ngrow*/) final;

    //! Make a new level from scratch using provided BoxArray and
    //! DistributionMapping.  Only used during initialization.  Called
    //! by AmrCoreInitFromScratch.
    virtual void MakeNewLevelFromScratch (int lev, amrex::Real time, const amrex::BoxArray& ba,
					  const amrex::DistributionMapping& dm) final;

    //! Make a new level using provided BoxArray and
    //! DistributionMapping and fill with interpolated coarse level
    //! data.  Called by AmrCore::regrid.
    virtual void MakeNewLevelFromCoarse (int lev, amrex::Real time, const amrex::BoxArray& ba,
					 const amrex::DistributionMapping& dm) final
        { amrex::Abort("MakeNewLevelFromCoarse: To be implemented"); }

    //! Remake an existing level using provided BoxArray and
    //! DistributionMapping and fill with existing fine and coarse
    //! data.  Called by AmrCore::regrid.
    virtual void RemakeLevel (int lev, amrex::Real time, const amrex::BoxArray& ba,
			      const amrex::DistributionMapping& dm) final;

    //! Delete level data.  Called by AmrCore::regrid.
    virtual void ClearLevel (int lev) final;

private:

    // Singleton is used when the code is run from python
    static WarpX* m_instance;

    ///
    /// Advance the simulation by numsteps steps, electromagnetic case.
    ///
    void EvolveEM(int numsteps);

#ifdef WARPX_DO_ELECTROSTATIC
    ///
    /// Advance the simulation by numsteps steps, electrostatic case.
    ///
    void EvolveES(int numsteps);

    ///
    /// Compute the gravitational potential from rho by solving Poisson's equation.
    /// Both rho and phi are assumed to be node-centered. This method is only used
    /// in electrostatic mode.
    ///
    void computePhi(const amrex::Vector<std::unique_ptr<amrex::MultiFab> >& rho,
                          amrex::Vector<std::unique_ptr<amrex::MultiFab> >& phi) const;

    ///
    /// Compute the electric field in each direction by computing the gradient
    /// the potential phi using 2nd order centered differences. Both rho and phi
    /// are assumed to be node-centered. This method is only used in electrostatic mode.
    ///
    void computeE(amrex::Vector<std::array<std::unique_ptr<amrex::MultiFab>, 3> >& E,
                  const amrex::Vector<std::unique_ptr<amrex::MultiFab> >& phi) const;

    //
    // This stuff is needed by the nodal multigrid solver when running in
    // electrostatic mode.
    //
    void zeroOutBoundary(amrex::MultiFab& input_data, amrex::MultiFab& bndry_data,
                         const amrex::FabArray<amrex::BaseFab<int> >& mask) const;

    void sumFineToCrseNodal(const amrex::MultiFab& fine, amrex::MultiFab& crse,
                            const amrex::Geometry& cgeom, const amrex::IntVect& ratio);

    void fixRHSForSolve(amrex::Vector<std::unique_ptr<amrex::MultiFab> >& rhs,
                        const amrex::Vector<std::unique_ptr<amrex::FabArray<amrex::BaseFab<int> > > >& masks) const ;

    void getLevelMasks(amrex::Vector<std::unique_ptr<amrex::FabArray<amrex::BaseFab<int> > > >& masks,
                       const int nnodes = 1);

    // used to zero out fine level data on points shared with the coarse grid
    // in electrostatic mode
    amrex::Vector<std::unique_ptr<amrex::FabArray<amrex::BaseFab<int> > > > masks;

    // used to gather the field from the coarse level in electrostatic mode.
    amrex::Vector<std::unique_ptr<amrex::FabArray<amrex::BaseFab<int> > > > gather_masks;
#endif // WARPX_DO_ELECTROSTATIC
    
    void ReadParameters ();

    void InitFromScratch ();

    void AllocLevelData (int lev, const amrex::BoxArray& new_grids,
                         const amrex::DistributionMapping& new_dmap);
    void InitLevelData (int lev, amrex::Real time);

    void InitFromCheckpoint ();
    void PostRestart ();

    void InitOpenbc ();

    void InitPML ();
    void ComputePMLFactors ();

    void InitDiagnostics ();

    void InitNCICorrector ();

    void WriteWarpXHeader(const std::string& name) const;
    void WriteJobInfo (const std::string& dir) const;

    std::unique_ptr<amrex::MultiFab> GetCellCenteredData();

    std::array<std::unique_ptr<amrex::MultiFab>, 3> getInterpolatedE(int lev) const;

    std::array<std::unique_ptr<amrex::MultiFab>, 3> getInterpolatedB(int lev) const;

    static void PackPlotDataPtrs (amrex::Vector<const amrex::MultiFab*>& pmf,
				  const std::array<std::unique_ptr<amrex::MultiFab>,3>& data);

    static void ComputeDivB (amrex::MultiFab& divB, int dcomp,
                             const std::array<const amrex::MultiFab*, 3>& B,
                             const std::array<amrex::Real,3>& dx);

    static void ComputeDivE (amrex::MultiFab& divE, int dcomp,
                             const std::array<const amrex::MultiFab*, 3>& B,
                             const std::array<amrex::Real,3>& dx);

    void SyncCurrent (const std::array<const amrex::MultiFab*,3>& fine,
                      const std::array<      amrex::MultiFab*,3>& crse,
                      int ref_ratio);

    void SyncRho (const amrex::MultiFab& fine, amrex::MultiFab& crse, int ref_ratio);

    void ExchangeWithPmlB (int lev);
    void ExchangeWithPmlE (int lev);

    void LoadBalance ();

<<<<<<< HEAD
    static void applyFilter (amrex::MultiFab& dstmf, const amrex::MultiFab& srcmf);
=======
    void BuildBufferMasks ();
    const amrex::iMultiFab* getBufferMasks (int lev) const { return buffer_masks[lev].get(); }

    // used to zero out fine level data on points shared with the coarse grid
    // in electrostatic mode
    amrex::Vector<std::unique_ptr<amrex::FabArray<amrex::BaseFab<int> > > > masks;

    // used to gather the field from the coarse level in electrostatic mode.
    amrex::Vector<std::unique_ptr<amrex::FabArray<amrex::BaseFab<int> > > > gather_masks;
>>>>>>> 980005be

    amrex::Vector<int> istep;      // which step?
    amrex::Vector<int> nsubsteps;  // how many substeps on each level?

    amrex::Vector<amrex::Real> t_new;
    amrex::Vector<amrex::Real> t_old;
    amrex::Vector<amrex::Real> dt;

    // Particle container
    std::unique_ptr<MultiParticleContainer> mypc;

    // Boosted Frame Diagnostics
    std::unique_ptr<BoostedFrameDiagnostic> myBFD;

    //
    // Fields: First array for level, second for direction
    //

    // Full solution
    amrex::Vector<std::array< std::unique_ptr<amrex::MultiFab>, 3 > > Efield_aux;
    amrex::Vector<std::array< std::unique_ptr<amrex::MultiFab>, 3 > > Bfield_aux;

    // Fine patch
    amrex::Vector<            std::unique_ptr<amrex::MultiFab>      > F_fp;
    amrex::Vector<            std::unique_ptr<amrex::MultiFab>      > rho_fp;
    amrex::Vector<std::array< std::unique_ptr<amrex::MultiFab>, 3 > > current_fp;
    amrex::Vector<std::array< std::unique_ptr<amrex::MultiFab>, 3 > > Efield_fp;
    amrex::Vector<std::array< std::unique_ptr<amrex::MultiFab>, 3 > > Bfield_fp;

    // Coarse patch
    amrex::Vector<            std::unique_ptr<amrex::MultiFab>      > F_cp;
    amrex::Vector<            std::unique_ptr<amrex::MultiFab>      > rho_cp;
    amrex::Vector<std::array< std::unique_ptr<amrex::MultiFab>, 3 > > current_cp;
    amrex::Vector<std::array< std::unique_ptr<amrex::MultiFab>, 3 > > Efield_cp;
    amrex::Vector<std::array< std::unique_ptr<amrex::MultiFab>, 3 > > Bfield_cp;

    // Copy of the coarse aux
    amrex::Vector<std::array<std::unique_ptr<amrex::MultiFab>, 3 > > Efield_cax;
    amrex::Vector<std::array<std::unique_ptr<amrex::MultiFab>, 3 > > Bfield_cax;
    amrex::Vector<std::unique_ptr<amrex::iMultiFab> > buffer_masks;
    // If current deposition buffers are used
    amrex::Vector<std::array< std::unique_ptr<amrex::MultiFab>, 3 > > current_buf;

    // div E cleaning
    int do_dive_cleaning = 0;

    int n_field_gather_buffer = 0;
    int n_current_deposition_buffer = 0;

    // PML
    int do_pml = 1;
    int pml_ncell = 10;
    int pml_delta = 10;
    amrex::Vector<std::unique_ptr<PML> > pml;

    // Moving window parameters
    int moving_window_dir = -1;

    amrex::Real moving_window_x = std::numeric_limits<amrex::Real>::max();
    amrex::Real moving_window_v = std::numeric_limits<amrex::Real>::max();
    amrex::Real current_injection_position = 0;

    // Plasma injection parameters
    int do_plasma_injection  = 0;
    int num_injected_species = -1;
    amrex::Vector<int> injected_plasma_species;

    int do_electrostatic = 0;
    int n_buffer = 4;
    amrex::Real const_dt = 0.5e-11;

    int load_balance_int = -1;
    amrex::Vector<std::unique_ptr<amrex::MultiFab> > costs;
    int load_balance_with_sfc = 0;
    amrex::Real load_balance_knapsack_factor = 1.24;

    // Other runtime parameters
    int verbose = 1;

    int max_step   = std::numeric_limits<int>::max();
    amrex::Real stop_time = std::numeric_limits<amrex::Real>::max();

    int regrid_int = -1;

    amrex::Real cfl = 0.7;

    std::string restart_chkfile;

    std::string check_file {"checkpoints/chk"};
    std::string plot_file {"plotfiles/plt"};
    int check_int = -1;
    int plot_int = -1;

    bool plot_part_per_cell = true;
    bool plot_part_per_grid = false;
    bool plot_part_per_proc = false;
    bool plot_proc_number   = false;
    bool plot_dive          = false;
    bool plot_divb          = true;
    bool plot_finepatch     = false;
    bool plot_crsepatch     = false;
    bool plot_raw_fields    = false;
    bool plot_raw_fields_guards = false;

    amrex::VisMF::Header::Version checkpoint_headerversion = amrex::VisMF::Header::NoFabHeader_v1;
//    amrex::VisMF::Header::Version plotfile_headerversion   = amrex::VisMF::Header::NoFabHeader_v1;
    amrex::VisMF::Header::Version plotfile_headerversion  = amrex::VisMF::Header::Version_v1;
    bool use_single_read = true;
    bool use_single_write = true;
    int mffile_nstreams = 4;
    int field_io_nfiles = 1024;
    int particle_io_nfiles = 1024;

    amrex::RealVect fine_tag_lo;
    amrex::RealVect fine_tag_hi;

    bool is_synchronized = true;

#ifdef WARPX_USE_PSATD
    // Store fields in real space on the dual grid (i.e. the grid for the FFT push of the fields)
    // This includes data for the FFT guard cells (between FFT groups)
    amrex::Vector<std::array< std::unique_ptr<amrex::MultiFab>, 3 > > Efield_fp_fft;
    amrex::Vector<std::array< std::unique_ptr<amrex::MultiFab>, 3 > > Bfield_fp_fft;
    amrex::Vector<std::array< std::unique_ptr<amrex::MultiFab>, 3 > > current_fp_fft;
    amrex::Vector<            std::unique_ptr<amrex::MultiFab>      > rho_fp_fft;

    amrex::Vector<std::array< std::unique_ptr<amrex::MultiFab>, 3 > > Efield_cp_fft;
    amrex::Vector<std::array< std::unique_ptr<amrex::MultiFab>, 3 > > Bfield_cp_fft;
    amrex::Vector<std::array< std::unique_ptr<amrex::MultiFab>, 3 > > current_cp_fft;
    amrex::Vector<            std::unique_ptr<amrex::MultiFab>      > rho_cp_fft;

public:
    // FFTData is a stuct containing a 22 pointers to auxiliary arrays
    // 1-11: padded arrays in real space (required by FFTW); 12-22: arrays in spectral space
    struct FFTData
    {
        static constexpr int N = 22;
        void* data[N] = { nullptr };

        ~FFTData () {
            for (int i = 0; i < N; ++i) { // The memory is allocated with fftw_alloc.
                fftw_free(data[i]);
                data[i] = nullptr;
            }
        }

        FFTData () = default;

        FFTData (FFTData && rhs) noexcept {
            for (int i = 0; i < N; ++i) {
                data[i] = rhs.data[i];
                rhs.data[i] = nullptr;
            }
        }

        FFTData (FFTData const&) = delete;
        void operator= (FFTData const&) = delete;
        void operator= (FFTData&&) = delete;
    };
private:

    amrex::Vector<std::unique_ptr<amrex::LayoutData<FFTData> > > dataptr_fp_fft;
    amrex::Vector<std::unique_ptr<amrex::LayoutData<FFTData> > > dataptr_cp_fft;

  // Domain decomposition containing the valid part of the dual grids (i.e. without FFT guard cells)
    amrex::Vector<amrex::BoxArray> ba_valid_fp_fft;
    amrex::Vector<amrex::BoxArray> ba_valid_cp_fft;

    amrex::Vector<amrex::Box> domain_fp_fft;  //  "global" domain for the group this process belongs to
    amrex::Vector<amrex::Box> domain_cp_fft;

    amrex::Vector<MPI_Comm> comm_fft;
    amrex::Vector<int>      color_fft;

    int ngroups_fft = 4;
    int fftw_plan_measure = 1;
    int nox_fft = 16;
    int noy_fft = 16;
    int noz_fft = 16;

    void AllocLevelDataFFT (int lev);
    void InitLevelDataFFT (int lev, amrex::Real time);

    void InitFFTComm (int lev);
    void FFTDomainDecomposition (int lev, amrex::BoxArray& ba_fft, amrex::DistributionMapping& dm_fft,
                                 amrex::BoxArray& ba_valid, amrex::Box& domain_fft,
                                 const amrex::Box& domain);
    void InitFFTDataPlan (int lev);
    void FreeFFT (int lev);

    void EvolvePSATD (int numsteps);
    void PushPSATD (amrex::Real dt);
    void PushPSATD (int lev, amrex::Real dt);

#endif
};

#endif<|MERGE_RESOLUTION|>--- conflicted
+++ resolved
@@ -319,9 +319,9 @@
 
     void LoadBalance ();
 
-<<<<<<< HEAD
+
     static void applyFilter (amrex::MultiFab& dstmf, const amrex::MultiFab& srcmf);
-=======
+
     void BuildBufferMasks ();
     const amrex::iMultiFab* getBufferMasks (int lev) const { return buffer_masks[lev].get(); }
 
@@ -331,7 +331,6 @@
 
     // used to gather the field from the coarse level in electrostatic mode.
     amrex::Vector<std::unique_ptr<amrex::FabArray<amrex::BaseFab<int> > > > gather_masks;
->>>>>>> 980005be
 
     amrex::Vector<int> istep;      // which step?
     amrex::Vector<int> nsubsteps;  // how many substeps on each level?
