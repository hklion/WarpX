/* Copyright 2016-2020 Andrew Myers, Ann Almgren, Aurore Blelly
 *                     Axel Huebl, Burlen Loring, David Grote
 *                     Glenn Richardson, Junmin Gu, Luca Fedeli
 *                     Mathieu Lobet, Maxence Thevenet, Michael Rowan
 *                     Remi Lehe, Revathi Jambunathan, Weiqun Zhang
 *                     Yinjian Zhao
 *
 * This file is part of WarpX.
 *
 * License: BSD-3-Clause-LBNL
 */
#ifndef WARPX_H_
#define WARPX_H_

#include "BoundaryConditions/PML_fwd.H"
#include "Diagnostics/BackTransformedDiagnostic_fwd.H"
#include "Diagnostics/MultiDiagnostics_fwd.H"
#include "Diagnostics/ReducedDiags/MultiReducedDiags_fwd.H"
#include "EmbeddedBoundary/WarpXFaceInfoBox_fwd.H"
#include "FieldSolver/FiniteDifferenceSolver/FiniteDifferenceSolver_fwd.H"
#include "FieldSolver/FiniteDifferenceSolver/MacroscopicProperties/MacroscopicProperties_fwd.H"
#include "Filter/NCIGodfreyFilter_fwd.H"
#include "Particles/ParticleBoundaryBuffer_fwd.H"
#include "Particles/MultiParticleContainer_fwd.H"
#include "Particles/WarpXParticleContainer_fwd.H"
#ifdef WARPX_USE_PSATD
#   ifdef WARPX_DIM_RZ
#       include "FieldSolver/SpectralSolver/SpectralSolverRZ_fwd.H"
#       include "BoundaryConditions/PML_RZ_fwd.H"
#   else
#       include "FieldSolver/SpectralSolver/SpectralSolver_fwd.H"
#   endif
#endif
#include "Evolve/WarpXDtType.H"
#include "FieldSolver/ElectrostaticSolver.H"
#include "Filter/BilinearFilter.H"
#include "Parallelization/GuardCellManager.H"
#include "Utils/IntervalsParser.H"
#include "Utils/WarpXAlgorithmSelection.H"

#include <AMReX.H>
#include <AMReX_AmrCore.H>
#include <AMReX_Array.H>
#include <AMReX_Config.H>
#ifdef AMREX_USE_EB
#   include <AMReX_EBFabFactory.H>
#endif
#include <AMReX_GpuContainers.H>
#include <AMReX_IntVect.H>
#include <AMReX_LayoutData.H>
#include <AMReX_Parser.H>
#include <AMReX_REAL.H>
#include <AMReX_RealBox.H>
#include <AMReX_RealVect.H>
#include <AMReX_Vector.H>
#include <AMReX_VisMF.H>

#include <AMReX_BaseFwd.H>
#include <AMReX_AmrCoreFwd.H>

#include <array>
#include <iostream>
#include <limits>
#include <memory>
#include <optional>
#include <string>
#include <vector>

enum struct PatchType : int
{
    fine,
    coarse
};

class WarpX
    : public amrex::AmrCore
{
public:

    friend class PML;

    static WarpX& GetInstance ();
    static void ResetInstance ();

    WarpX ();
    ~WarpX ();

    static std::string Version (); //!< Version of WarpX executable
    static std::string PicsarVersion (); //!< Version of PICSAR dependency

    int Verbose () const { return verbose; }

    void InitData ();

    void Evolve (int numsteps = -1);

    MultiParticleContainer& GetPartContainer () { return *mypc; }
    MacroscopicProperties& GetMacroscopicProperties () { return *m_macroscopic_properties; }

    ParticleBoundaryBuffer& GetParticleBoundaryBuffer () { return *m_particle_boundary_buffer; }

    static void shiftMF (amrex::MultiFab& mf, const amrex::Geometry& geom,
                         int num_shift, int dir, const int lev, amrex::Real external_field=0.0,
                         bool useparser = false, amrex::ParserExecutor<3> const& field_parser={});

    static void GotoNextLine (std::istream& is);

    //! Author of an input file / simulation setup
    static std::string authors;

    //! Initial electric field on the grid
    static amrex::Vector<amrex::Real> E_external_grid;
    //! Initial magnetic field on the grid
    static amrex::Vector<amrex::Real> B_external_grid;

    //! Initialization type for external magnetic field on the grid
    static std::string B_ext_grid_s;
    //! Initialization type for external electric field on the grid
    static std::string E_ext_grid_s;

    //! String storing parser function to initialize x-component of the magnetic field on the grid
    static std::string str_Bx_ext_grid_function;
    //! String storing parser function to initialize y-component of the magnetic field on the grid
    static std::string str_By_ext_grid_function;
    //! String storing parser function to initialize z-component of the magnetic field on the grid
    static std::string str_Bz_ext_grid_function;
    //! String storing parser function to initialize x-component of the electric field on the grid
    static std::string str_Ex_ext_grid_function;
    //! String storing parser function to initialize y-component of the electric field on the grid
    static std::string str_Ey_ext_grid_function;
    //! String storing parser function to initialize z-component of the electric field on the grid
    static std::string str_Ez_ext_grid_function;

    //! User-defined parser to initialize x-component of the magnetic field on the grid
    std::unique_ptr<amrex::Parser> Bxfield_parser;
    //! User-defined parser to initialize y-component of the magnetic field on the grid
    std::unique_ptr<amrex::Parser> Byfield_parser;
    //! User-defined parser to initialize z-component of the magnetic field on the grid
    std::unique_ptr<amrex::Parser> Bzfield_parser;
    //! User-defined parser to initialize x-component of the electric field on the grid
    std::unique_ptr<amrex::Parser> Exfield_parser;
    //! User-defined parser to initialize y-component of the electric field on the grid
    std::unique_ptr<amrex::Parser> Eyfield_parser;
    //! User-defined parser to initialize z-component of the electric field on the grid
    std::unique_ptr<amrex::Parser> Ezfield_parser;

    // Algorithms
    //! Integer that corresponds to the current deposition algorithm (Esirkepov, direct, Vay)
    static short current_deposition_algo;
    //! Integer that corresponds to the charge deposition algorithm (only standard deposition)
    static short charge_deposition_algo;
    //! Integer that corresponds to the field gathering algorithm (energy-conserving, momentum-conserving)
    static short field_gathering_algo;
    //! Integer that corresponds to the particle push algorithm (Boris, Vay, Higuera-Cary)
    static short particle_pusher_algo;
    //! Integer that corresponds to the type of Maxwell solver (Yee, CKC, PSATD, ECT)
    static short maxwell_solver_id;
    /** Records a number corresponding to the load balance cost update strategy
     *  being used (0, 1, 2 corresponding to timers, heuristic, or gpuclock).
     */
    static short load_balance_costs_update_algo;
    //! Integer that corresponds to electromagnetic Maxwell solver (vaccum - 0, macroscopic - 1)
    static int em_solver_medium;
    /** Integer that correspond to macroscopic Maxwell solver algorithm
     *  (BackwardEuler - 0, Lax-Wendroff - 1)
     */
    static int macroscopic_solver_algo;
    /** Integers that correspond to boundary condition applied to fields at the
     *  lower domain boundaries
     *  (0 to 6 correspond to PML, Periodic, PEC, PMC, Damped, Absorbing Silver-Mueller, None)
     */
    static amrex::Vector<int> field_boundary_lo;
    /** Integers that correspond to boundary condition applied to fields at the
     *  upper domain boundaries
     *  (0 to 6 correspond to PML, Periodic, PEC, PMC, Damped, Absorbing Silver-Mueller, None)
     */
    static amrex::Vector<int> field_boundary_hi;
    /** Integers that correspond to boundary condition applied to particles at the
     *  lower domain boundaries
     *  (0 to 3 correspond to Absorbing, Open, Reflecting, Periodic)
     */
    static amrex::Vector<ParticleBoundaryType> particle_boundary_lo;
    /** Integers that correspond to boundary condition applied to particles at the
     *  upper domain boundaries
     *  (0 to 3 correspond to Absorbing, Open, Reflecting, Periodic)
     */
    static amrex::Vector<ParticleBoundaryType> particle_boundary_hi;


    //! If true, the current is deposited on a nodal grid and then centered onto a staggered grid
    //! using finite centering of order given by #current_centering_nox, #current_centering_noy,
    //! and #current_centering_noz
    static bool do_current_centering;

    //! If true, a correction is applied to the current in Fourier space,
    //  to satisfy the continuity equation and charge conservation
    bool current_correction;

    //! If true, the PSATD update equation for E contains both J and rho
    //! (default is false for standard PSATD and true for Galilean PSATD)
    bool update_with_rho = false;

    //! perform field communications in single precision
    static bool do_single_precision_comms;

<<<<<<< HEAD
    //! used shared memory algorithm for charge deposition
    static bool do_shared_mem_charge_deposition;

    //! use shared memory algorithm for current deposition
    static bool do_shared_mem_current_deposition;

    //! number of threads to use per block in shared deposition
    static int shared_mem_current_tpb;

    //! tileSize to use for shared current deposition operations
    static amrex::IntVect shared_tilesize;

    //! Whether to fill the guard cells when computing inverse FFTs, based on the boundary conditions
    static amrex::IntVect fill_guards;
=======
    //! Whether to fill guard cells when computing inverse FFTs of fields
    static amrex::IntVect m_fill_guards_fields;

    //! Whether to fill guard cells when computing inverse FFTs of currents
    static amrex::IntVect m_fill_guards_current;
>>>>>>> 6ae24728

    //! Solve additional Maxwell equation for F in order to control errors in Gauss' law
    //! (useful when using current deposition algorithms that are not charge-conserving)
    static bool do_dive_cleaning;
    //! Solve additional Maxwell equation for G in order to control errors in magnetic Gauss' law
    static bool do_divb_cleaning;

    //! Order of the particle shape factors (splines) along x
    static int nox;
    //! Order of the particle shape factors (splines) along y
    static int noy;
    //! Order of the particle shape factors (splines) along z
    static int noz;

    //! Order of finite centering of fields (from staggered grid to nodal grid), along x
    static int field_centering_nox;
    //! Order of finite centering of fields (from staggered grid to nodal grid), along y
    static int field_centering_noy;
    //! Order of finite centering of fields (from staggered grid to nodal grid), along z
    static int field_centering_noz;

    //! Order of finite centering of currents (from nodal grid to staggered grid), along x
    static int current_centering_nox;
    //! Order of finite centering of currents (from nodal grid to staggered grid), along y
    static int current_centering_noy;
    //! Order of finite centering of currents (from nodal grid to staggered grid), along z
    static int current_centering_noz;

    //! Number of modes for the RZ multi-mode version
    static int n_rz_azimuthal_modes;
    //! Number of MultiFab components
    //! (with the RZ multi-mode version, each mode has a real and imaginary component,
    //! except mode 0 which is purely real: component 0 is mode 0, odd components are
    //! the real parts, even components are the imaginary parts)
    static int ncomps;

    //! If true, a Numerical Cherenkov Instability (NCI) corrector is applied
    //! (for simulations using the FDTD Maxwell solver)
    static bool use_fdtd_nci_corr;
    //! If true (Galerkin method): The fields are interpolated directly from the staggered
    //! grid to the particle positions (with reduced interpolation order in the parallel
    //! direction). This scheme is energy conserving in the limit of infinitely small time
    //! steps.
    //! Otherwise, "momentum conserving" (in the same limit): The fields are first
    //! interpolated from the staggered grid points to the corners of each cell, and then
    //! from the cell corners to the particle position (with the same order of interpolation
    //! in all directions). This scheme is momentum conserving in the limit of infinitely
    //! small time steps.
    static bool galerkin_interpolation;

    //! If true, a bilinear filter is used to smooth charge and currents
    static bool use_filter;
    //! If true, the bilinear filtering of charge and currents is done in Fourier space
    static bool use_kspace_filter;
    //! If true, a compensation step is added to the bilinear filtering of charge and currents
    static bool use_filter_compensation;

    //! If true, the initial conditions from random number generators are serialized (useful for reproducible testing with OpenMP)
    static bool serialize_initial_conditions;

    //! If true, then lab-frame data will be computed for boosted frame simulations
    //! with customized output format
    static bool do_back_transformed_diagnostics;
    //! Name of the back-transformed diagnostics output directory
    static std::string lab_data_directory;
    //! Number of back-tranformed snapshots in the lab-frame
    static int  num_snapshots_lab;
    //! Time interval in lab-frame between the back-transformed snapshots
    static amrex::Real dt_snapshots_lab;
    //! If true, then lab-frame data will be computed for the fields and flushed out
    //! in customized format
    static bool do_back_transformed_fields;
    //! If true, then lab-frame data will be computed for the particles and flushed out
    //! in customized format
    static bool do_back_transformed_particles;

    //! Lorentz factor of the boosted frame in which a boosted-frame simulation is run
    static amrex::Real gamma_boost;
    //! Beta value corresponding to the Lorentz factor of the boosted frame of the simulation
    static amrex::Real beta_boost;
    //! Direction of the Lorentz transform that defines the boosted frame of the simulation
    static amrex::Vector<int> boost_direction;
    //! If specified, the maximum number of iterations is computed automatically so that
    //! the lower end of the simulation domain along z reaches #zmax_plasma_to_compute_max_step
    //! in the boosted frame
    static amrex::Real zmax_plasma_to_compute_max_step;
    //! Set to true if #zmax_plasma_to_compute_max_step is specified, in which case
    //! the maximum number of iterations is computed automatically so that the lower end of the
    //! simulation domain along z reaches #zmax_plasma_to_compute_max_step in the boosted frame
    static bool do_compute_max_step_from_zmax;

    static bool do_dynamic_scheduling;
    static bool refine_plasma;

    static IntervalsParser sort_intervals;
    static amrex::IntVect sort_bin_size;

    static bool do_subcycling;
    static bool do_multi_J;
    static int do_multi_J_n_depositions;

    static bool do_device_synchronize;
    static bool safe_guard_cells;

    //! With mesh refinement, particles located inside a refinement patch, but within
    //! #n_field_gather_buffer cells of the edge of the patch, will gather the fields
    //! from the lower refinement level instead of the refinement patch itself
    static int n_field_gather_buffer;
    //! With mesh refinement, particles located inside a refinement patch, but within
    //! #n_current_deposition_buffer cells of the edge of the patch, will deposit their charge
    //! and current onto the lower refinement level instead of the refinement patch itself
    static int n_current_deposition_buffer;

    //! If true, all fields are evaluated on a nodal grid and all MultiFabs have a nodal index type
    static bool do_nodal;

    // Global rho nodal flag to know about rho index type when rho MultiFab is not allocated
    amrex::IntVect m_rho_nodal_flag;

    std::array<const amrex::MultiFab* const, 3>
    get_array_Bfield_aux  (const int lev) const {
        return {
            Bfield_aux[lev][0].get(),
            Bfield_aux[lev][1].get(),
            Bfield_aux[lev][2].get()
        };
    }
    std::array<const amrex::MultiFab* const, 3>
    get_array_Efield_aux  (const int lev) const {
        return {
            Efield_aux[lev][0].get(),
            Efield_aux[lev][1].get(),
            Efield_aux[lev][2].get()
        };
    }

    amrex::MultiFab * get_pointer_Efield_aux  (int lev, int direction) const { return Efield_aux[lev][direction].get(); }
    amrex::MultiFab * get_pointer_Bfield_aux  (int lev, int direction) const { return Bfield_aux[lev][direction].get(); }

    amrex::MultiFab * get_pointer_Efield_fp  (int lev, int direction) const { return Efield_fp[lev][direction].get(); }
    amrex::MultiFab * get_pointer_Bfield_fp  (int lev, int direction) const { return Bfield_fp[lev][direction].get(); }
    amrex::MultiFab * get_pointer_current_fp  (int lev, int direction) const { return current_fp[lev][direction].get(); }
    amrex::MultiFab * get_pointer_rho_fp  (int lev) const { return rho_fp[lev].get(); }
    amrex::MultiFab * get_pointer_F_fp  (int lev) const { return F_fp[lev].get(); }
    amrex::MultiFab * get_pointer_G_fp  (int lev) const { return G_fp[lev].get(); }
    amrex::MultiFab * get_pointer_phi_fp  (int lev) const { return phi_fp[lev].get(); }

    amrex::MultiFab * get_pointer_Efield_cp  (int lev, int direction) const { return Efield_cp[lev][direction].get(); }
    amrex::MultiFab * get_pointer_Bfield_cp  (int lev, int direction) const { return Bfield_cp[lev][direction].get(); }
    amrex::MultiFab * get_pointer_current_cp  (int lev, int direction) const { return current_cp[lev][direction].get(); }
    amrex::MultiFab * get_pointer_rho_cp  (int lev) const { return rho_cp[lev].get(); }
    amrex::MultiFab * get_pointer_F_cp  (int lev) const { return F_cp[lev].get(); }
    amrex::MultiFab * get_pointer_G_cp  (int lev) const { return G_cp[lev].get(); }

    amrex::MultiFab * get_pointer_edge_lengths  (int lev, int direction) const { return m_edge_lengths[lev][direction].get(); }
    amrex::MultiFab * get_pointer_face_areas  (int lev, int direction) const { return m_face_areas[lev][direction].get(); }

    const amrex::MultiFab& getEfield  (int lev, int direction) {return *Efield_aux[lev][direction];}
    const amrex::MultiFab& getBfield  (int lev, int direction) {return *Bfield_aux[lev][direction];}

    const amrex::MultiFab& getcurrent_cp (int lev, int direction) {return *current_cp[lev][direction];}
    const amrex::MultiFab& getEfield_cp  (int lev, int direction) {return  *Efield_cp[lev][direction];}
    const amrex::MultiFab& getBfield_cp  (int lev, int direction) {return  *Bfield_cp[lev][direction];}
    const amrex::MultiFab& getrho_cp (int lev) {return  *rho_cp[lev];}
    const amrex::MultiFab& getF_cp (int lev) {return *F_cp[lev];}
    const amrex::MultiFab& getG_cp (int lev) {return *G_cp[lev];}

    const amrex::MultiFab& getcurrent_fp (int lev, int direction) {return *current_fp[lev][direction];}
    const amrex::MultiFab& getEfield_fp  (int lev, int direction) {return *Efield_fp[lev][direction];}
    const amrex::MultiFab& getBfield_fp  (int lev, int direction) {return *Bfield_fp[lev][direction];}
    const amrex::MultiFab& getrho_fp (int lev) {return *rho_fp[lev];}
    const amrex::MultiFab& getphi_fp (int lev) {return *phi_fp[lev];}
    const amrex::MultiFab& getF_fp (int lev) {return *F_fp[lev];}
    const amrex::MultiFab& getG_fp (int lev) {return *G_fp[lev];}

    const amrex::MultiFab& getEfield_avg_fp (int lev, int direction) {return *Efield_avg_fp[lev][direction];}
    const amrex::MultiFab& getBfield_avg_fp (int lev, int direction) {return *Bfield_avg_fp[lev][direction];}
    const amrex::MultiFab& getEfield_avg_cp (int lev, int direction) {return *Efield_avg_cp[lev][direction];}
    const amrex::MultiFab& getBfield_avg_cp (int lev, int direction) {return *Bfield_avg_cp[lev][direction];}

    bool DoPML () const {return do_pml;}

#if (defined WARPX_DIM_RZ) && (defined WARPX_USE_PSATD)
    const PML_RZ* getPMLRZ() {return pml_rz[0].get();}
#endif

    /** get low-high-low-high-... vector for each direction indicating if mother grid PMLs are enabled */
    std::vector<bool> getPMLdirections() const;

    static amrex::LayoutData<amrex::Real>* getCosts (int lev);

    void setLoadBalanceEfficiency (const int lev, const amrex::Real efficiency)
    {
        if (m_instance)
        {
            m_instance->load_balance_efficiency[lev] = efficiency;
        } else
        {
            return;
        }
    }

    amrex::Real getLoadBalanceEfficiency (const int lev)
    {
        if (m_instance)
        {
            return m_instance->load_balance_efficiency[lev];
        } else
        {
            return -1;
        }
    }

    static amrex::IntVect filter_npass_each_dir;
    BilinearFilter bilinear_filter;
    amrex::Vector< std::unique_ptr<NCIGodfreyFilter> > nci_godfrey_filter_exeybz;
    amrex::Vector< std::unique_ptr<NCIGodfreyFilter> > nci_godfrey_filter_bxbyez;

    amrex::Real time_of_last_gal_shift = 0;
    amrex::Vector<amrex::Real> m_v_galilean = amrex::Vector<amrex::Real>(3, amrex::Real(0.));
    amrex::Array<amrex::Real,3> m_galilean_shift = {{0}};

    amrex::Vector<amrex::Real> m_v_comoving = amrex::Vector<amrex::Real>(3, amrex::Real(0.));

    static int num_mirrors;
    amrex::Vector<amrex::Real> mirror_z;
    amrex::Vector<amrex::Real> mirror_z_width;
    amrex::Vector<int> mirror_z_npoints;

    /// object with all reduced diagnotics, similar to MultiParticleContainer for species.
    std::unique_ptr<MultiReducedDiags> reduced_diags;

    void applyMirrors(amrex::Real time);

    /** Determine the timestep of the simulation. */
    void ComputeDt ();

    /** Print main PIC parameters to stdout */
    void PrintMainPICparameters ();

    /** Write a file that record all inputs: inputs file + command line options */
    void WriteUsedInputsFile (std::string const & filename = "warpx_used_inputs") const;

    /** Print dt and dx,dy,dz */
    void PrintDtDxDyDz ();

    /**
     * \brief
     * Compute the last timestep of the simulation and make max_step and stop_time self-consistent.
     * Calls computeMaxStepBoostAccelerator() if required.
     */
    void ComputeMaxStep ();
    // Compute max_step automatically for simulations in a boosted frame.
    void computeMaxStepBoostAccelerator(const amrex::Geometry& geom);

    /** \brief Move the moving window
     * \param step Time step
     * \param move_j whether the current (and the charge, if allocated) is shifted or not
     */
    int  MoveWindow (const int step, bool move_j);

    /**
     * \brief
     * This function shifts the boundary of the grid by 'm_v_galilean*dt'.
     * In doding so, only positions attributes are changed while fields remain unchanged.
     */
    void ShiftGalileanBoundary ();
    void UpdatePlasmaInjectionPosition (amrex::Real dt);
    void ResetProbDomain (const amrex::RealBox& rb);
    void EvolveE (         amrex::Real dt);
    void EvolveE (int lev, amrex::Real dt);
    void EvolveB (         amrex::Real dt, DtType dt_type);
    void EvolveB (int lev, amrex::Real dt, DtType dt_type);
    void EvolveF (         amrex::Real dt, DtType dt_type);
    void EvolveF (int lev, amrex::Real dt, DtType dt_type);
    void EvolveG (         amrex::Real dt, DtType dt_type);
    void EvolveG (int lev, amrex::Real dt, DtType dt_type);
    void EvolveB (int lev, PatchType patch_type, amrex::Real dt, DtType dt_type);
    void EvolveE (int lev, PatchType patch_type, amrex::Real dt);
    void EvolveF (int lev, PatchType patch_type, amrex::Real dt, DtType dt_type);
    void EvolveG (int lev, PatchType patch_type, amrex::Real dt, DtType dt_type);

    void MacroscopicEvolveE (         amrex::Real dt);
    void MacroscopicEvolveE (int lev, amrex::Real dt);
    void MacroscopicEvolveE (int lev, PatchType patch_type, amrex::Real dt);

    /** apply QED correction on electric field
     *
     * \param dt vector of time steps (for all levels)
     */
    void Hybrid_QED_Push (         amrex::Vector<amrex::Real> dt);

    /** apply QED correction on electric field for level lev
     *
     * \param lev mesh refinement level
     * \param dt time step
     */
    void Hybrid_QED_Push (int lev, amrex::Real dt);

    /** apply QED correction on electric field for level lev and patch type patch_type
     *
     * \param lev mesh refinement level
     * \param dt patch_type which MR patch: PatchType::fine or PatchType::coarse
     * \param dt time step
     */
    void Hybrid_QED_Push (int lev, PatchType patch_type, amrex::Real dt);

    static amrex::Real quantum_xi_c2;

    /** \brief perform load balance; compute and communicate new `amrex::DistributionMapping`
     */
    void LoadBalance ();
    /** \brief resets costs to zero
     */
    void ResetCosts ();

    /** \brief returns the load balance interval
     */
    IntervalsParser get_load_balance_intervals () const {return load_balance_intervals;}

    /**
     * \brief Private function for spectral solver
     * Applies a damping factor in the guards cells that extend
     * beyond the extent of the domain, reducing fluctuations that
     * can appear in parallel simulations. This will be called
     * when FieldBoundaryType is set to damped. Vector version.
     */
    void DampFieldsInGuards (const int lev,
                             const std::array<std::unique_ptr<amrex::MultiFab>,3>& Efield,
                             const std::array<std::unique_ptr<amrex::MultiFab>,3>& Bfield);

    /**
     * \brief Private function for spectral solver
     * Applies a damping factor in the guards cells that extend
     * beyond the extent of the domain, reducing fluctuations that
     * can appear in parallel simulations. This will be called
     * when FieldBoundaryType is set to damped. Scalar version.
     */
    void DampFieldsInGuards (const int lev, std::unique_ptr<amrex::MultiFab>& mf);

#ifdef WARPX_DIM_RZ
    void ApplyInverseVolumeScalingToCurrentDensity(amrex::MultiFab* Jx,
                                                   amrex::MultiFab* Jy,
                                                   amrex::MultiFab* Jz,
                                                   int lev);

    void ApplyInverseVolumeScalingToChargeDensity(amrex::MultiFab* Rho,
                                                  int lev);
#endif

    void ApplyEfieldBoundary (const int lev, PatchType patch_type);
    void ApplyBfieldBoundary (const int lev, PatchType patch_type, DtType dt_type);

    void DampPML ();
    void DampPML (const int lev);
    void DampPML (const int lev, PatchType patch_type);
    void DampPML_Cartesian (const int lev, PatchType patch_type);

    void DampJPML ();
    void DampJPML (int lev);
    void DampJPML (int lev, PatchType patch_type);

    void CopyJPML ();
    bool isAnyBoundaryPML();

    /**
     * \brief Synchronize the nodal points of the PML MultiFabs
     */
    void NodalSyncPML ();

    /**
     * \brief Synchronize the nodal points of the PML MultiFabs for given MR level
     */
    void NodalSyncPML (int lev);

    /**
     * \brief Synchronize the nodal points of the PML MultiFabs for given MR level and patch
     */
    void NodalSyncPML (int lev, PatchType patch_type);

    PML* GetPML (int lev);
#if (defined WARPX_DIM_RZ) && (defined WARPX_USE_PSATD)
    PML_RZ* GetPML_RZ (int lev);
#endif

    /** Run the ionization module on all species */
    void doFieldIonization ();
    /** Run the ionization module on all species at level lev
     * \param lev level
     */
    void doFieldIonization (int lev);

#ifdef WARPX_QED
    /** Run the QED module on all species */
    void doQEDEvents ();
    /** Run the QED module on all species at level lev
     * \param lev level
     */
    void doQEDEvents (int lev);
#endif

    void PushParticlesandDepose (int lev, amrex::Real cur_time, DtType a_dt_type=DtType::Full, bool skip_current=false);
    void PushParticlesandDepose (         amrex::Real cur_time, bool skip_current=false);

    // This function does aux(lev) = fp(lev) + I(aux(lev-1)-cp(lev)).
    // Caller must make sure fp and cp have ghost cells filled.
    void UpdateAuxilaryData ();
    void UpdateAuxilaryDataStagToNodal ();
    void UpdateAuxilaryDataSameType ();

    /**
     * \brief This function is called if \c warpx.do_current_centering = 1 and
     * it centers the currents from a nodal grid to a staggered grid (Yee) using
     * finite-order interpolation based on the Fornberg coefficients.
     *
     * \param[in,out] dst destination \c MultiFab where the results of the finite-order centering are stored
     * \param[in] src source \c MultiFab that contains the values of the nodal current to be centered
     */
    void UpdateCurrentNodalToStag (amrex::MultiFab& dst, amrex::MultiFab const& src);

    // Fill boundary cells including coarse/fine boundaries
    void FillBoundaryB   (amrex::IntVect ng, const bool nodal_sync = false);
    void FillBoundaryE   (amrex::IntVect ng, const bool nodal_sync = false);
    void FillBoundaryB_avg   (amrex::IntVect ng);
    void FillBoundaryE_avg   (amrex::IntVect ng);

    void FillBoundaryF   (amrex::IntVect ng, const bool nodal_sync = false);
    void FillBoundaryG   (amrex::IntVect ng, const bool nodal_sync = false);
    void FillBoundaryAux (amrex::IntVect ng);
    void FillBoundaryE   (int lev, amrex::IntVect ng, const bool nodal_sync = false);
    void FillBoundaryB   (int lev, amrex::IntVect ng, const bool nodal_sync = false);
    void FillBoundaryE_avg   (int lev, amrex::IntVect ng);
    void FillBoundaryB_avg   (int lev, amrex::IntVect ng);

    void FillBoundaryF   (int lev, amrex::IntVect ng, const bool nodal_sync = false);
    void FillBoundaryG   (int lev, amrex::IntVect ng, const bool nodal_sync = false);
    void FillBoundaryAux (int lev, amrex::IntVect ng);

    /**
     * \brief Synchronize J and rho:
     * filter (if used), exchange guard cells, interpolate across MR levels.
     * Contains separate calls to WarpX::SyncCurrent and WarpX::SyncRho.
     */
    void SyncCurrentAndRho ();

    /**
     * \brief Apply filter and sum guard cells across MR levels.
     * If current centering is used, center the current from a nodal grid
     * to a staggered grid. For each MR level beyond level 0, interpolate
     * the fine-patch current onto the coarse-patch current at the same level.
     * Then, for each MR level, including level 0, apply filter and sum guard
     * cells across levels.
     *
     * \param[in,out] J_fp reference to fine-patch current \c MultiFab (all MR levels)
     * \param[in,out] J_cp reference to coarse-patch current \c MultiFab (all MR levels)
     */
    void SyncCurrent (
        const amrex::Vector<std::array<std::unique_ptr<amrex::MultiFab>,3>>& J_fp,
        const amrex::Vector<std::array<std::unique_ptr<amrex::MultiFab>,3>>& J_cp);

    void SyncRho ();

    amrex::Vector<int> getnsubsteps () const {return nsubsteps;}
    int getnsubsteps (int lev) const {return nsubsteps[lev];}
    amrex::Vector<int> getistep () const {return istep;}
    int getistep (int lev) const {return istep[lev];}
    void setistep (int lev, int ii) {istep[lev] = ii;}
    amrex::Vector<amrex::Real> gett_old () const {return t_old;}
    amrex::Real gett_old (int lev) const {return t_old[lev];}
    amrex::Vector<amrex::Real> gett_new () const {return t_new;}
    amrex::Real gett_new (int lev) const {return t_new[lev];}
    void sett_new (int lev, amrex::Real time) {t_new[lev] = time;}
    amrex::Vector<amrex::Real> getdt () const {return dt;}
    amrex::Real getdt (int lev) const {return dt[lev];}
    int getdo_moving_window() const {return do_moving_window;}
    amrex::Real getmoving_window_x() const {return moving_window_x;}
    amrex::Real getcurrent_injection_position () const {return current_injection_position;}
    bool getis_synchronized() const {return is_synchronized;}

    int maxStep () const {return max_step;}
    amrex::Real stopTime () const {return stop_time;}

    void AverageAndPackFields( amrex::Vector<std::string>& varnames,
        amrex::Vector<amrex::MultiFab>& mf_avg, const amrex::IntVect ngrow) const;

    void prepareFields( int const step, amrex::Vector<std::string>& varnames,
        amrex::Vector<amrex::MultiFab>& mf_avg,
        amrex::Vector<const amrex::MultiFab*>& output_mf,
        amrex::Vector<amrex::Geometry>& output_geom ) const;

    static std::array<amrex::Real,3> CellSize (int lev);
    static amrex::RealBox getRealBox(const amrex::Box& bx, int lev);

    /**
     * \brief Return the lower corner of the box in real units.
     * \param bx The box
     * \param lev The refinement level of the box
     * \param time_shift_delta The time relative to the current time at which to calculate the position
     *                         (when v_galilean is not zero)
     * \return An array of the position coordinates
     */
    static std::array<amrex::Real,3> LowerCorner (const amrex::Box& bx, const int lev, const amrex::Real time_shift_delta);
    /**
     * \brief Return the upper corner of the box in real units.
     * \param bx The box
     * \param lev The refinement level of the box
     * \param time_shift_delta The time relative to the current time at which to calculate the position
     *                         (when v_galilean is not zero)
     * \return An array of the position coordinates
     */
    static std::array<amrex::Real,3> UpperCorner (const amrex::Box& bx, const int lev, const amrex::Real time_shift_delta);

    static amrex::IntVect RefRatio (int lev);

    static const amrex::iMultiFab* CurrentBufferMasks (int lev);
    static const amrex::iMultiFab* GatherBufferMasks (int lev);

    static int do_electrostatic;

    // Parameters for lab frame electrostatic
    static amrex::Real self_fields_required_precision;
    static amrex::Real self_fields_absolute_tolerance;
    static int self_fields_max_iters;
    static int self_fields_verbosity;

    static int do_moving_window; // boolean
    static int start_moving_window_step; // the first step to move window
    static int end_moving_window_step; // the last step to move window
    /** Returns true if the moving window is active for the provided step
     *
     * @param step time step
     * @return true if active, else false
     */
    static int moving_window_active (int const step) {
        bool const step_before_end = (step < end_moving_window_step) || (end_moving_window_step < 0);
        bool const step_after_start = (step >= start_moving_window_step);
        return do_moving_window && step_before_end && step_after_start;
    }
    static int moving_window_dir;
    static amrex::Real moving_window_v;
    static bool fft_do_time_averaging;

    // slice generation //
    static int num_slice_snapshots_lab;
    static amrex::Real dt_slice_snapshots_lab;
    static amrex::Real particle_slice_width_lab;
    amrex::RealBox getSliceRealBox() const {return slice_realbox;}

    // these should be private, but can't due to Cuda limitations
    static void ComputeDivB (amrex::MultiFab& divB, int const dcomp,
                             const std::array<const amrex::MultiFab* const, 3>& B,
                             const std::array<amrex::Real,3>& dx);

    static void ComputeDivB (amrex::MultiFab& divB, int const dcomp,
                             const std::array<const amrex::MultiFab* const, 3>& B,
                             const std::array<amrex::Real,3>& dx, amrex::IntVect const ngrow);

    void ComputeDivE(amrex::MultiFab& divE, const int lev);

    const amrex::IntVect getngEB() const { return guard_cells.ng_alloc_EB; }
    const amrex::IntVect getngF() const { return guard_cells.ng_alloc_F; }
    const amrex::IntVect getngUpdateAux() const { return guard_cells.ng_UpdateAux; }
    const amrex::IntVect get_ng_depos_J() const {return guard_cells.ng_depos_J;}
    const amrex::IntVect get_ng_depos_rho() const {return guard_cells.ng_depos_rho;}
    const amrex::IntVect get_ng_fieldgather () const {return guard_cells.ng_FieldGather;}

    /** Coarsest-level Domain Decomposition
     *
     * If specified, the domain will be chopped into the exact number
     * of pieces in each dimension as specified by this parameter.
     *
     * @return the number of MPI processes per dimension if specified, otherwise a 0-vector
     */
    const amrex::IntVect get_numprocs() const {return numprocs;}

    ElectrostaticSolver::PoissonBoundaryHandler m_poisson_boundary_handler;
    void ComputeSpaceChargeField (bool const reset_fields);
    void AddBoundaryField ();
    void AddSpaceChargeField (WarpXParticleContainer& pc);
    void AddSpaceChargeFieldLabFrame ();
    void computePhi (const amrex::Vector<std::unique_ptr<amrex::MultiFab> >& rho,
                     amrex::Vector<std::unique_ptr<amrex::MultiFab> >& phi,
                     std::array<amrex::Real, 3> const beta = {{0,0,0}},
                     amrex::Real const required_precision=amrex::Real(1.e-11),
                     amrex::Real absolute_tolerance=amrex::Real(0.0),
                     const int max_iters=200,
                     const int verbosity=2) const;

    void setPhiBC (amrex::Vector<std::unique_ptr<amrex::MultiFab> >& phi ) const;

    void computeE (amrex::Vector<std::array<std::unique_ptr<amrex::MultiFab>, 3> >& E,
                   const amrex::Vector<std::unique_ptr<amrex::MultiFab> >& phi,
                   std::array<amrex::Real, 3> const beta = {{0,0,0}} ) const;
    void computeB (amrex::Vector<std::array<std::unique_ptr<amrex::MultiFab>, 3> >& B,
                   const amrex::Vector<std::unique_ptr<amrex::MultiFab> >& phi,
                   std::array<amrex::Real, 3> const beta = {{0,0,0}} ) const;

    /**
     * \brief
     * This function initializes the E and B fields on each level
     * using the parser and the user-defined function for the external fields.
     * The subroutine will parse the x_/y_z_external_grid_function and
     * then, the field multifab is initialized based on the (x,y,z) position
     * on the staggered yee-grid or cell-centered grid, in the interior cells
     * and guard cells.
     *
     * \param[in] mfx, x-component of the field to be initialized
     * \param[in] mfy, y-component of the field to be initialized
     * \param[in] mfz, z-component of the field to be initialized
     * \param[in] xfield_parser, parser function to initialize x-field
     * \param[in] yfield_parser, parser function to initialize y-field
     * \param[in] zfield_parser, parser function to initialize z-field
     * \param[in] edge_lengths, edge lengths information
     * \param[in] face_areas, face areas information
     * \param[in] field, flag indicating which field is being initialized ('E' for electric, 'B' for magnetic)
     * \param[in] lev, level of the Multifabs that is initialized
     */
    void InitializeExternalFieldsOnGridUsingParser (
         amrex::MultiFab *mfx, amrex::MultiFab *mfy, amrex::MultiFab *mfz,
         amrex::ParserExecutor<3> const& xfield_parser,
         amrex::ParserExecutor<3> const& yfield_parser,
         amrex::ParserExecutor<3> const& zfield_parser,
         std::array< std::unique_ptr<amrex::MultiFab>, 3 > const& edge_lengths,
         std::array< std::unique_ptr<amrex::MultiFab>, 3 > const& face_areas,
         const char field,
         const int lev);

    /**
     * \brief
     * This function initializes and calculates grid quantities used along with
     * EBs such as edge lengths, face areas, distance to EB, etc. It also
     * appropriately communicates EB data to guard cells.
     *
     * \param[in] lev, level of the Multifabs that is initialized
     */
    void InitializeEBGridData(int lev);

    /** \brief adds particle and cell contributions in cells to compute heuristic
     * cost in each box on each level, and records in `costs`
     * @param[in] costs vector of (`unique_ptr` to) vectors; expected to be initialized
     * to correct number of boxes and boxes per level
     */
    void ComputeCostsHeuristic (amrex::Vector<std::unique_ptr<amrex::LayoutData<amrex::Real> > >& costs);

    void ApplyFilterandSumBoundaryRho (int lev, int glev, amrex::MultiFab& rho, int icomp, int ncomp);

    /**
     * \brief Returns an array of coefficients (Fornberg coefficients), corresponding
     * to the weight of each point in a finite-difference approximation of a derivative
     * (up to order \c n_order).
     *
     * \param[in] n_order order of the finite-difference approximation
     * \param[in] nodal   whether the finite-difference approximation is computed
     *                    on a nodal grid or a staggered grid
     */
    static amrex::Vector<amrex::Real> getFornbergStencilCoefficients(const int n_order, const bool nodal);

    // Device vectors of stencil coefficients used for finite-order centering of fields
    amrex::Gpu::DeviceVector<amrex::Real> device_field_centering_stencil_coeffs_x;
    amrex::Gpu::DeviceVector<amrex::Real> device_field_centering_stencil_coeffs_y;
    amrex::Gpu::DeviceVector<amrex::Real> device_field_centering_stencil_coeffs_z;

    // Device vectors of stencil coefficients used for finite-order centering of currents
    amrex::Gpu::DeviceVector<amrex::Real> device_current_centering_stencil_coeffs_x;
    amrex::Gpu::DeviceVector<amrex::Real> device_current_centering_stencil_coeffs_y;
    amrex::Gpu::DeviceVector<amrex::Real> device_current_centering_stencil_coeffs_z;

    // This needs to be public for CUDA.
    //! Tagging cells for refinement
    virtual void ErrorEst (int lev, amrex::TagBoxArray& tags, amrex::Real time, int /*ngrow*/) final;

protected:

    /**
     * \brief
     *  This function initializes E, B, rho, and F, at all the levels
     *  of the multifab. rho and F are initialized with 0.
     *  The E and B fields are initialized using user-defined inputs.
     *  The initialization type is set using "B_ext_grid_init_style"
     *  and "E_ext_grid_init_style". The initialization style is set to "default"
     *  if not explicitly defined by the user, and the E and B fields are
     *  initialized with E_external_grid and B_external_grid, respectively, each with
     *  a default value of 0.
     *  If the initialization type for the E and B field is "constant",
     *  then, the E and B fields at all the levels are initialized with
     *  user-defined values for E_external_grid and B_external_grid.
     *  If the initialization type for B-field is set to
     *  "parse_B_ext_grid_function", then, the parser is used to read
     *  Bx_external_grid_function(x,y,z), By_external_grid_function(x,y,z),
     *  and Bz_external_grid_function(x,y,z).
     *  Similarly, if the E-field initialization type is set to
     *  "parse_E_ext_grid_function", then, the parser is used to read
     *  Ex_external_grid_function(x,y,z), Ey_external_grid_function(x,y,z),
     *  and Ex_external_grid_function(x,y,z). The parser for the E and B
     *  initialization assumes that the function has three independent
     *  variables, at max, namely, x, y, z. However, any number of constants
     *  can be used in the function used to define the E and B fields on the grid.
     */
    void InitLevelData (int lev, amrex::Real time);

    //! Use this function to override the Level 0 grids made by AMReX.
    //! This function is called in amrex::AmrCore::InitFromScratch.
    virtual void PostProcessBaseGrids (amrex::BoxArray& ba0) const final;

    //! Make a new level from scratch using provided BoxArray and
    //! DistributionMapping.  Only used during initialization.  Called
    //! by AmrCoreInitFromScratch.
    virtual void MakeNewLevelFromScratch (int lev, amrex::Real time, const amrex::BoxArray& ba,
                                          const amrex::DistributionMapping& dm) final;

    //! Make a new level using provided BoxArray and
    //! DistributionMapping and fill with interpolated coarse level
    //! data.  Called by AmrCore::regrid.
    virtual void MakeNewLevelFromCoarse (int /*lev*/, amrex::Real /*time*/, const amrex::BoxArray& /*ba*/,
                                         const amrex::DistributionMapping& /*dm*/) final;

    //! Remake an existing level using provided BoxArray and
    //! DistributionMapping and fill with existing fine and coarse
    //! data.  Called by AmrCore::regrid.
    virtual void RemakeLevel (int lev, amrex::Real time, const amrex::BoxArray& ba,
                              const amrex::DistributionMapping& dm) final;

    //! Delete level data.  Called by AmrCore::regrid.
    virtual void ClearLevel (int lev) final;

private:

    // Singleton is used when the code is run from python
    static WarpX* m_instance;

    //! Check and clear signal flags and asynchronously broadcast them from process 0
    static void CheckSignals ();
    //! Complete the asynchronous broadcast of signal flags, and initiate a checkpoint if requested
    void HandleSignals ();

    ///
    /// Advance the simulation by numsteps steps, electromagnetic case.
    ///
    void EvolveEM(int numsteps);

    void FillBoundaryB (const int lev, const PatchType patch_type, const amrex::IntVect ng, const bool nodal_sync = false);
    void FillBoundaryE (const int lev, const PatchType patch_type, const amrex::IntVect ng, const bool nodal_sync = false);
    void FillBoundaryF (int lev, PatchType patch_type, amrex::IntVect ng, const bool nodal_sync = false);
    void FillBoundaryG (int lev, PatchType patch_type, amrex::IntVect ng, const bool nodal_sync = false);

    void FillBoundaryB_avg (int lev, PatchType patch_type, amrex::IntVect ng);
    void FillBoundaryE_avg (int lev, PatchType patch_type, amrex::IntVect ng);

    void OneStep_nosub (amrex::Real t);
    void OneStep_sub1 (amrex::Real t);

    /**
     * \brief Perform one PIC iteration, with the multiple J deposition per time step
     */
    void OneStep_multiJ (const amrex::Real t);

    void RestrictCurrentFromFineToCoarsePatch (
        const amrex::Vector<std::array<std::unique_ptr<amrex::MultiFab>,3>>& J_fp,
        const amrex::Vector<std::array<std::unique_ptr<amrex::MultiFab>,3>>& J_cp,
        const int lev);
    void AddCurrentFromFineLevelandSumBoundary (
        const amrex::Vector<std::array<std::unique_ptr<amrex::MultiFab>,3>>& J_fp,
        const amrex::Vector<std::array<std::unique_ptr<amrex::MultiFab>,3>>& J_cp,
        const int lev);
    void StoreCurrent (const int lev);
    void RestoreCurrent (const int lev);
    void ApplyFilterandSumBoundaryJ (
        const amrex::Vector<std::array<std::unique_ptr<amrex::MultiFab>,3>>& J_fp,
        const amrex::Vector<std::array<std::unique_ptr<amrex::MultiFab>,3>>& J_cp,
        const int lev,
        PatchType patch_type);
    void NodalSyncJ (
        const amrex::Vector<std::array<std::unique_ptr<amrex::MultiFab>,3>>& J_fp,
        const amrex::Vector<std::array<std::unique_ptr<amrex::MultiFab>,3>>& J_cp,
        const int lev,
        PatchType patch_type);

    void RestrictRhoFromFineToCoarsePatch (
        const amrex::Vector<std::unique_ptr<amrex::MultiFab>>& charge_fp,
        const amrex::Vector<std::unique_ptr<amrex::MultiFab>>& charge_cp,
        const int lev);
    void ApplyFilterandSumBoundaryRho (
        const amrex::Vector<std::unique_ptr<amrex::MultiFab>>& charge_fp,
        const amrex::Vector<std::unique_ptr<amrex::MultiFab>>& charge_cp,
        const int lev,
        PatchType patch_type,
        const int icomp,
        const int ncomp);
    void AddRhoFromFineLevelandSumBoundary (
        const amrex::Vector<std::unique_ptr<amrex::MultiFab>>& charge_fp,
        const amrex::Vector<std::unique_ptr<amrex::MultiFab>>& charge_cp,
        const int lev,
        const int icomp,
        const int ncomp);
    void NodalSyncRho (
        const amrex::Vector<std::unique_ptr<amrex::MultiFab>>& charge_fp,
        const amrex::Vector<std::unique_ptr<amrex::MultiFab>>& charge_cp,
        const int lev,
        PatchType patch_type,
        const int icomp,
        const int ncomp);

    void ReadParameters ();

    /** This function queries deprecated input parameters and abort
     *  the run if one of them is specified. */
    void BackwardCompatibility ();

    void InitFromScratch ();

    void AllocLevelData (int lev, const amrex::BoxArray& new_grids,
                         const amrex::DistributionMapping& new_dmap);

    amrex::DistributionMapping
    GetRestartDMap (const std::string& chkfile, const amrex::BoxArray& ba, int lev) const;

    void InitFromCheckpoint ();
    void PostRestart ();

    void InitPML ();
    void ComputePMLFactors ();

    void InitFilter ();

    void InitDiagnostics ();

    void InitNCICorrector ();

    /**
     * \brief Check that the number of guard cells is smaller than the number of valid cells,
     * for all available MultiFabs, and abort otherwise.
     */
    void CheckGuardCells();

    /**
     * \brief Check that the number of guard cells is smaller than the number of valid cells,
     * for a given MultiFab, and abort otherwise.
     */
    void CheckGuardCells(amrex::MultiFab const& mf);

    /** Check the requested resources and write performance hints */
    void PerformanceHints ();

    std::unique_ptr<amrex::MultiFab> GetCellCenteredData();

    void BuildBufferMasks ();
    void BuildBufferMasksInBox ( const amrex::Box tbx, amrex::IArrayBox &buffer_mask,
                                 const amrex::IArrayBox &guard_mask, const int ng );
    const amrex::iMultiFab* getCurrentBufferMasks (int lev) const {
        return current_buffer_masks[lev].get();
    }
    const amrex::iMultiFab* getGatherBufferMasks (int lev) const {
        return gather_buffer_masks[lev].get();
    }

    /**
     * \brief Re-orders the Fornberg coefficients so that they can be used more conveniently for
     * finite-order centering operations. For example, for finite-order centering of order 6,
     * the Fornberg coefficients \c (c_0,c_1,c_2) are re-ordered as \c (c_2,c_1,c_0,c_0,c_1,c_2).
     *
     * \param[in,out] ordered_coeffs host vector where the re-ordered Fornberg coefficients will be stored
     * \param[in] unordered_coeffs host vector storing the original sequence of Fornberg coefficients
     * \param[in] order order of the finite-order centering along a given direction
     */
    void ReorderFornbergCoefficients (amrex::Vector<amrex::Real>& ordered_coeffs,
                                      amrex::Vector<amrex::Real>& unordered_coeffs,
                                      const int order);
    /**
     * \brief Allocates and initializes the stencil coefficients used for the finite-order centering
     * of fields and currents, and stores them in the given device vectors.
     *
     * \param[in,out] device_centering_stencil_coeffs_x device vector where the stencil coefficients along x will be stored
     * \param[in,out] device_centering_stencil_coeffs_y device vector where the stencil coefficients along y will be stored
     * \param[in,out] device_centering_stencil_coeffs_z device vector where the stencil coefficients along z will be stored
     * \param[in] centering_nox order of the finite-order centering along x
     * \param[in] centering_noy order of the finite-order centering along y
     * \param[in] centering_noz order of the finite-order centering along z
     */
    void AllocateCenteringCoefficients (amrex::Gpu::DeviceVector<amrex::Real>& device_centering_stencil_coeffs_x,
                                        amrex::Gpu::DeviceVector<amrex::Real>& device_centering_stencil_coeffs_y,
                                        amrex::Gpu::DeviceVector<amrex::Real>& device_centering_stencil_coeffs_z,
                                        const int centering_nox,
                                        const int centering_noy,
                                        const int centering_noz);

    void AllocLevelMFs (int lev, const amrex::BoxArray& ba, const amrex::DistributionMapping& dm,
                        const amrex::IntVect& ngEB, const amrex::IntVect& ngJ,
                        const amrex::IntVect& ngRho, const amrex::IntVect& ngF,
                        const amrex::IntVect& ngG, const bool aux_is_nodal);
#ifdef WARPX_USE_PSATD
#   ifdef WARPX_DIM_RZ
    void AllocLevelSpectralSolverRZ (amrex::Vector<std::unique_ptr<SpectralSolverRZ>>& spectral_solver,
                                     const int lev,
                                     const amrex::BoxArray& realspace_ba,
                                     const amrex::DistributionMapping& dm,
                                     const std::array<amrex::Real,3>& dx);
#   else
    void AllocLevelSpectralSolver (amrex::Vector<std::unique_ptr<SpectralSolver>>& spectral_solver,
                                   const int lev,
                                   const amrex::BoxArray& realspace_ba,
                                   const amrex::DistributionMapping& dm,
                                   const std::array<amrex::Real,3>& dx,
                                   const bool pml_flag=false);
#   endif
#endif

    amrex::Vector<int> istep;      // which step?
    amrex::Vector<int> nsubsteps;  // how many substeps on each level?

    amrex::Vector<amrex::Real> t_new;
    amrex::Vector<amrex::Real> t_old;
    amrex::Vector<amrex::Real> dt;

    // Particle container
    std::unique_ptr<MultiParticleContainer> mypc;
    std::unique_ptr<MultiDiagnostics> multi_diags;

    // Boosted Frame Diagnostics
    std::unique_ptr<BackTransformedDiagnostic> myBFD;

    //
    // Fields: First array for level, second for direction
    //

    // Full solution
    amrex::Vector<std::array< std::unique_ptr<amrex::MultiFab>, 3 > > Efield_aux;
    amrex::Vector<std::array< std::unique_ptr<amrex::MultiFab>, 3 > > Bfield_aux;

    // Fine patch
    amrex::Vector<            std::unique_ptr<amrex::MultiFab>      > F_fp;
    amrex::Vector<            std::unique_ptr<amrex::MultiFab>      > G_fp;
    amrex::Vector<            std::unique_ptr<amrex::MultiFab>      > rho_fp;
    amrex::Vector<            std::unique_ptr<amrex::MultiFab>      > phi_fp;
    amrex::Vector<std::array< std::unique_ptr<amrex::MultiFab>, 3 > > current_fp;
    amrex::Vector<std::array< std::unique_ptr<amrex::MultiFab>, 3 > > current_fp_vay;
    amrex::Vector<std::array< std::unique_ptr<amrex::MultiFab>, 3 > > Efield_fp;
    amrex::Vector<std::array< std::unique_ptr<amrex::MultiFab>, 3 > > Bfield_fp;
    amrex::Vector<std::array< std::unique_ptr<amrex::MultiFab>, 3 > > Efield_avg_fp;
    amrex::Vector<std::array< std::unique_ptr<amrex::MultiFab>, 3 > > Bfield_avg_fp;

    //! EB: Lengths of the mesh edges
    amrex::Vector<std::array< std::unique_ptr<amrex::MultiFab>, 3 > > m_edge_lengths;
    //! EB: Areas of the mesh faces
    amrex::Vector<std::array< std::unique_ptr<amrex::MultiFab>, 3 > > m_face_areas;

    /** EB: for every mesh face flag_info_face contains a:
     *           * 0 if the face needs to be extended
     *          * 1 if the face is large enough to lend area to other faces
     *          * 2 if the face is actually intruded by other face
     * It is initialized in WarpX::MarkCells
     * This is only used for the ECT solver.*/
    amrex::Vector<std::array< std::unique_ptr<amrex::iMultiFab>, 3 > > m_flag_info_face;
    /** EB: for every mesh face face flag_ext_face contains a:
     *          * 1 if the face needs to be extended
     *          * 0 otherwise
     * It is initialized in WarpX::MarkCells and then modified in WarpX::ComputeOneWayExtensions
     * and in WarpX::ComputeEightWaysExtensions
     * This is only used for the ECT solver.*/
    amrex::Vector<std::array< std::unique_ptr<amrex::iMultiFab>, 3 > > m_flag_ext_face;
    /** EB: m_area_mod contains the modified areas of the mesh faces, i.e. if a face is enlarged it
     * contains the area of the enlarged face
     * This is only used for the ECT solver.*/
    amrex::Vector<std::array< std::unique_ptr<amrex::MultiFab>, 3 > > m_area_mod;
    /** EB: m_borrowing contains the info about the enlarged cells, i.e. for every enlarged cell it
     * contains the info of which neighbors are being intruded (and the amount of borrowed area).
     * This is only used for the ECT solver.*/
    amrex::Vector<std::array< std::unique_ptr<amrex::LayoutData<FaceInfoBox> >, 3 > > m_borrowing;

    /** ECTRhofield is needed only by the ect
     * solver and it contains the electromotive force density for every mesh face.
     * The name ECTRhofield has been used to comply with the notation of the paper
     * https://ieeexplore.ieee.org/stamp/stamp.jsp?tp=&arnumber=4463918 (page 9, equation 4
     * and below).
     * Although it's called rho it has nothing to do with the charge density!
     * This is only used for the ECT solver.*/
    amrex::Vector<std::array< std::unique_ptr<amrex::MultiFab>, 3 > > ECTRhofield;
    /** Venl contains the electromotive force for every mesh face, i.e. every entry is
     * the corresponding entry in ECTRhofield multiplied by the total area (possibly with enlargement)
     * This is only used for the ECT solver.*/
    amrex::Vector<std::array< std::unique_ptr<amrex::MultiFab>, 3 > > Venl;

    //EB level set
    amrex::Vector<std::unique_ptr<amrex::MultiFab> > m_distance_to_eb;

    // store fine patch
    amrex::Vector<std::array< std::unique_ptr<amrex::MultiFab>, 3 > > current_store;

    // Nodal MultiFab for nodal current deposition if warpx.do_current_centering = 1
    amrex::Vector<std::array<std::unique_ptr<amrex::MultiFab>,3>> current_fp_nodal;

    // Coarse patch
    amrex::Vector<            std::unique_ptr<amrex::MultiFab>      > F_cp;
    amrex::Vector<            std::unique_ptr<amrex::MultiFab>      > G_cp;
    amrex::Vector<            std::unique_ptr<amrex::MultiFab>      > rho_cp;
    amrex::Vector<std::array< std::unique_ptr<amrex::MultiFab>, 3 > > current_cp;
    amrex::Vector<std::array< std::unique_ptr<amrex::MultiFab>, 3 > > Efield_cp;
    amrex::Vector<std::array< std::unique_ptr<amrex::MultiFab>, 3 > > Bfield_cp;
    amrex::Vector<std::array< std::unique_ptr<amrex::MultiFab>, 3 > > Efield_avg_cp;
    amrex::Vector<std::array< std::unique_ptr<amrex::MultiFab>, 3 > > Bfield_avg_cp;

    // Copy of the coarse aux
    amrex::Vector<std::array<std::unique_ptr<amrex::MultiFab>, 3 > > Efield_cax;
    amrex::Vector<std::array<std::unique_ptr<amrex::MultiFab>, 3 > > Bfield_cax;
    amrex::Vector<std::unique_ptr<amrex::iMultiFab> > current_buffer_masks;
    amrex::Vector<std::unique_ptr<amrex::iMultiFab> > gather_buffer_masks;

    // If charge/current deposition buffers are used
    amrex::Vector<std::array< std::unique_ptr<amrex::MultiFab>, 3 > > current_buf;
    amrex::Vector<std::unique_ptr<amrex::MultiFab> > charge_buf;

    // PML
    int do_pml = 0;
    int do_silver_mueller = 0;
    int pml_ncell = 10;
    int pml_delta = 10;
    int pml_has_particles = 0;
    int do_pml_j_damping = 0;
    int do_pml_in_domain = 0;
    static int do_similar_dm_pml;
    bool do_pml_dive_cleaning; // default set in WarpX.cpp
    bool do_pml_divb_cleaning; // default set in WarpX.cpp
    amrex::Vector<amrex::IntVect> do_pml_Lo;
    amrex::Vector<amrex::IntVect> do_pml_Hi;
    amrex::Vector<std::unique_ptr<PML> > pml;
#if (defined WARPX_DIM_RZ) && (defined WARPX_USE_PSATD)
    amrex::Vector<std::unique_ptr<PML_RZ> > pml_rz;
#endif
    amrex::Real v_particle_pml;

    amrex::Real moving_window_x = std::numeric_limits<amrex::Real>::max();
    amrex::Real current_injection_position = 0;

    // Plasma injection parameters
    int warpx_do_continuous_injection = 0;
    int num_injected_species = -1;
    amrex::Vector<int> injected_plasma_species;

    amrex::Real const_dt = amrex::Real(0.5e-11);

    // Macroscopic properties
    std::unique_ptr<MacroscopicProperties> m_macroscopic_properties;

    // Load balancing
    /** Load balancing intervals that reads the "load_balance_intervals" string int the input file
     * for getting steps at which load balancing is performed */
    IntervalsParser load_balance_intervals;
    /** Collection of LayoutData to keep track of weights used in load balancing
     * routines. Contains timer-based or heuristic-based costs depending on input option */
    amrex::Vector<std::unique_ptr<amrex::LayoutData<amrex::Real> > > costs;
    /** Load balance with 'space filling curve' strategy. */
    int load_balance_with_sfc = 0;
    /** Controls the maximum number of boxes that can be assigned to a rank during
     * load balance via the 'knapsack' strategy; e.g., if there are 4 boxes per rank,
     * `load_balance_knapsack_factor=2` limits the maximum number of boxes that can
     * be assigned to a rank to 8. */
    amrex::Real load_balance_knapsack_factor = amrex::Real(1.24);
    /** Threshold value that controls whether to adopt the proposed distribution
     * mapping during load balancing.  The new distribution mapping is adopted
     * if the ratio of proposed distribution mapping efficiency to current
     * distribution mapping efficiency is larger than the threshold; 'efficiency'
     * here means the average cost per MPI rank.  */
    amrex::Real load_balance_efficiency_ratio_threshold = amrex::Real(1.1);
    /** Current load balance efficiency for each level.  */
    amrex::Vector<amrex::Real> load_balance_efficiency;
    /** Weight factor for cells in `Heuristic` costs update.
     * Default values on GPU are determined from single-GPU tests on Summit.
     * The problem setup for these tests is an empty (i.e. no particles) domain
     * of size 256 by 256 by 256 cells, from which the average time per iteration
     * per cell is computed. */
    amrex::Real costs_heuristic_cells_wt = amrex::Real(0);
    /** Weight factor for particles in `Heuristic` costs update.
     * Default values on GPU are determined from single-GPU tests on Summit.
     * The problem setup for these tests is a high-ppc (27 particles per cell)
     * uniform plasma on a domain of size 128 by 128 by 128, from which the approximate
     * time per iteration per particle is computed. */
    amrex::Real costs_heuristic_particles_wt = amrex::Real(0);

    // Determines timesteps for override sync
    IntervalsParser override_sync_intervals;

    // Other runtime parameters
    int verbose = 1;

    bool use_hybrid_QED = 0;

    int max_step   = std::numeric_limits<int>::max();
    amrex::Real stop_time = std::numeric_limits<amrex::Real>::max();

    int regrid_int = -1;

    amrex::Real cfl = amrex::Real(0.999);

    std::string restart_chkfile;

    amrex::VisMF::Header::Version plotfile_headerversion  = amrex::VisMF::Header::Version_v1;
    amrex::VisMF::Header::Version slice_plotfile_headerversion  = amrex::VisMF::Header::Version_v1;

    bool use_single_read = true;
    bool use_single_write = true;
    int mffile_nstreams = 4;
    int field_io_nfiles = 1024;
    int particle_io_nfiles = 1024;

    amrex::RealVect fine_tag_lo;
    amrex::RealVect fine_tag_hi;

    bool is_synchronized = true;

    // Synchronization of nodal points
    const bool sync_nodal_points = true;

    guardCellManager guard_cells;

    //Slice Parameters
    int slice_max_grid_size;
    int slice_plot_int = -1;
    amrex::RealBox slice_realbox;
    amrex::IntVect slice_cr_ratio;
    amrex::Vector<            std::unique_ptr<amrex::MultiFab>      > F_slice;
    amrex::Vector<            std::unique_ptr<amrex::MultiFab>      > G_slice;
    amrex::Vector<            std::unique_ptr<amrex::MultiFab>      > rho_slice;
    amrex::Vector<std::array< std::unique_ptr<amrex::MultiFab>, 3 > > current_slice;
    amrex::Vector<std::array< std::unique_ptr<amrex::MultiFab>, 3 > > Efield_slice;
    amrex::Vector<std::array< std::unique_ptr<amrex::MultiFab>, 3 > > Bfield_slice;

    bool fft_periodic_single_box = false;
    int nox_fft = 16;
    int noy_fft = 16;
    int noz_fft = 16;

    //! Domain decomposition on Level 0
    amrex::IntVect numprocs{0};

    //! particle buffer for scraped particles on the boundaries
    std::unique_ptr<ParticleBoundaryBuffer> m_particle_boundary_buffer;

    //
    // Embedded Boundary
    //

    // Factory for field data
    amrex::Vector<std::unique_ptr<amrex::FabFactory<amrex::FArrayBox> > > m_field_factory;

    amrex::FabFactory<amrex::FArrayBox> const& fieldFactory (int lev) const noexcept {
        return *m_field_factory[lev];
    }
#ifdef AMREX_USE_EB
    amrex::EBFArrayBoxFactory const& fieldEBFactory (int lev) const noexcept {
        return static_cast<amrex::EBFArrayBoxFactory const&>(*m_field_factory[lev]);
    }
#endif

public:
    void InitEB ();
    /**
    * \brief Compute the length of the mesh edges. Here the length is a value in [0, 1].
    *        An edge of length 0 is fully covered.
    */

public:
#ifdef AMREX_USE_EB
    static void ComputeEdgeLengths (std::array< std::unique_ptr<amrex::MultiFab>, 3 >& edge_lengths,
                                    const amrex::EBFArrayBoxFactory& eb_fact);
    /**
    * \brief Compute the area of the mesh faces. Here the area is a value in [0, 1].
    *        An edge of area 0 is fully covered.
    */
    static void ComputeFaceAreas (std::array< std::unique_ptr<amrex::MultiFab>, 3 >& face_areas,
                                  const amrex::EBFArrayBoxFactory& eb_fact);

    /**
    * \brief Scale the edges lengths by the mesh width to obtain the real lengths.
    */
    static void ScaleEdges (std::array< std::unique_ptr<amrex::MultiFab>, 3 >& edge_lengths,
                            const std::array<amrex::Real,3>& cell_size);
    /**
    * \brief Scale the edges areas by the mesh width to obtain the real areas.
    */
    static void ScaleAreas (std::array< std::unique_ptr<amrex::MultiFab>, 3 >& face_areas,
                            const std::array<amrex::Real,3>& cell_size);
    /**
    * \brief Initialize information for cell extensions.
    *        The flags convention for m_flag_info_face is as follows
    *          - 0 for unstable cells
    *          - 1 for stable cells which have not been intruded
    *          - 2 for stable cells which have been intruded
    *        Here we cannot know if a cell is intruded or not so we initialize all stable cells with 1
    */
    void MarkCells();
    /**
    * \brief Compute the level set function used for particle-boundary interaction.
    */
#endif
    void ComputeDistanceToEB ();
    /**
    * \brief Auxiliary function to count the amount of faces which still need to be extended
    */
    amrex::Array1D<int, 0, 2> CountExtFaces();
    /**
    * \brief Main function computing the cell extension. Where possible it computes one-way
    *       extensions and, when this is not possible, it does eight-ways extensions.
    */
    void ComputeFaceExtensions();
    /**
    * \brief Initialize the memory for the FaceInfoBoxes
    */
    void InitBorrowing();
    /**
    * \brief Shrink the vectors in the FaceInfoBoxes
    */
    void ShrinkBorrowing();
    /**
    * \brief Do the one-way extension
    */
    void ComputeOneWayExtensions();
    /**
    * \brief Do the eight-ways extension
    */
    void ComputeEightWaysExtensions();
    /**
    * \brief Whenever an unstable cell cannot be extended we increase its area to be the minimal for stability.
    *        This is the method Benkler-Chavannes-Kuster method and it is less accurate than the regular ECT but it
    *        still works better than staircasing. (see https://ieeexplore.ieee.org/document/1638381)
    *
    * @param idim Integer indicating the dimension (x->0, y->1, z->2) for which the BCK correction is done
    *
    */
    void ApplyBCKCorrection(const int idim);

    /**
     * \brief Subtract the average of the cumulative sums of the preliminary current D
     *        from the current J (computed from D according to the Vay deposition scheme)
     */
    void PSATDSubtractCurrentPartialSumsAvg ();

private:
    void ScrapeParticles ();

    void PushPSATD ();

#ifdef WARPX_USE_PSATD

    /**
     * \brief Forward FFT of E,B on all mesh refinement levels
     *
     * \param E_fp Vector of three-dimensional arrays (for each level)
     *             storing the fine patch electric field to be transformed
     * \param B_fp Vector of three-dimensional arrays (for each level)
     *             storing the fine patch magnetic field to be transformed
     * \param E_cp Vector of three-dimensional arrays (for each level)
     *             storing the coarse patch electric field to be transformed
     * \param B_cp Vector of three-dimensional arrays (for each level)
     *             storing the coarse patch magnetic field to be transformed
     */
    void PSATDForwardTransformEB (
        const amrex::Vector<std::array<std::unique_ptr<amrex::MultiFab>,3>>& E_fp,
        const amrex::Vector<std::array<std::unique_ptr<amrex::MultiFab>,3>>& B_fp,
        const amrex::Vector<std::array<std::unique_ptr<amrex::MultiFab>,3>>& E_cp,
        const amrex::Vector<std::array<std::unique_ptr<amrex::MultiFab>,3>>& B_cp);

    /**
     * \brief Backward FFT of E,B on all mesh refinement levels,
     *        with field damping in the guard cells (if needed)
     *
     * \param E_fp Vector of three-dimensional arrays (for each level)
     *             storing the fine patch electric field to be transformed
     * \param B_fp Vector of three-dimensional arrays (for each level)
     *             storing the fine patch magnetic field to be transformed
     * \param E_cp Vector of three-dimensional arrays (for each level)
     *             storing the coarse patch electric field to be transformed
     * \param B_cp Vector of three-dimensional arrays (for each level)
     *             storing the coarse patch magnetic field to be transformed
     */
    void PSATDBackwardTransformEB (
        const amrex::Vector<std::array<std::unique_ptr<amrex::MultiFab>,3>>& E_fp,
        const amrex::Vector<std::array<std::unique_ptr<amrex::MultiFab>,3>>& B_fp,
        const amrex::Vector<std::array<std::unique_ptr<amrex::MultiFab>,3>>& E_cp,
        const amrex::Vector<std::array<std::unique_ptr<amrex::MultiFab>,3>>& B_cp);

    /**
     * \brief Backward FFT of averaged E,B on all mesh refinement levels
     *
     * \param E_avg_fp Vector of three-dimensional arrays (for each level)
     *                 storing the fine patch averaged electric field to be transformed
     * \param B_avg_fp Vector of three-dimensional arrays (for each level)
     *                 storing the fine patch averaged magnetic field to be transformed
     * \param E_avg_cp Vector of three-dimensional arrays (for each level)
     *                 storing the coarse patch averaged electric field to be transformed
     * \param B_avg_cp Vector of three-dimensional arrays (for each level)
     *                 storing the coarse patch averaged magnetic field to be transformed
     */
    void PSATDBackwardTransformEBavg (
        const amrex::Vector<std::array<std::unique_ptr<amrex::MultiFab>,3>>& E_avg_fp,
        const amrex::Vector<std::array<std::unique_ptr<amrex::MultiFab>,3>>& B_avg_fp,
        const amrex::Vector<std::array<std::unique_ptr<amrex::MultiFab>,3>>& E_avg_cp,
        const amrex::Vector<std::array<std::unique_ptr<amrex::MultiFab>,3>>& B_avg_cp);

    /**
     * \brief Forward FFT of J on all mesh refinement levels,
     *        with k-space filtering (if needed)
     *
     * \param J_fp Vector of three-dimensional arrays (for each level)
     *             storing the fine patch current to be transformed
     * \param J_cp Vector of three-dimensional arrays (for each level)
     *             storing the coarse patch current to be transformed
     * \param[in] apply_kspace_filter Control whether to apply filtering
     *                                (only used in RZ geometry to avoid double filtering)
     */
    void PSATDForwardTransformJ (
        const amrex::Vector<std::array<std::unique_ptr<amrex::MultiFab>,3>>& J_fp,
        const amrex::Vector<std::array<std::unique_ptr<amrex::MultiFab>,3>>& J_cp,
        const bool apply_kspace_filter=true);

    /**
     * \brief Backward FFT of J on all mesh refinement levels
     *
     * \param J_fp Vector of three-dimensional arrays (for each level)
     *             storing the fine patch current to be transformed
     * \param J_cp Vector of three-dimensional arrays (for each level)
     *             storing the coarse patch current to be transformed
     */
    void PSATDBackwardTransformJ (
        const amrex::Vector<std::array<std::unique_ptr<amrex::MultiFab>,3>>& J_fp,
        const amrex::Vector<std::array<std::unique_ptr<amrex::MultiFab>,3>>& J_cp);

    /**
     * \brief Forward FFT of rho on all mesh refinement levels,
     *        with k-space filtering (if needed)
     *
     * \param charge_fp Vector (for each level) storing the fine patch charge to be transformed
     * \param charge_cp Vector (for each level) storing the coarse patch charge to be transformed
     * \param[in] icomp index of fourth component (0 for rho_old, 1 for rho_new)
     * \param[in] dcomp index of spectral component (0 for rho_old, 1 for rho_new)
     * \param[in] apply_kspace_filter Control whether to apply filtering
     *                                (only used in RZ geometry to avoid double filtering)
     */
    void PSATDForwardTransformRho (
        const amrex::Vector<std::unique_ptr<amrex::MultiFab>>& charge_fp,
        const amrex::Vector<std::unique_ptr<amrex::MultiFab>>& charge_cp,
        const int icomp, const int dcomp, const bool apply_kspace_filter=true);

    /**
     * \brief Copy rho_new to rho_old in spectral space
     */
    void PSATDMoveRhoNewToRhoOld ();

    /**
     * \brief Copy J_new to J_old in spectral space (when J is linear in time)
     */
    void PSATDMoveJNewToJOld ();

    /**
     * \brief Forward FFT of F on all mesh refinement levels
     */
    void PSATDForwardTransformF ();

    /**
     * \brief Backward FFT of F on all mesh refinement levels
     */
    void PSATDBackwardTransformF ();

    /**
     * \brief Forward FFT of G on all mesh refinement levels
     */
    void PSATDForwardTransformG ();

    /**
     * \brief Backward FFT of G on all mesh refinement levels
     */
    void PSATDBackwardTransformG ();

    /**
     * \brief Correct current in Fourier space so that the continuity equation is satisfied
     */
    void PSATDCurrentCorrection ();

    /**
     * \brief Vay deposition in Fourier space (https://doi.org/10.1016/j.jcp.2013.03.010)
     */
    void PSATDVayDeposition ();

    /**
     * \brief Update all necessary fields in spectral space
     */
    void PSATDPushSpectralFields ();

    /**
     * \brief Scale averaged E,B fields to account for time integration
     *
     * \param[in] scale_factor scalar to multiply each field component by
     */
    void PSATDScaleAverageFields (const amrex::Real scale_factor);

    /**
     * \brief Set averaged E,B fields to zero before new iteration
     */
    void PSATDEraseAverageFields ();

#   ifdef WARPX_DIM_RZ
        amrex::Vector<std::unique_ptr<SpectralSolverRZ>> spectral_solver_fp;
        amrex::Vector<std::unique_ptr<SpectralSolverRZ>> spectral_solver_cp;
#   else
        amrex::Vector<std::unique_ptr<SpectralSolver>> spectral_solver_fp;
        amrex::Vector<std::unique_ptr<SpectralSolver>> spectral_solver_cp;
#   endif

public:

#   ifdef WARPX_DIM_RZ
        SpectralSolverRZ&
#   else
        SpectralSolver&
#   endif
            get_spectral_solver_fp (int lev) {return *spectral_solver_fp[lev];}
#endif

private:
    amrex::Vector<std::unique_ptr<FiniteDifferenceSolver>> m_fdtd_solver_fp;
    amrex::Vector<std::unique_ptr<FiniteDifferenceSolver>> m_fdtd_solver_cp;
};

#endif<|MERGE_RESOLUTION|>--- conflicted
+++ resolved
@@ -203,7 +203,6 @@
     //! perform field communications in single precision
     static bool do_single_precision_comms;
 
-<<<<<<< HEAD
     //! used shared memory algorithm for charge deposition
     static bool do_shared_mem_charge_deposition;
 
@@ -216,15 +215,11 @@
     //! tileSize to use for shared current deposition operations
     static amrex::IntVect shared_tilesize;
 
-    //! Whether to fill the guard cells when computing inverse FFTs, based on the boundary conditions
-    static amrex::IntVect fill_guards;
-=======
     //! Whether to fill guard cells when computing inverse FFTs of fields
     static amrex::IntVect m_fill_guards_fields;
 
     //! Whether to fill guard cells when computing inverse FFTs of currents
     static amrex::IntVect m_fill_guards_current;
->>>>>>> 6ae24728
 
     //! Solve additional Maxwell equation for F in order to control errors in Gauss' law
     //! (useful when using current deposition algorithms that are not charge-conserving)
