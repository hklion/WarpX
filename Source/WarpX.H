--- conflicted
+++ resolved
@@ -67,27 +67,6 @@
     coarse
 };
 
-struct ParserWrapper
-    : public amrex::Gpu::Managed
-{
-    ParserWrapper (WarpXParser const& a_parser) noexcept
-       : m_parser(a_parser) {}
-
-    ~ParserWrapper() {
-       m_parser.clear();
-    }
-
-    AMREX_GPU_HOST_DEVICE
-    amrex::Real
-    getField (amrex::Real x, amrex::Real y, amrex::Real z) const noexcept
-    {
-       return m_parser(x,y,z);
-    }
-
-    GpuParser m_parser;
-};
-
-
 class WarpX
     : public amrex::AmrCore
 {
@@ -112,15 +91,10 @@
 
     MultiParticleContainer& GetPartContainer () { return *mypc; }
 
-<<<<<<< HEAD
-    static void shiftMF (amrex::MultiFab& mf, const amrex::Geometry& geom, int num_shift, int dir,
-                         bool ext_init=false, bool B_flag=false);
-=======
     static void shiftMF (amrex::MultiFab& mf, const amrex::Geometry& geom,
                          int num_shift, int dir, amrex::IntVect ng_extra,
                          amrex::Real external_field=0.0, bool useparser = false,
                          ParserWrapper<3> *field_parser=nullptr);
->>>>>>> c965ab87
 
     static void GotoNextLine (std::istream& is);
 
@@ -131,11 +105,7 @@
     static amrex::Vector<amrex::Real> E_external_grid;
     static amrex::Vector<amrex::Real> B_external_grid;
 
-<<<<<<< HEAD
-    // Initialization Type for External E and B
-=======
     // Initialization Type for External E and B on grid
->>>>>>> c965ab87
     static std::string B_ext_grid_s;
     static std::string E_ext_grid_s;
 
@@ -148,8 +118,6 @@
     static std::string str_Ey_ext_grid_function;
     static std::string str_Ez_ext_grid_function;
 
-<<<<<<< HEAD
-=======
     // ParserWrapper for B_external on the grid
     std::unique_ptr<ParserWrapper<3> > Bxfield_parser;
     std::unique_ptr<ParserWrapper<3> > Byfield_parser;
@@ -159,7 +127,6 @@
     std::unique_ptr<ParserWrapper<3> > Eyfield_parser;
     std::unique_ptr<ParserWrapper<3> > Ezfield_parser;
 
->>>>>>> c965ab87
     // Algorithms
     static long current_deposition_algo;
     static long charge_deposition_algo;
@@ -468,18 +435,6 @@
                    const amrex::Vector<std::unique_ptr<amrex::MultiFab> >& phi,
                    std::array<amrex::Real, 3> const beta = {{0,0,0}} ) const;
 
-<<<<<<< HEAD
-    // Making this function public to allow the use of GPU launch
-    // to initialize E and B fields using parser.
-    void InitLevelData (int lev, amrex::Real time);
-
-    void InitializeExternalFieldsOnGridUsingParser (
-         amrex::MultiFab *mfx, amrex::MultiFab *mfy, amrex::MultiFab *mfz,
-         const std::string x_function, const std::string y_function,
-         const std::string z_function, amrex::IntVect x_nodal_flag,
-         amrex::IntVect y_nodal_flag, amrex::IntVect z_nodal_flag,
-         const int lev);
-=======
     /**
      * \brief
      * This function initializes the E and B fields on each level
@@ -499,7 +454,6 @@
      */
     void ComputeCostsHeuristic ();
 
->>>>>>> c965ab87
 protected:
 
     /**
@@ -887,5 +841,4 @@
     int insitu_pin_mesh;
 };
 
-
 #endif