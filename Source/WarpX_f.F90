--- conflicted
+++ resolved
@@ -51,7 +51,6 @@
 
   end subroutine warpx_compute_E
 
-<<<<<<< HEAD
 ! This routine computes the node-centered electric field given a node-centered phi.
 ! The gradient is computed using 2nd-order centered differences. It assumes the 
 ! Boundary conditions have already been set and that you have one row of ghost cells.
@@ -333,8 +332,6 @@
     real(amrex_real), intent(in) :: sigy2(sigy2_lo:sigy2_hi)
     real(amrex_real), intent(in) :: sigz1(sigz1_lo:sigz1_hi)
     real(amrex_real), intent(in) :: sigz2(sigz2_lo:sigz2_hi)
-=======
->>>>>>> c04fd041
 
   subroutine warpx_compute_divb_3d (lo, hi, divB, dlo, dhi, &
        Bx, xlo, xhi, By, ylo, yhi, Bz, zlo, zhi, dx) &
