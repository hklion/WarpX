--- conflicted
+++ resolved
@@ -86,14 +86,9 @@
 public:
     SigmaBoxFactory (const amrex::BoxArray* grid_ba, const amrex::Real* dx,
                      const amrex::IntVect& ncell, const amrex::IntVect& delta,
-<<<<<<< HEAD
                      const amrex::Box& regular_domain, const amrex::Real v_sigma_sb,
                      const int do_cubic_sigma_pml, const amrex::Real pml_damping_strength)
         : m_grids(grid_ba), m_dx(dx), m_ncell(ncell), m_delta(delta), m_regdomain(regular_domain), m_v_sigma_sb(v_sigma_sb), m_do_cubic_sigma_pml(do_cubic_sigma_pml), m_pml_damping_strength(pml_damping_strength) {}
-=======
-                     const amrex::Box& regular_domain, const amrex::Real v_sigma_sb)
-        : m_grids{grid_ba}, m_dx(dx), m_ncell(ncell), m_delta(delta), m_regdomain(regular_domain), m_v_sigma_sb(v_sigma_sb) {}
->>>>>>> deef4353
     ~SigmaBoxFactory () override = default;
 
     SigmaBoxFactory (const SigmaBoxFactory&) = default;
@@ -106,11 +101,7 @@
     [[nodiscard]] SigmaBox* create (const amrex::Box& box, int /*ncomps*/,
         const amrex::FabInfo& /*info*/, int /*box_index*/) const final
     {
-<<<<<<< HEAD
         return new SigmaBox(box, m_grids, m_dx, m_ncell, m_delta, m_regdomain, m_v_sigma_sb, m_do_cubic_sigma_pml, m_pml_damping_strength);
-=======
-        return new SigmaBox(box, *m_grids, m_dx, m_ncell, m_delta, m_regdomain, m_v_sigma_sb);
->>>>>>> deef4353
     }
 
     void destroy (SigmaBox* fab) const final
