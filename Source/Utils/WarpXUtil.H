/* Copyright 2019-2020 Andrew Myers, Luca Fedeli, Maxence Thevenet
 * Revathi Jambunathan, Revathi Jambunathan
 *
 * This file is part of WarpX.
 *
 * License: BSD-3-Clause-LBNL
 */
#ifndef WARPX_UTILS_H_
#define WARPX_UTILS_H_

#include "Parser/WarpXParser.H"

#include <AMReX_REAL.H>
#include <AMReX_Vector.H>
#include <AMReX_MultiFab.H>
#include <AMReX_ParmParse.H>

#include <string>


void ReadBoostedFrameParameters(amrex::Real& gamma_boost, amrex::Real& beta_boost,
                                amrex::Vector<int>& boost_direction);

void ConvertLabParamsToBoost();

void NullifyMF(amrex::MultiFab& mf, int lev, amrex::Real zmin,
               amrex::Real zmax);

<<<<<<< HEAD
void Store_parserString(std::string query_string,
=======
/**
 * \brief Parse a string (typically a mathematical expression) from the
 * input file and store it into a variable.
 *
 * \param ParmParse pp used to read the query_string pp.<function>=string
 * \param parmparse_string String used to initialize ParmParse
 * \param query_string ParmParse.query will look for this string
 * \param stored_string variable in which the string to parse is stored
 */
void Store_parserString(amrex::ParmParse &pp, std::string query_string,
>>>>>>> c965ab87
                        std::string& stored_string);

namespace WarpXUtilIO{
/**
 * A helper function to write binary data on disk.
 * @param[in] filename where to write
 * @param[in] data Vector containing binary data to write on disk
 * return true if it succeeds, false otherwise
 */
bool WriteBinaryDataOnFile(std::string filename, const amrex::Vector<char>& data);
}

namespace WarpXUtilAlgo{

/** \brief Returns a pointer to the first element in the range [first, last) that is greater than val
 *
 * A re-implementation of the upper_bound algorithm suitable for GPU kernels.
 *
 * @param first: pointer to left limit of the range to consider
 * @param last: pointer to right limit of the range to consider
 * @param val: value to compare the elements of [first, last) to
 */
template<typename T> AMREX_GPU_DEVICE AMREX_FORCE_INLINE
const T* upper_bound(const T* first, const T* last, const T& val)
{
    const T* it;
    size_t count, step;
    count = last-first;
    while(count>0){
        it = first;
        step = count/2;
        it += step;
        if (!(val<*it)){
            first = ++it;
                count -= step + 1;
        }
        else{
            count = step;
        }
    }
        return first;
}

/** \brief Performs a linear interpolation
 *
 * Performs a linear interpolation at x given the 2 points
 * (x0, f0) and (x1, f1)
 */
template<typename T> AMREX_GPU_DEVICE AMREX_FORCE_INLINE
T linear_interp(T x0, T x1, T f0, T f1, T x)
{
    return ((x1-x)*f0 + (x-x0)*f1)/(x1-x0);
}

/** \brief Performs a bilinear interpolation
 *
 * Performs a bilinear interpolation at (x,y) given the 4 points
 * (x0, y0, f00), (x0, y1, f01), (x1, y0, f10), (x1, y1, f11).
 */
template<typename T> AMREX_GPU_DEVICE AMREX_FORCE_INLINE
T bilinear_interp(T x0, T x1, T y0, T y1, T f00, T f01, T f10, T f11, T x, T y)
{
    const T fx0 = linear_interp(x0, x1, f00, f10, x);
    const T fx1 = linear_interp(x0, x1, f01, f11, x);
    return linear_interp(y0, y1, fx0, fx1, y);
}

/** \brief Performs a trilinear interpolation
 *
 * Performs a trilinear interpolation at (x,y,z) given the 8 points
 * (x0, y0, z0, f000), (x0, y0, z1, f001), (x0, y1, z0, f010), (x0, y1, z1, f011),
 * (x1, y0, z0, f100), (x1, y0, z1, f101), (x1, y1, z0, f110), (x1, y1, z1, f111)
 */
template<typename T> AMREX_GPU_DEVICE AMREX_FORCE_INLINE
T trilinear_interp(T x0, T x1,T y0, T y1, T z0, T z1,
    T f000, T f001, T f010, T f011, T f100, T f101, T f110, T f111,
    T x, T y, T z)
{
    const T fxy0 = bilinear_interp(
        x0, x1, y0, y1, f000, f010, f100, f110, x, y);
    const T fxy1 = bilinear_interp(
        x0, x1, y0, y1, f001, f011, f101, f111, x, y);
    return linear_interp(z0, z1, fxy0, fxy1, z);
}

}

/**
* \brief Initialize a WarpXParser object from a string containing a math expression
*
* \param parse_function String to read to initialize the parser.
*/
WarpXParser makeParser (std::string const& parse_function, std::vector<std::string> const& varnames);

#endif //WARPX_UTILS_H_<|MERGE_RESOLUTION|>--- conflicted
+++ resolved
@@ -26,9 +26,6 @@
 void NullifyMF(amrex::MultiFab& mf, int lev, amrex::Real zmin,
                amrex::Real zmax);
 
-<<<<<<< HEAD
-void Store_parserString(std::string query_string,
-=======
 /**
  * \brief Parse a string (typically a mathematical expression) from the
  * input file and store it into a variable.
@@ -39,7 +36,6 @@
  * \param stored_string variable in which the string to parse is stored
  */
 void Store_parserString(amrex::ParmParse &pp, std::string query_string,
->>>>>>> c965ab87
                         std::string& stored_string);
 
 namespace WarpXUtilIO{
