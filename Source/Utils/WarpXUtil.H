#ifndef WARPX_UTILS_H_
#define WARPX_UTILS_H_

#include <AMReX_REAL.H>
#include <AMReX_Vector.H>
#include <AMReX_MultiFab.H>

#include <string>

void ReadBoostedFrameParameters(amrex::Real& gamma_boost, amrex::Real& beta_boost,
                                amrex::Vector<int>& boost_direction);

void ConvertLabParamsToBoost();

void NullifyMF(amrex::MultiFab& mf, int lev, amrex::Real zmin,
               amrex::Real zmax);

namespace WarpXUtilIO{
<<<<<<< HEAD
/**
 * A helper function to write binary data on disk.
 * @param[in] filename where to write
 * @param[in] data Vector containing binary data to write on disk
 * return true if it succeeds, false otherwise
 */
bool WriteBinaryDataOnFile(std::string filename, const amrex::Vector<char>& data);
}

namespace WarpXUtilAlgo{

/* \brief Returns a pointer to the first element in the range [first, last) that is greater than val
 *
 * A re-implementation of the upper_bound algorithm suitable for GPU kernels.
 *
 * @param first: pointer to left limit of the range to consider
 * @param last: pointer to right limit of the range to consider
 * @param val: value to compare the elements of [first, last) to
 */
template<typename T> AMREX_GPU_DEVICE AMREX_FORCE_INLINE
const T* upper_bound(const T* first, const T* last, const T& val)
{
    const T* it;
    size_t count, step;
    count = last-first;
    while(count>0){
        it = first;
        step = count/2;
        it += step;
        if (!(val<*it)){
            first = ++it;
                count -= step + 1;
        }
        else{
            count = step;
        }
    }
        return first;
}

/* \brief Performs a linear interpolation
 *
 * Performs a linear interpolation at x given the 2 points
 * (x0, f0) and (x1, f1)
 */
template<typename T> AMREX_GPU_DEVICE AMREX_FORCE_INLINE
T linear_interp(T x0, T x1, T f0, T f1, T x)
{
    return ((x1-x)*f0 + (x-x0)*f1)/(x1-x0);
}

/* \brief Performs a bilinear interpolation
 *
 * Performs a bilinear interpolation at (x,y) given the 4 points
 * (x0, y0, f00), (x0, y1, f01), (x1, y0, f10), (x1, y1, f11).
 */
template<typename T> AMREX_GPU_DEVICE AMREX_FORCE_INLINE
T bilinear_interp(T x0, T x1, T y0, T y1, T f00, T f01, T f10, T f11, T x, T y)
{
    const T fx0 = linear_interp(x0, x1, f00, f10, x);
    const T fx1 = linear_interp(x0, x1, f01, f11, x);
    return linear_interp(y0, y1, fx0, fx1, y);
}

/* \brief Performs a trilinear interpolation
 *
 * Performs a trilinear interpolation at (x,y,z) given the 8 points
 * (x0, y0, z0, f000), (x0, y0, z1, f001), (x0, y1, z0, f010), (x0, y1, z1, f011),
 * (x1, y0, z0, f100), (x1, y0, z1, f101), (x1, y1, z0, f110), (x1, y1, z1, f111)
 */
template<typename T> AMREX_GPU_DEVICE AMREX_FORCE_INLINE
T trilinear_interp(T x0, T x1,T y0, T y1, T z0, T z1,
    T f000, T f001, T f010, T f011, T f100, T f101, T f110, T f111,
    T x, T y, T z)
{
    const T fxy0 = bilinear_interp(
        x0, x1, y0, y1, f000, f010, f100, f110, x, y);
    const T fxy1 = bilinear_interp(
        x0, x1, y0, y1, f001, f011, f101, f111, x, y);
    return linear_interp(z0, z1, fxy0, fxy1, z);
}

}
=======
    /**
     * A helper function to write binary data on disk.
     * @param[in] filename where to write
     * @param[in] data Vector containing binary data to write on disk
     * return true if it succeeds, false otherwise
     */
    bool WriteBinaryDataOnFile(std::string filename, const amrex::Vector<char>& data);
}

#endif //WARPX_UTILS_H_
>>>>>>> 25243345
<|MERGE_RESOLUTION|>--- conflicted
+++ resolved
@@ -16,7 +16,6 @@
                amrex::Real zmax);
 
 namespace WarpXUtilIO{
-<<<<<<< HEAD
 /**
  * A helper function to write binary data on disk.
  * @param[in] filename where to write
@@ -100,15 +99,5 @@
 }
 
 }
-=======
-    /**
-     * A helper function to write binary data on disk.
-     * @param[in] filename where to write
-     * @param[in] data Vector containing binary data to write on disk
-     * return true if it succeeds, false otherwise
-     */
-    bool WriteBinaryDataOnFile(std::string filename, const amrex::Vector<char>& data);
-}
 
-#endif //WARPX_UTILS_H_
->>>>>>> 25243345
+#endif //WARPX_UTILS_H_