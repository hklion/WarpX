/* Copyright 2019-2020 Andrew Myers, Burlen Loring, Luca Fedeli
 * Maxence Thevenet, Remi Lehe, Revathi Jambunathan
 * Revathi Jambunathan
 *
 * This file is part of WarpX.
 *
 * License: BSD-3-Clause-LBNL
 */
#include "WarpXUtil.H"
#include "WarpXConst.H"
#include "WarpX.H"

#include <AMReX_ParmParse.H>

#include <cmath>
#include <fstream>


using namespace amrex;

void ReadBoostedFrameParameters(Real& gamma_boost, Real& beta_boost,
                                Vector<int>& boost_direction)
{
    ParmParse pp("warpx");
    pp.query("gamma_boost", gamma_boost);
    if( gamma_boost > 1. ) {
        beta_boost = std::sqrt(1.-1./pow(gamma_boost,2));
        std::string s;
        pp.get("boost_direction", s);
        if (s == "x" || s == "X") {
            boost_direction[0] = 1;
        }
#if (AMREX_SPACEDIM == 3)
        else if (s == "y" || s == "Y") {
            boost_direction[1] = 1;
        }
#endif
        else if (s == "z" || s == "Z") {
            boost_direction[2] = 1;
        }
        else {
            const std::string msg = "Unknown boost_dir: "+s;
            Abort(msg.c_str());
        }

        AMREX_ALWAYS_ASSERT_WITH_MESSAGE( s == "z" || s == "Z" ,
                                          "The boost must be in the z direction.");
    }
}

void ConvertLabParamsToBoost()
{
    Real gamma_boost = 1., beta_boost = 0.;
    int max_level = 0;
    Vector<int> boost_direction {0,0,0};

    ReadBoostedFrameParameters(gamma_boost, beta_boost, boost_direction);

    if (gamma_boost <= 1.) return;

    Vector<Real> prob_lo(AMREX_SPACEDIM);
    Vector<Real> prob_hi(AMREX_SPACEDIM);
    Vector<Real> fine_tag_lo(AMREX_SPACEDIM);
    Vector<Real> fine_tag_hi(AMREX_SPACEDIM);
    Vector<Real> slice_lo(AMREX_SPACEDIM);
    Vector<Real> slice_hi(AMREX_SPACEDIM);

    ParmParse pp_geom("geometry");
    ParmParse pp_wpx("warpx");
    ParmParse pp_amr("amr");
    ParmParse pp_slice("slice");

    pp_geom.getarr("prob_lo",prob_lo,0,AMREX_SPACEDIM);
    BL_ASSERT(prob_lo.size() == AMREX_SPACEDIM);
    pp_geom.getarr("prob_hi",prob_hi,0,AMREX_SPACEDIM);
    BL_ASSERT(prob_hi.size() == AMREX_SPACEDIM);

    pp_slice.queryarr("dom_lo",slice_lo,0,AMREX_SPACEDIM);
    BL_ASSERT(slice_lo.size() == AMREX_SPACEDIM);
    pp_slice.queryarr("dom_hi",slice_hi,0,AMREX_SPACEDIM);
    BL_ASSERT(slice_hi.size() == AMREX_SPACEDIM);


    pp_amr.query("max_level", max_level);
    if (max_level > 0){
      pp_wpx.getarr("fine_tag_lo", fine_tag_lo);
      pp_wpx.getarr("fine_tag_hi", fine_tag_hi);
    }


#if (AMREX_SPACEDIM == 3)
    Vector<int> dim_map {0, 1, 2};
#else
    Vector<int> dim_map {0, 2};
#endif

    for (int idim = 0; idim < AMREX_SPACEDIM; ++idim)
    {
        if (boost_direction[dim_map[idim]]) {
            amrex::Real convert_factor;
            // Assume that the window travels with speed +c
            convert_factor = 1./( gamma_boost * ( 1 - beta_boost ) );
            prob_lo[idim] *= convert_factor;
            prob_hi[idim] *= convert_factor;
            if (max_level > 0){
              fine_tag_lo[idim] *= convert_factor;
              fine_tag_hi[idim] *= convert_factor;
            }
            slice_lo[idim] *= convert_factor;
            slice_hi[idim] *= convert_factor;
            break;
        }
    }

    pp_geom.addarr("prob_lo", prob_lo);
    pp_geom.addarr("prob_hi", prob_hi);
    if (max_level > 0){
      pp_wpx.addarr("fine_tag_lo", fine_tag_lo);
      pp_wpx.addarr("fine_tag_hi", fine_tag_hi);
    }

    pp_slice.addarr("dom_lo",slice_lo);
    pp_slice.addarr("dom_hi",slice_hi);

}

/* \brief Function that sets the value of MultiFab MF to zero for z between
 * zmin and zmax.
 */
void NullifyMF(amrex::MultiFab& mf, int lev, amrex::Real zmin, amrex::Real zmax){
    WARPX_PROFILE("WarpX::NullifyMF()");
#ifdef _OPENMP
#pragma omp parallel if (Gpu::notInLaunchRegion())
#endif
    for(amrex::MFIter mfi(mf, amrex::TilingIfNotGPU()); mfi.isValid(); ++mfi){
        const amrex::Box& bx = mfi.tilebox();
        // Get box lower and upper physical z bound, and dz
        #if (AMREX_SPACEDIM == 3)
            amrex::Array<amrex::Real,3> galilean_shift = { 0., 0., 0., };
        #elif (AMREX_SPACEDIM == 2)
            amrex::Array<amrex::Real,3> galilean_shift = { 0., std::numeric_limits<Real>::quiet_NaN(),  0., } ;
        #endif
        const amrex::Real zmin_box = WarpX::LowerCorner(bx, galilean_shift, lev)[2];
        const amrex::Real zmax_box = WarpX::UpperCorner(bx, lev)[2];
        amrex::Real dz  = WarpX::CellSize(lev)[2];
        // Get box lower index in the z direction
#if (AMREX_SPACEDIM==3)
        const int lo_ind = bx.loVect()[2];
#else
        const int lo_ind = bx.loVect()[1];
#endif
        // Check if box intersect with [zmin, zmax]
        if ( (zmax>zmin_box && zmin<=zmax_box) ){
            Array4<Real> arr = mf[mfi].array();
            // Set field to 0 between zmin and zmax
            ParallelFor(bx,
                [=] AMREX_GPU_DEVICE(int i, int j, int k) noexcept{
#if (AMREX_SPACEDIM==3)
                    const Real z_gridpoint = zmin_box+(k-lo_ind)*dz;
#else
                    const Real z_gridpoint = zmin_box+(j-lo_ind)*dz;
#endif
                    if ( (z_gridpoint >= zmin) && (z_gridpoint < zmax) ) {
                        arr(i,j,k) = 0.;
                    };
                }
            );
        }
    }
}

namespace WarpXUtilIO{
    bool WriteBinaryDataOnFile(std::string filename, const amrex::Vector<char>& data)
    {
        std::ofstream of{filename, std::ios::binary};
        of.write(data.data(), data.size());
        of.close();
        return  of.good();
    }
}

<<<<<<< HEAD
void Store_parserString(std::string query_string,
                        std::string& stored_string)
{

    ParmParse pp("warpx");
    char cstr[query_string.size()+1];
    strcpy(cstr, query_string.c_str());

    std::vector<std::string> f;
    pp.getarr(cstr, f);
=======
void Store_parserString(amrex::ParmParse& pp, std::string query_string,
                        std::string& stored_string)
{
    std::vector<std::string> f;
    pp.getarr(query_string.c_str(), f);
>>>>>>> c965ab87
    stored_string.clear();
    for (auto const& s : f) {
        stored_string += s;
    }
    f.clear();
<<<<<<< HEAD

=======
}


WarpXParser makeParser (std::string const& parse_function, std::vector<std::string> const& varnames)
{
    WarpXParser parser(parse_function);
    parser.registerVariables(varnames);
    ParmParse pp("my_constants");
    std::set<std::string> symbols = parser.symbols();
    for (auto const& v : varnames) symbols.erase(v.c_str());
    for (auto it = symbols.begin(); it != symbols.end(); ) {
        Real v;
        if (pp.query(it->c_str(), v)) {
           parser.setConstant(*it, v);
           it = symbols.erase(it);
        } else {
           ++it;
        }
    }
    for (auto const& s : symbols) {
        amrex::Abort("makeParser::Unknown symbol "+s);
    }
    return parser;
>>>>>>> c965ab87
}<|MERGE_RESOLUTION|>--- conflicted
+++ resolved
@@ -179,32 +179,16 @@
     }
 }
 
-<<<<<<< HEAD
-void Store_parserString(std::string query_string,
-                        std::string& stored_string)
-{
-
-    ParmParse pp("warpx");
-    char cstr[query_string.size()+1];
-    strcpy(cstr, query_string.c_str());
-
-    std::vector<std::string> f;
-    pp.getarr(cstr, f);
-=======
 void Store_parserString(amrex::ParmParse& pp, std::string query_string,
                         std::string& stored_string)
 {
     std::vector<std::string> f;
     pp.getarr(query_string.c_str(), f);
->>>>>>> c965ab87
     stored_string.clear();
     for (auto const& s : f) {
         stored_string += s;
     }
     f.clear();
-<<<<<<< HEAD
-
-=======
 }
 
 
@@ -228,5 +212,4 @@
         amrex::Abort("makeParser::Unknown symbol "+s);
     }
     return parser;
->>>>>>> c965ab87
 }