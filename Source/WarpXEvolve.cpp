--- conflicted
+++ resolved
@@ -98,7 +98,7 @@
             FillBoundaryB();
             UpdateAuxilaryData();
         }
-        
+
         if (do_subcycling == 0 || finest_level == 0) {
             OneStep_nosub(cur_time);
         } else if (do_subcycling == 1 && finest_level == 1) {
@@ -242,7 +242,7 @@
     SyncCurrent();
 
     SyncRho(rho_fp, rho_cp);
-    
+
     // Push E and B from {n} to {n+1}
     // (And update guard cells immediately afterwards)
 #ifdef WARPX_USE_PSATD
@@ -297,7 +297,7 @@
 
     if (do_pml) {
         DampPML(fine_lev, PatchType::fine);
-        FillBoundaryE(fine_lev, PatchType::fine);        
+        FillBoundaryE(fine_lev, PatchType::fine);
     }
 
     FillBoundaryB(fine_lev, PatchType::fine);
@@ -349,7 +349,7 @@
 
     if (do_pml) {
         DampPML(fine_lev, PatchType::fine);
-        FillBoundaryE(fine_lev, PatchType::fine);        
+        FillBoundaryE(fine_lev, PatchType::fine);
     }
 
     FillBoundaryB(fine_lev, PatchType::fine);
@@ -377,7 +377,7 @@
 
     EvolveE(coarse_lev, PatchType::fine, 0.5*dt[coarse_lev]);
     FillBoundaryE(coarse_lev, PatchType::fine);
-    
+
     EvolveB(coarse_lev, PatchType::fine, 0.5*dt[coarse_lev]);
     EvolveF(coarse_lev, PatchType::fine, 0.5*dt[coarse_lev], DtType::SecondHalf);
 
@@ -402,8 +402,8 @@
 {
     BL_PROFILE("WarpX::EvolveB()");
     EvolveB(lev, PatchType::fine, dt);
-<<<<<<< HEAD
-    if (lev > 0) {
+    if (lev > 0)
+    {
         EvolveB(lev, PatchType::coarse, dt);
     }
 }
@@ -414,7 +414,7 @@
     const int patch_level = (patch_type == PatchType::fine) ? lev : lev-1;
     const std::array<Real,3>& dx = WarpX::CellSize(patch_level);
     const std::array<Real,3> dtsdx {dt/dx[0], dt/dx[1], dt/dx[2]};
-    
+
     MultiFab *Ex, *Ey, *Ez, *Bx, *By, *Bz;
     if (patch_type == PatchType::fine)
     {
@@ -445,90 +445,11 @@
     for ( MFIter mfi(*Bx,true); mfi.isValid(); ++mfi )
     {
         Real wt = amrex::second();
-        
+
         const Box& tbx  = mfi.tilebox(Bx_nodal_flag);
         const Box& tby  = mfi.tilebox(By_nodal_flag);
         const Box& tbz  = mfi.tilebox(Bz_nodal_flag);
-        
-        // Call picsar routine for each tile
-        warpx_push_bvec(
-            tbx.loVect(), tbx.hiVect(),
-            tby.loVect(), tby.hiVect(),
-            tbz.loVect(), tbz.hiVect(),
-            BL_TO_FORTRAN_3D((*Ex)[mfi]),
-            BL_TO_FORTRAN_3D((*Ey)[mfi]),
-            BL_TO_FORTRAN_3D((*Ez)[mfi]),
-            BL_TO_FORTRAN_3D((*Bx)[mfi]),
-            BL_TO_FORTRAN_3D((*By)[mfi]),
-            BL_TO_FORTRAN_3D((*Bz)[mfi]),
-            &dtsdx[0], &dtsdx[1], &dtsdx[2],
-            &WarpX::maxwell_fdtd_solver_id);
-        
-        if (cost) {
-            Box cbx = mfi.tilebox(IntVect{AMREX_D_DECL(0,0,0)});
-            if (patch_type == PatchType::coarse) cbx.refine(rr);
-            wt = (amrex::second() - wt) / cbx.d_numPts();
-            (*cost)[mfi].plus(wt, cbx);
-        }
-    }
-
-    if (do_pml && pml[lev]->ok())
-    {
-        const auto& pml_B = (patch_type == PatchType::fine) ? pml[lev]->GetB_fp() : pml[lev]->GetB_cp();
-        const auto& pml_E = (patch_type == PatchType::fine) ? pml[lev]->GetE_fp() : pml[lev]->GetE_cp();
-
-#ifdef _OPENMP
-#pragma omp parallel
-#endif
-=======
-    if (lev > 0) 
-    {
-        EvolveB(lev, PatchType::coarse, dt);
-    }
-}
-
-void
-WarpX::EvolveB (int lev, PatchType patch_type, amrex::Real dt)
-{
-    const int patch_level = (patch_type == PatchType::fine) ? lev : lev-1;
-    const std::array<Real,3>& dx = WarpX::CellSize(patch_level);
-    const std::array<Real,3> dtsdx {dt/dx[0], dt/dx[1], dt/dx[2]};
-    
-    MultiFab *Ex, *Ey, *Ez, *Bx, *By, *Bz;
-    if (patch_type == PatchType::fine)
-    {
-        Ex = Efield_fp[lev][0].get();
-        Ey = Efield_fp[lev][1].get();
-        Ez = Efield_fp[lev][2].get();
-        Bx = Bfield_fp[lev][0].get();
-        By = Bfield_fp[lev][1].get();
-        Bz = Bfield_fp[lev][2].get();
-    }
-    else
-    {
-        Ex = Efield_cp[lev][0].get();
-        Ey = Efield_cp[lev][1].get();
-        Ez = Efield_cp[lev][2].get();
-        Bx = Bfield_cp[lev][0].get();
-        By = Bfield_cp[lev][1].get();
-        Bz = Bfield_cp[lev][2].get();
-    }
-
-    MultiFab* cost = costs[lev].get();
-    const IntVect& rr = (lev > 0) ? refRatio(lev-1) : IntVect::TheUnitVector();
-
-    // Loop through the grids, and over the tiles within each grid
-#ifdef _OPENMP
-#pragma omp parallel
-#endif
-    for ( MFIter mfi(*Bx,true); mfi.isValid(); ++mfi )
-    {
-        Real wt = amrex::second();
-        
-        const Box& tbx  = mfi.tilebox(Bx_nodal_flag);
-        const Box& tby  = mfi.tilebox(By_nodal_flag);
-        const Box& tbz  = mfi.tilebox(Bz_nodal_flag);
-        
+
         // Call picsar routine for each tile
         warpx_push_bvec(
 		      tbx.loVect(), tbx.hiVect(),
@@ -542,7 +463,7 @@
 		      BL_TO_FORTRAN_3D((*Bz)[mfi]),
 		      &dtsdx[0], &dtsdx[1], &dtsdx[2],
 		      &WarpX::maxwell_fdtd_solver_id);
-        
+
         if (cost) {
             Box cbx = mfi.tilebox(IntVect{AMREX_D_DECL(0,0,0)});
             if (patch_type == PatchType::coarse) cbx.refine(rr);
@@ -559,27 +480,11 @@
 #ifdef _OPENMP
 #pragma omp parallel
 #endif
->>>>>>> 68843f74
         for ( MFIter mfi(*pml_B[0],true); mfi.isValid(); ++mfi )
         {
             const Box& tbx  = mfi.tilebox(Bx_nodal_flag);
             const Box& tby  = mfi.tilebox(By_nodal_flag);
             const Box& tbz  = mfi.tilebox(Bz_nodal_flag);
-<<<<<<< HEAD
-            
-            WRPX_PUSH_PML_BVEC(
-                tbx.loVect(), tbx.hiVect(),
-                tby.loVect(), tby.hiVect(),
-                tbz.loVect(), tbz.hiVect(),
-                BL_TO_FORTRAN_3D((*pml_E[0])[mfi]),
-                BL_TO_FORTRAN_3D((*pml_E[1])[mfi]),
-                BL_TO_FORTRAN_3D((*pml_E[2])[mfi]),
-                BL_TO_FORTRAN_3D((*pml_B[0])[mfi]),
-                BL_TO_FORTRAN_3D((*pml_B[1])[mfi]),
-                BL_TO_FORTRAN_3D((*pml_B[2])[mfi]),
-                &dtsdx[0], &dtsdx[1], &dtsdx[2],
-                &WarpX::maxwell_fdtd_solver_id);
-=======
 
             WRPX_PUSH_PML_BVEC(
 			     tbx.loVect(), tbx.hiVect(),
@@ -593,7 +498,6 @@
 			     BL_TO_FORTRAN_3D((*pml_B[2])[mfi]),
 			     &dtsdx[0], &dtsdx[1], &dtsdx[2],
 			     &WarpX::maxwell_fdtd_solver_id);
->>>>>>> 68843f74
         }
     }
 }
@@ -612,12 +516,8 @@
 {
     BL_PROFILE("WarpX::EvolveE()");
     EvolveE(lev, PatchType::fine, dt);
-<<<<<<< HEAD
-    if (lev > 0) {
-=======
     if (lev > 0)
     {
->>>>>>> 68843f74
         EvolveE(lev, PatchType::coarse, dt);
     }
 }
@@ -672,43 +572,6 @@
     for ( MFIter mfi(*Ex,true); mfi.isValid(); ++mfi )
     {
         Real wt = amrex::second();
-<<<<<<< HEAD
-        
-        const Box& tex  = mfi.tilebox(Ex_nodal_flag);
-        const Box& tey  = mfi.tilebox(Ey_nodal_flag);
-        const Box& tez  = mfi.tilebox(Ez_nodal_flag);
-        
-        // Call picsar routine for each tile
-        warpx_push_evec(
-            tex.loVect(), tex.hiVect(),
-            tey.loVect(), tey.hiVect(),
-            tez.loVect(), tez.hiVect(),
-            BL_TO_FORTRAN_3D((*Ex)[mfi]),
-            BL_TO_FORTRAN_3D((*Ey)[mfi]),
-            BL_TO_FORTRAN_3D((*Ez)[mfi]),
-            BL_TO_FORTRAN_3D((*Bx)[mfi]),
-            BL_TO_FORTRAN_3D((*By)[mfi]),
-            BL_TO_FORTRAN_3D((*Bz)[mfi]),
-            BL_TO_FORTRAN_3D((*jx)[mfi]),
-            BL_TO_FORTRAN_3D((*jy)[mfi]),
-            BL_TO_FORTRAN_3D((*jz)[mfi]),
-            &mu_c2_dt,
-            &dtsdx_c2[0], &dtsdx_c2[1], &dtsdx_c2[2]);
-        
-        if (F) {
-            warpx_push_evec_f(
-                tex.loVect(), tex.hiVect(),
-                tey.loVect(), tey.hiVect(),
-                tez.loVect(), tez.hiVect(),
-                BL_TO_FORTRAN_3D((*Ex)[mfi]),
-                BL_TO_FORTRAN_3D((*Ey)[mfi]),
-                BL_TO_FORTRAN_3D((*Ez)[mfi]),
-                BL_TO_FORTRAN_3D((*F)[mfi]),
-                &dtsdx_c2[0], &dtsdx_c2[1], &dtsdx_c2[2],
-                &WarpX::maxwell_fdtd_solver_id);
-        }
-        
-=======
 
         const Box& tex  = mfi.tilebox(Ex_nodal_flag);
         const Box& tey  = mfi.tilebox(Ey_nodal_flag);
@@ -745,7 +608,6 @@
 			  &WarpX::maxwell_fdtd_solver_id);
         }
 
->>>>>>> 68843f74
         if (cost) {
             Box cbx = mfi.tilebox(IntVect{AMREX_D_DECL(0,0,0)});
             if (patch_type == PatchType::coarse) cbx.refine(rr);
@@ -769,20 +631,6 @@
             const Box& tex  = mfi.tilebox(Ex_nodal_flag);
             const Box& tey  = mfi.tilebox(Ey_nodal_flag);
             const Box& tez  = mfi.tilebox(Ez_nodal_flag);
-<<<<<<< HEAD
-            
-            WRPX_PUSH_PML_EVEC(
-                tex.loVect(), tex.hiVect(),
-                tey.loVect(), tey.hiVect(),
-                tez.loVect(), tez.hiVect(),
-                BL_TO_FORTRAN_3D((*pml_E[0])[mfi]),
-                BL_TO_FORTRAN_3D((*pml_E[1])[mfi]),
-                BL_TO_FORTRAN_3D((*pml_E[2])[mfi]),
-                BL_TO_FORTRAN_3D((*pml_B[0])[mfi]),
-                BL_TO_FORTRAN_3D((*pml_B[1])[mfi]),
-                BL_TO_FORTRAN_3D((*pml_B[2])[mfi]),
-                &dtsdx_c2[0], &dtsdx_c2[1], &dtsdx_c2[2]);
-=======
 
             WRPX_PUSH_PML_EVEC(
 			     tex.loVect(), tex.hiVect(),
@@ -795,22 +643,10 @@
 			     BL_TO_FORTRAN_3D((*pml_B[1])[mfi]),
 			     BL_TO_FORTRAN_3D((*pml_B[2])[mfi]),
 			     &dtsdx_c2[0], &dtsdx_c2[1], &dtsdx_c2[2]);
->>>>>>> 68843f74
-            
+
             if (pml_F)
             {
                 WRPX_PUSH_PML_EVEC_F(
-<<<<<<< HEAD
-                    tex.loVect(), tex.hiVect(),
-                    tey.loVect(), tey.hiVect(),
-                    tez.loVect(), tez.hiVect(),
-                    BL_TO_FORTRAN_3D((*pml_E[0])[mfi]),
-                    BL_TO_FORTRAN_3D((*pml_E[1])[mfi]),
-                    BL_TO_FORTRAN_3D((*pml_E[2])[mfi]),
-                    BL_TO_FORTRAN_3D((*pml_F   )[mfi]),
-                    &dtsdx_c2[0], &dtsdx_c2[1], &dtsdx_c2[2],
-                    &WarpX::maxwell_fdtd_solver_id);
-=======
 				   tex.loVect(), tex.hiVect(),
 				   tey.loVect(), tey.hiVect(),
 				   tez.loVect(), tez.hiVect(),
@@ -820,7 +656,6 @@
 				   BL_TO_FORTRAN_3D((*pml_F   )[mfi]),
 				   &dtsdx_c2[0], &dtsdx_c2[1], &dtsdx_c2[2],
 				   &WarpX::maxwell_fdtd_solver_id);
->>>>>>> 68843f74
             }
         }
     }
@@ -877,14 +712,14 @@
         rho = rho_cp[lev].get();
         F = F_cp[lev].get();
     }
-    
+
     const int rhocomp = (dt_type == DtType::FirstHalf) ? 0 : 1;
 
     MultiFab src(rho->boxArray(), rho->DistributionMap(), 1, 0);
     ComputeDivE(src, 0, {Ex,Ey,Ez}, dx);
     MultiFab::Saxpy(src, -mu_c2, *rho, rhocomp, 0, 1, 0);
     MultiFab::Saxpy(*F, dt, src, 0, 0, 1, 0);
-    
+
     if (do_pml && pml[lev]->ok())
     {
         const auto& pml_F = (patch_type == PatchType::fine) ? pml[lev]->GetF_fp() : pml[lev]->GetF_cp();
@@ -897,19 +732,11 @@
         {
             const Box& bx = mfi.tilebox();
             WRPX_PUSH_PML_F(bx.loVect(), bx.hiVect(),
-<<<<<<< HEAD
-                            BL_TO_FORTRAN_ANYD((*pml_F   )[mfi]),
-                            BL_TO_FORTRAN_ANYD((*pml_E[0])[mfi]),
-                            BL_TO_FORTRAN_ANYD((*pml_E[1])[mfi]),
-                            BL_TO_FORTRAN_ANYD((*pml_E[2])[mfi]),
-                            &dtsdx[0], &dtsdx[1], &dtsdx[2]);
-=======
 			  BL_TO_FORTRAN_ANYD((*pml_F   )[mfi]),
 			  BL_TO_FORTRAN_ANYD((*pml_E[0])[mfi]),
 			  BL_TO_FORTRAN_ANYD((*pml_E[1])[mfi]),
 			  BL_TO_FORTRAN_ANYD((*pml_E[2])[mfi]),
 			  &dtsdx[0], &dtsdx[1], &dtsdx[2]);
->>>>>>> 68843f74
         }
     }
 }
@@ -942,11 +769,7 @@
         const auto& pml_B = (patch_type == PatchType::fine) ? pml[lev]->GetB_fp() : pml[lev]->GetB_cp();
         const auto& pml_F = (patch_type == PatchType::fine) ? pml[lev]->GetF_fp() : pml[lev]->GetF_cp();
         const auto& sigba = (patch_type == PatchType::fine) ? pml[lev]->GetMultiSigmaBox_fp()
-<<<<<<< HEAD
-                                                            : pml[lev]->GetMultiSigmaBox_cp();
-=======
                                                               : pml[lev]->GetMultiSigmaBox_cp();
->>>>>>> 68843f74
 
 #ifdef _OPENMP
 #pragma omp parallel
@@ -959,22 +782,8 @@
             const Box& tbx  = mfi.tilebox(Bx_nodal_flag);
             const Box& tby  = mfi.tilebox(By_nodal_flag);
             const Box& tbz  = mfi.tilebox(Bz_nodal_flag);
-            
+
             WRPX_DAMP_PML(tex.loVect(), tex.hiVect(),
-<<<<<<< HEAD
-                          tey.loVect(), tey.hiVect(),
-                          tez.loVect(), tez.hiVect(),
-                          tbx.loVect(), tbx.hiVect(),
-                          tby.loVect(), tby.hiVect(),
-                          tbz.loVect(), tbz.hiVect(),
-                          BL_TO_FORTRAN_3D((*pml_E[0])[mfi]),
-                          BL_TO_FORTRAN_3D((*pml_E[1])[mfi]),
-                          BL_TO_FORTRAN_3D((*pml_E[2])[mfi]),
-                          BL_TO_FORTRAN_3D((*pml_B[0])[mfi]),
-                          BL_TO_FORTRAN_3D((*pml_B[1])[mfi]),
-                          BL_TO_FORTRAN_3D((*pml_B[2])[mfi]),
-                          WRPX_PML_TO_FORTRAN(sigba[mfi]));
-=======
 			    tey.loVect(), tey.hiVect(),
 			    tez.loVect(), tez.hiVect(),
 			    tbx.loVect(), tbx.hiVect(),
@@ -987,18 +796,12 @@
 			    BL_TO_FORTRAN_3D((*pml_B[1])[mfi]),
 			    BL_TO_FORTRAN_3D((*pml_B[2])[mfi]),
 			    WRPX_PML_TO_FORTRAN(sigba[mfi]));
->>>>>>> 68843f74
-            
+
             if (pml_F) {
                 const Box& tnd  = mfi.nodaltilebox();
                 WRPX_DAMP_PML_F(tnd.loVect(), tnd.hiVect(),
-<<<<<<< HEAD
-                                BL_TO_FORTRAN_3D((*pml_F)[mfi]),
-                                WRPX_PML_TO_FORTRAN(sigba[mfi]));
-=======
 			        BL_TO_FORTRAN_3D((*pml_F)[mfi]),
 			        WRPX_PML_TO_FORTRAN(sigba[mfi]));
->>>>>>> 68843f74
             }
         }
     }
