/* Copyright 2016-2020 Andrew Myers, Ann Almgren, Aurore Blelly
 * Axel Huebl, Burlen Loring, David Grote
 * Glenn Richardson, Jean-Luc Vay, Junmin Gu
 * Mathieu Lobet, Maxence Thevenet, Remi Lehe
 * Revathi Jambunathan, Weiqun Zhang, Yinjian Zhao
 * levinem
 *
 * This file is part of WarpX.
 *
 * License: BSD-3-Clause-LBNL
 */
#include "WarpX.H"
#include "FieldSolver/WarpX_FDTD.H"
#include "Python/WarpXWrappers.h"
#include "Utils/WarpXConst.H"
#include "Utils/WarpXUtil.H"
#include "Utils/WarpXAlgorithmSelection.H"
#include "Utils/WarpXProfilerWrapper.H"

#include <AMReX_ParmParse.H>
#include <AMReX_MultiFabUtil.H>
#ifdef BL_USE_SENSEI_INSITU
#   include <AMReX_AmrMeshInSituBridge.H>
#endif

#ifdef _OPENMP
#   include <omp.h>
#endif

#include <limits>
#include <algorithm>
#include <cctype>
#include <cmath>
#include <numeric>

using namespace amrex;

Vector<Real> WarpX::E_external_grid(3, 0.0);
Vector<Real> WarpX::B_external_grid(3, 0.0);

<<<<<<< HEAD
=======
std::string WarpX::authors = "";
>>>>>>> c965ab87
std::string WarpX::B_ext_grid_s = "default";
std::string WarpX::E_ext_grid_s = "default";

// Parser for B_external on the grid
std::string WarpX::str_Bx_ext_grid_function;
std::string WarpX::str_By_ext_grid_function;
std::string WarpX::str_Bz_ext_grid_function;
// Parser for E_external on the grid
std::string WarpX::str_Ex_ext_grid_function;
std::string WarpX::str_Ey_ext_grid_function;
std::string WarpX::str_Ez_ext_grid_function;

int WarpX::do_moving_window = 0;
int WarpX::moving_window_dir = -1;
Real WarpX::moving_window_v = std::numeric_limits<amrex::Real>::max();

Real WarpX::quantum_xi_c2 = PhysConst::xi_c2;
Real WarpX::gamma_boost = 1.;
Real WarpX::beta_boost = 0.;
Vector<int> WarpX::boost_direction = {0,0,0};
int WarpX::do_compute_max_step_from_zmax = 0;
Real WarpX::zmax_plasma_to_compute_max_step = 0.;

long WarpX::current_deposition_algo;
long WarpX::charge_deposition_algo;
long WarpX::field_gathering_algo;
long WarpX::particle_pusher_algo;
int WarpX::maxwell_fdtd_solver_id;
long WarpX::load_balance_costs_update_algo;
int WarpX::do_dive_cleaning = 0;

long WarpX::n_rz_azimuthal_modes = 1;
long WarpX::ncomps = 1;

long WarpX::nox = 1;
long WarpX::noy = 1;
long WarpX::noz = 1;

bool WarpX::use_fdtd_nci_corr = false;
int  WarpX::l_lower_order_in_v = true;

bool WarpX::use_filter        = false;
bool WarpX::serialize_ics     = false;
bool WarpX::refine_plasma     = false;

int WarpX::num_mirrors = 0;

#ifdef AMREX_USE_GPU
int  WarpX::sort_int = 4;
#else
int  WarpX::sort_int = -1;
#endif
amrex::IntVect WarpX::sort_bin_size(AMREX_D_DECL(4,4,4));

bool WarpX::do_back_transformed_diagnostics = false;
std::string WarpX::lab_data_directory = "lab_frame_data";
int  WarpX::num_snapshots_lab = std::numeric_limits<int>::lowest();
Real WarpX::dt_snapshots_lab  = std::numeric_limits<Real>::lowest();
bool WarpX::do_back_transformed_fields = true;
bool WarpX::do_back_transformed_particles = true;

int  WarpX::num_slice_snapshots_lab = 0;
Real WarpX::dt_slice_snapshots_lab;
Real WarpX::particle_slice_width_lab = 0.0;

bool WarpX::do_dynamic_scheduling = true;

int WarpX::do_subcycling = 0;
bool WarpX::safe_guard_cells = 0;

#if (AMREX_SPACEDIM == 3)
IntVect WarpX::Bx_nodal_flag(1,0,0);
IntVect WarpX::By_nodal_flag(0,1,0);
IntVect WarpX::Bz_nodal_flag(0,0,1);
#elif (AMREX_SPACEDIM == 2)
IntVect WarpX::Bx_nodal_flag(1,0);// x is the first dimension to AMReX
IntVect WarpX::By_nodal_flag(0,0);// y is the missing dimension to 2D AMReX
IntVect WarpX::Bz_nodal_flag(0,1);// z is the second dimension to 2D AMReX
#endif

#if (AMREX_SPACEDIM == 3)
IntVect WarpX::Ex_nodal_flag(0,1,1);
IntVect WarpX::Ey_nodal_flag(1,0,1);
IntVect WarpX::Ez_nodal_flag(1,1,0);
#elif (AMREX_SPACEDIM == 2)
IntVect WarpX::Ex_nodal_flag(0,1);// x is the first dimension to AMReX
IntVect WarpX::Ey_nodal_flag(1,1);// y is the missing dimension to 2D AMReX
IntVect WarpX::Ez_nodal_flag(1,0);// z is the second dimension to 2D AMReX
#endif

#if (AMREX_SPACEDIM == 3)
IntVect WarpX::jx_nodal_flag(0,1,1);
IntVect WarpX::jy_nodal_flag(1,0,1);
IntVect WarpX::jz_nodal_flag(1,1,0);
#elif (AMREX_SPACEDIM == 2)
IntVect WarpX::jx_nodal_flag(0,1);// x is the first dimension to AMReX
IntVect WarpX::jy_nodal_flag(1,1);// y is the missing dimension to 2D AMReX
IntVect WarpX::jz_nodal_flag(1,0);// z is the second dimension to 2D AMReX
#endif

IntVect WarpX::filter_npass_each_dir(1);

int WarpX::n_field_gather_buffer = -1;
int WarpX::n_current_deposition_buffer = -1;

int WarpX::do_nodal = false;

#ifdef AMREX_USE_GPU
bool WarpX::do_device_synchronize_before_profile = true;
#else
bool WarpX::do_device_synchronize_before_profile = false;
#endif

WarpX* WarpX::m_instance = nullptr;

WarpX&
WarpX::GetInstance ()
{
    if (!m_instance) {
        m_instance = new WarpX();
    }
    return *m_instance;
}

void
WarpX::ResetInstance ()
{
    delete m_instance;
    m_instance = nullptr;
}

WarpX::WarpX ()
{
    m_instance = this;

    ReadParameters();

#ifdef WARPX_USE_OPENPMD
    m_OpenPMDPlotWriter = new WarpXOpenPMDPlot(openpmd_tspf, openpmd_backend, WarpX::getPMLdirections());
#endif

    // Geometry on all levels has been defined already.

    // No valid BoxArray and DistributionMapping have been defined.
    // But the arrays for them have been resized.

    const int nlevs_max = maxLevel() + 1;

    istep.resize(nlevs_max, 0);
    nsubsteps.resize(nlevs_max, 1);
#if 0
    // no subcycling yet
    for (int lev = 1; lev < nlevs_max; ++lev) {
        nsubsteps[lev] = MaxRefRatio(lev-1);
    }
#endif

    t_new.resize(nlevs_max, 0.0);
    t_old.resize(nlevs_max, std::numeric_limits<Real>::lowest());
    dt.resize(nlevs_max, std::numeric_limits<Real>::max());

    // Particle Container
    mypc = std::unique_ptr<MultiParticleContainer> (new MultiParticleContainer(this));
    warpx_do_continuous_injection = mypc->doContinuousInjection();
    if (warpx_do_continuous_injection){
        if (moving_window_v >= 0){
            // Inject particles continuously from the right end of the box
            current_injection_position = geom[0].ProbHi(moving_window_dir);
        } else {
            // Inject particles continuously from the left end of the box
            current_injection_position = geom[0].ProbLo(moving_window_dir);
        }
    }
    do_back_transformed_particles = mypc->doBackTransformedDiagnostics();

    /** create object for reduced diagnostics */
    reduced_diags = new MultiReducedDiags();

    Efield_aux.resize(nlevs_max);
    Bfield_aux.resize(nlevs_max);

    F_fp.resize(nlevs_max);
    rho_fp.resize(nlevs_max);
    current_fp.resize(nlevs_max);
    Efield_fp.resize(nlevs_max);
    Bfield_fp.resize(nlevs_max);

    current_store.resize(nlevs_max);

    F_cp.resize(nlevs_max);
    rho_cp.resize(nlevs_max);
    current_cp.resize(nlevs_max);
    Efield_cp.resize(nlevs_max);
    Bfield_cp.resize(nlevs_max);

    Efield_cax.resize(nlevs_max);
    Bfield_cax.resize(nlevs_max);
    current_buffer_masks.resize(nlevs_max);
    gather_buffer_masks.resize(nlevs_max);
    current_buf.resize(nlevs_max);
    charge_buf.resize(nlevs_max);

    pml.resize(nlevs_max);

#ifdef WARPX_DO_ELECTROSTATIC
    masks.resize(nlevs_max);
    gather_masks.resize(nlevs_max);
#endif // WARPX_DO_ELECTROSTATIC

    switch (WarpX::load_balance_costs_update_algo)
    {
        case LoadBalanceCostsUpdateAlgo::Timers: costs.resize(nlevs_max);
            break;
        case LoadBalanceCostsUpdateAlgo::Heuristic: costs_heuristic.resize(nlevs_max);
            break;
        default: amrex::Abort("unknown load balance type");
    }

    // Allocate field solver objects
#ifdef WARPX_USE_PSATD
    spectral_solver_fp.resize(nlevs_max);
    spectral_solver_cp.resize(nlevs_max);
#endif
    m_fdtd_solver_fp.resize(nlevs_max);
    m_fdtd_solver_cp.resize(nlevs_max);
#ifdef WARPX_USE_PSATD_HYBRID
    Efield_fp_fft.resize(nlevs_max);
    Bfield_fp_fft.resize(nlevs_max);
    current_fp_fft.resize(nlevs_max);
    rho_fp_fft.resize(nlevs_max);

    Efield_cp_fft.resize(nlevs_max);
    Bfield_cp_fft.resize(nlevs_max);
    current_cp_fft.resize(nlevs_max);
    rho_cp_fft.resize(nlevs_max);

    dataptr_fp_fft.resize(nlevs_max);
    dataptr_cp_fft.resize(nlevs_max);

    ba_valid_fp_fft.resize(nlevs_max);
    ba_valid_cp_fft.resize(nlevs_max);

    domain_fp_fft.resize(nlevs_max);
    domain_cp_fft.resize(nlevs_max);

    comm_fft.resize(nlevs_max,MPI_COMM_NULL);
    color_fft.resize(nlevs_max,-1);
#endif

#ifdef BL_USE_SENSEI_INSITU
    insitu_bridge = nullptr;
#endif

    // NCI Godfrey filters can have different stencils
    // at different levels (the stencil depends on c*dt/dz)
    nci_godfrey_filter_exeybz.resize(nlevs_max);
    nci_godfrey_filter_bxbyez.resize(nlevs_max);

    // Sanity checks. Must be done after calling the MultiParticleContainer
    // constructor, as it reads additional parameters
    // (e.g., use_fdtd_nci_corr)

#ifndef WARPX_USE_PSATD
    AMREX_ALWAYS_ASSERT_WITH_MESSAGE(
        not ( do_pml && do_nodal ),
        "PML + do_nodal for finite-difference not implemented"
        );
#endif
    AMREX_ALWAYS_ASSERT_WITH_MESSAGE(
        not ( do_dive_cleaning && do_nodal ),
        "divE cleaning + do_nodal not implemented"
        );
#ifdef WARPX_USE_PSATD
    AMREX_ALWAYS_ASSERT(use_fdtd_nci_corr == 0);
    AMREX_ALWAYS_ASSERT(do_subcycling == 0);
#endif
}

WarpX::~WarpX ()
{
    const int nlevs_max = maxLevel() +1;
    for (int lev = 0; lev < nlevs_max; ++lev) {
        ClearLevel(lev);
    }

    delete reduced_diags;

#ifdef BL_USE_SENSEI_INSITU
    delete insitu_bridge;
#endif

#ifdef WARPX_USE_OPENPMD
    delete m_OpenPMDPlotWriter;
#endif
}

void
WarpX::ReadParameters ()
{
    {
        ParmParse pp;// Traditionally, max_step and stop_time do not have prefix.
        pp.query("max_step", max_step);
        pp.query("stop_time", stop_time);
        pp.query("authors", authors);
    }

    {
        ParmParse pp("amr");// Traditionally, these have prefix, amr.

        pp.query("check_file", check_file);
        pp.query("check_int", check_int);

        pp.query("plot_file", plot_file);
        pp.query("plot_int", plot_int);

        pp.query("restart", restart_chkfile);
    }

    {
        ParmParse pp("warpx");

        // set random seed
        std::string random_seed = "default";
        pp.query("random_seed", random_seed);
        if ( random_seed != "default" ) {
            unsigned long myproc_1 = ParallelDescriptor::MyProc() + 1;
            if ( random_seed == "random" ) {
                std::random_device rd;
                std::uniform_int_distribution<int> dist(2, INT_MAX);
                unsigned long seed = myproc_1 * dist(rd);
                ResetRandomSeed(seed);
            } else if ( std::stoi(random_seed) > 0 ) {
                unsigned long seed = myproc_1 * std::stoul(random_seed);
                ResetRandomSeed(seed);
            } else {
                Abort("warpx.random_seed must be \"default\", \"random\" or an integer > 0.");
            }
        }

        pp.query("cfl", cfl);
        pp.query("verbose", verbose);
        pp.query("regrid_int", regrid_int);
        pp.query("do_subcycling", do_subcycling);
        pp.query("use_hybrid_QED", use_hybrid_QED);
        pp.query("safe_guard_cells", safe_guard_cells);
        pp.query("override_sync_int", override_sync_int);

        AMREX_ALWAYS_ASSERT_WITH_MESSAGE(do_subcycling != 1 || max_level <= 1,
                                         "Subcycling method 1 only works for 2 levels.");

        ReadBoostedFrameParameters(gamma_boost, beta_boost, boost_direction);

        pp.query("do_device_synchronize_before_profile", do_device_synchronize_before_profile);

        // pp.query returns 1 if argument zmax_plasma_to_compute_max_step is
        // specified by the user, 0 otherwise.
        do_compute_max_step_from_zmax =
            pp.query("zmax_plasma_to_compute_max_step",
                      zmax_plasma_to_compute_max_step);

<<<<<<< HEAD
        pp.queryarr("B_external_particle", B_external_particle);
        pp.queryarr("E_external_particle", E_external_particle);

=======
>>>>>>> c965ab87
        pp.query("do_moving_window", do_moving_window);
        if (do_moving_window)
        {
            std::string s;
            pp.get("moving_window_dir", s);
            if (s == "x" || s == "X") {
                moving_window_dir = 0;
            }
#if (AMREX_SPACEDIM == 3)
            else if (s == "y" || s == "Y") {
                moving_window_dir = 1;
            }
#endif
            else if (s == "z" || s == "Z") {
                moving_window_dir = AMREX_SPACEDIM-1;
            }
            else {
                const std::string msg = "Unknown moving_window_dir: "+s;
                amrex::Abort(msg.c_str());
            }

            AMREX_ALWAYS_ASSERT_WITH_MESSAGE(Geom(0).isPeriodic(moving_window_dir) == 0,
                       "The problem must be non-periodic in the moving window direction");

            moving_window_x = geom[0].ProbLo(moving_window_dir);

            pp.get("moving_window_v", moving_window_v);
            moving_window_v *= PhysConst::c;
        }

        pp.query("do_back_transformed_diagnostics", do_back_transformed_diagnostics);
        if (do_back_transformed_diagnostics) {

            AMREX_ALWAYS_ASSERT_WITH_MESSAGE(gamma_boost > 1.0,
                   "gamma_boost must be > 1 to use the boosted frame diagnostic.");

            pp.query("lab_data_directory", lab_data_directory);

            std::string s;
            pp.get("boost_direction", s);
            AMREX_ALWAYS_ASSERT_WITH_MESSAGE( (s == "z" || s == "Z"),
                   "The boosted frame diagnostic currently only works if the boost is in the z direction.");

            pp.get("num_snapshots_lab", num_snapshots_lab);

            // Read either dz_snapshots_lab or dt_snapshots_lab
            bool snapshot_interval_is_specified = 0;
            Real dz_snapshots_lab = 0;
            snapshot_interval_is_specified += pp.query("dt_snapshots_lab", dt_snapshots_lab);
            if ( pp.query("dz_snapshots_lab", dz_snapshots_lab) ){
                dt_snapshots_lab = dz_snapshots_lab/PhysConst::c;
                snapshot_interval_is_specified = 1;
            }
            AMREX_ALWAYS_ASSERT_WITH_MESSAGE(
                snapshot_interval_is_specified,
                "When using back-transformed diagnostics, user should specify either dz_snapshots_lab or dt_snapshots_lab.");

            pp.get("gamma_boost", gamma_boost);

            pp.query("do_back_transformed_fields", do_back_transformed_fields);

            AMREX_ALWAYS_ASSERT_WITH_MESSAGE(do_moving_window,
                   "The moving window should be on if using the boosted frame diagnostic.");

            pp.get("moving_window_dir", s);
            AMREX_ALWAYS_ASSERT_WITH_MESSAGE( (s == "z" || s == "Z"),
                   "The boosted frame diagnostic currently only works if the moving window is in the z direction.");
        }

        pp.query("do_electrostatic", do_electrostatic);
        pp.query("n_buffer", n_buffer);
        pp.query("const_dt", const_dt);

        // Read filter and fill IntVect filter_npass_each_dir with
        // proper size for AMREX_SPACEDIM
        pp.query("use_filter", use_filter);
        Vector<int> parse_filter_npass_each_dir(AMREX_SPACEDIM,1);
        pp.queryarr("filter_npass_each_dir", parse_filter_npass_each_dir);
        filter_npass_each_dir[0] = parse_filter_npass_each_dir[0];
        filter_npass_each_dir[1] = parse_filter_npass_each_dir[1];
#if (AMREX_SPACEDIM == 3)
        filter_npass_each_dir[2] = parse_filter_npass_each_dir[2];
#endif

        pp.query("num_mirrors", num_mirrors);
        if (num_mirrors>0){
            mirror_z.resize(num_mirrors);
            pp.getarr("mirror_z", mirror_z, 0, num_mirrors);
            mirror_z_width.resize(num_mirrors);
            pp.getarr("mirror_z_width", mirror_z_width, 0, num_mirrors);
            mirror_z_npoints.resize(num_mirrors);
            pp.getarr("mirror_z_npoints", mirror_z_npoints, 0, num_mirrors);
        }

        pp.query("serialize_ics", serialize_ics);
        pp.query("refine_plasma", refine_plasma);
        pp.query("do_dive_cleaning", do_dive_cleaning);
        pp.query("n_field_gather_buffer", n_field_gather_buffer);
        pp.query("n_current_deposition_buffer", n_current_deposition_buffer);
        pp.query("sort_int", sort_int);

        Vector<int> vect_sort_bin_size(AMREX_SPACEDIM,1);
        bool sort_bin_size_is_specified = pp.queryarr("sort_bin_size", vect_sort_bin_size);
        if (sort_bin_size_is_specified){
            for (int i=0; i<AMREX_SPACEDIM; i++)
                sort_bin_size[i] = vect_sort_bin_size[i];
        }

        double quantum_xi;
        int quantum_xi_is_specified = pp.query("quantum_xi", quantum_xi);
        if (quantum_xi_is_specified)
            quantum_xi_c2 = quantum_xi * PhysConst::c * PhysConst::c;

        pp.query("do_pml", do_pml);
        pp.query("pml_ncell", pml_ncell);
        pp.query("pml_delta", pml_delta);
        pp.query("pml_has_particles", pml_has_particles);
        pp.query("do_pml_j_damping", do_pml_j_damping);
        pp.query("do_pml_in_domain", do_pml_in_domain);

        Vector<int> parse_do_pml_Lo(AMREX_SPACEDIM,1);
        pp.queryarr("do_pml_Lo", parse_do_pml_Lo);
        do_pml_Lo[0] = parse_do_pml_Lo[0];
        do_pml_Lo[1] = parse_do_pml_Lo[1];
#if (AMREX_SPACEDIM == 3)
        do_pml_Lo[2] = parse_do_pml_Lo[2];
#endif
        Vector<int> parse_do_pml_Hi(AMREX_SPACEDIM,1);
        pp.queryarr("do_pml_Hi", parse_do_pml_Hi);
        do_pml_Hi[0] = parse_do_pml_Hi[0];
        do_pml_Hi[1] = parse_do_pml_Hi[1];
#if (AMREX_SPACEDIM == 3)
        do_pml_Hi[2] = parse_do_pml_Hi[2];
#endif

        if ( (do_pml_j_damping==1)&&(do_pml_in_domain==0) ){
            amrex::Abort("J-damping can only be done when PML are inside simulation domain (do_pml_in_domain=1)");
        }

        pp.query("openpmd_int", openpmd_int);
        pp.query("openpmd_backend", openpmd_backend);
#ifdef WARPX_USE_OPENPMD
        pp.query("openpmd_tspf", openpmd_tspf);
#endif
        pp.query("plot_costs", plot_costs);
        pp.query("plot_raw_fields", plot_raw_fields);
        pp.query("plot_raw_fields_guards", plot_raw_fields_guards);
        pp.query("plot_coarsening_ratio", plot_coarsening_ratio);
        bool user_fields_to_plot;
        user_fields_to_plot = pp.queryarr("fields_to_plot", fields_to_plot);
        if (not user_fields_to_plot){
            // If not specified, set default values
            fields_to_plot = {"Ex", "Ey", "Ez", "Bx", "By",
                              "Bz", "jx", "jy", "jz",
                              "part_per_cell"};
        }
        // set plot_rho to true of the users requests it, so that
        // rho is computed at each iteration.
        if (std::find(fields_to_plot.begin(), fields_to_plot.end(), "rho")
            != fields_to_plot.end()){
            plot_rho = true;
        }
        // Sanity check if user requests to plot F
        if (std::find(fields_to_plot.begin(), fields_to_plot.end(), "F")
            != fields_to_plot.end()){
            AMREX_ALWAYS_ASSERT_WITH_MESSAGE(do_dive_cleaning,
                "plot F only works if warpx.do_dive_cleaning = 1");
        }
        // If user requests to plot proc_number for a serial run,
        // delete proc_number from fields_to_plot
        if (ParallelDescriptor::NProcs() == 1){
            fields_to_plot.erase(std::remove(fields_to_plot.begin(),
                                             fields_to_plot.end(),
                                             "proc_number"),
                                 fields_to_plot.end());
        }

        // Check that the coarsening_ratio can divide the blocking factor
        const int nlevs_max = maxLevel();
        for (int lev=0; lev<nlevs_max; lev++){
          for (int comp=0; comp<AMREX_SPACEDIM; comp++){
            if ( blockingFactor(lev)[comp] % plot_coarsening_ratio != 0 ){
              amrex::Abort("plot_coarsening_ratio should be an integer "
                           "divisor of the blocking factor.");
            }
          }
        }

        pp.query("plot_finepatch", plot_finepatch);
        if (maxLevel() > 0) {
            pp.query("plot_crsepatch", plot_crsepatch);
        }

        {
            bool plotfile_min_max = true;
            pp.query("plotfile_min_max", plotfile_min_max);
            if (plotfile_min_max) {
                plotfile_headerversion = amrex::VisMF::Header::Version_v1;
            } else {
                plotfile_headerversion = amrex::VisMF::Header::NoFabHeader_v1;
            }
            pp.query("usesingleread", use_single_read);
            pp.query("usesinglewrite", use_single_write);
            ParmParse ppv("vismf");
            ppv.add("usesingleread", use_single_read);
            ppv.add("usesinglewrite", use_single_write);
            pp.query("mffile_nstreams", mffile_nstreams);
            VisMF::SetMFFileInStreams(mffile_nstreams);
            pp.query("field_io_nfiles", field_io_nfiles);
            VisMF::SetNOutFiles(field_io_nfiles);
            pp.query("particle_io_nfiles", particle_io_nfiles);
            ParmParse ppp("particles");
            ppp.add("particles_nfiles", particle_io_nfiles);
        }

        if (maxLevel() > 0) {
            Vector<Real> lo, hi;
            pp.getarr("fine_tag_lo", lo);
            pp.getarr("fine_tag_hi", hi);
            fine_tag_lo = RealVect{lo};
            fine_tag_hi = RealVect{hi};
        }

        pp.query("load_balance_int", load_balance_int);
        pp.query("load_balance_with_sfc", load_balance_with_sfc);
        pp.query("load_balance_knapsack_factor", load_balance_knapsack_factor);

        pp.query("do_dynamic_scheduling", do_dynamic_scheduling);

        pp.query("do_nodal", do_nodal);
        if (do_nodal) {
            Bx_nodal_flag = IntVect::TheNodeVector();
            By_nodal_flag = IntVect::TheNodeVector();
            Bz_nodal_flag = IntVect::TheNodeVector();
            Ex_nodal_flag = IntVect::TheNodeVector();
            Ey_nodal_flag = IntVect::TheNodeVector();
            Ez_nodal_flag = IntVect::TheNodeVector();
            jx_nodal_flag = IntVect::TheNodeVector();
            jy_nodal_flag = IntVect::TheNodeVector();
            jz_nodal_flag = IntVect::TheNodeVector();
            // Use same shape factors in all directions, for gathering
            l_lower_order_in_v = false;
        }

        // Only needs to be set with WARPX_DIM_RZ, otherwise defaults to 1.
        pp.query("n_rz_azimuthal_modes", n_rz_azimuthal_modes);
    }

    {
        ParmParse pp("interpolation");
        pp.query("nox", nox);
        pp.query("noy", noy);
        pp.query("noz", noz);
        AMREX_ALWAYS_ASSERT_WITH_MESSAGE( nox == noy and nox == noz ,
            "warpx.nox, noy and noz must be equal");
        AMREX_ALWAYS_ASSERT_WITH_MESSAGE( nox >= 1, "warpx.nox must >= 1");
    }

    {
        ParmParse pp("algo");
        current_deposition_algo = GetAlgorithmInteger(pp, "current_deposition");
        charge_deposition_algo = GetAlgorithmInteger(pp, "charge_deposition");
        particle_pusher_algo = GetAlgorithmInteger(pp, "particle_pusher");
        maxwell_fdtd_solver_id = GetAlgorithmInteger(pp, "maxwell_fdtd_solver");
        field_gathering_algo = GetAlgorithmInteger(pp, "field_gathering");
        if (field_gathering_algo == GatheringAlgo::MomentumConserving) {
            // Use same shape factors in all directions, for gathering
            l_lower_order_in_v = false;
        }
        load_balance_costs_update_algo = GetAlgorithmInteger(pp, "load_balance_costs_update");
        pp.query("costs_heuristic_cells_wt", costs_heuristic_cells_wt);
        pp.query("costs_heuristic_particles_wt", costs_heuristic_particles_wt);
    }

#ifdef WARPX_USE_PSATD
    {
        ParmParse pp("psatd");
        pp.query("hybrid_mpi_decomposition", fft_hybrid_mpi_decomposition);
        pp.query("ngroups_fft", ngroups_fft);
        pp.query("fftw_plan_measure", fftw_plan_measure);
        pp.query("nox", nox_fft);
        pp.query("noy", noy_fft);
        pp.query("noz", noz_fft);
        pp.query("v_galilean", v_galilean);
      // Scale the velocity by the speed of light
        for (int i=0; i<3; i++) v_galilean[i] *= PhysConst::c;
    }
#endif

    {
        insitu_start = 0;
        insitu_int = 0;
        insitu_config = "";
        insitu_pin_mesh = 0;

        ParmParse pp("insitu");
        pp.query("int", insitu_int);
        pp.query("start", insitu_start);
        pp.query("config", insitu_config);
        pp.query("pin_mesh", insitu_pin_mesh);
    }

    // for slice generation //
    {
       ParmParse pp("slice");
       amrex::Vector<Real> slice_lo(AMREX_SPACEDIM);
       amrex::Vector<Real> slice_hi(AMREX_SPACEDIM);
       Vector<int> slice_crse_ratio(AMREX_SPACEDIM);
       // set default slice_crse_ratio //
       for (int idim=0; idim < AMREX_SPACEDIM; ++idim )
       {
          slice_crse_ratio[idim] = 1;
       }
       pp.queryarr("dom_lo",slice_lo,0,AMREX_SPACEDIM);
       pp.queryarr("dom_hi",slice_hi,0,AMREX_SPACEDIM);
       pp.queryarr("coarsening_ratio",slice_crse_ratio,0,AMREX_SPACEDIM);
       pp.query("plot_int",slice_plot_int);
       slice_realbox.setLo(slice_lo);
       slice_realbox.setHi(slice_hi);
       slice_cr_ratio = IntVect(AMREX_D_DECL(1,1,1));
       for (int idim = 0; idim < AMREX_SPACEDIM; ++idim)
       {
          if (slice_crse_ratio[idim] > 1 ) {
             slice_cr_ratio[idim] = slice_crse_ratio[idim];
          }
       }

       if (do_back_transformed_diagnostics) {
          AMREX_ALWAYS_ASSERT_WITH_MESSAGE(gamma_boost > 1.0,
                 "gamma_boost must be > 1 to use the boost frame diagnostic");
          pp.query("num_slice_snapshots_lab", num_slice_snapshots_lab);
          if (num_slice_snapshots_lab > 0) {
             pp.get("dt_slice_snapshots_lab", dt_slice_snapshots_lab );
             pp.get("particle_slice_width_lab",particle_slice_width_lab);
          }
       }

    }
}

// This is a virtual function.
void
WarpX::MakeNewLevelFromScratch (int lev, Real time, const BoxArray& new_grids,
                                const DistributionMapping& new_dmap)
{
    AllocLevelData(lev, new_grids, new_dmap);
    InitLevelData(lev, time);

#ifdef WARPX_USE_PSATD
    if (fft_hybrid_mpi_decomposition){
#ifdef WARPX_USE_PSATD_HYBRID
        AllocLevelDataFFT(lev);
        InitLevelDataFFT(lev, time);
#else
    amrex::Abort("The option `psatd.fft_hybrid_mpi_decomposition` does not work on GPU.");
#endif
    }
#endif
}

void
WarpX::ClearLevel (int lev)
{
    for (int i = 0; i < 3; ++i) {
        Efield_aux[lev][i].reset();
        Bfield_aux[lev][i].reset();

        current_fp[lev][i].reset();
        Efield_fp [lev][i].reset();
        Bfield_fp [lev][i].reset();

        current_store[lev][i].reset();

        current_cp[lev][i].reset();
        Efield_cp [lev][i].reset();
        Bfield_cp [lev][i].reset();

        Efield_cax[lev][i].reset();
        Bfield_cax[lev][i].reset();
        current_buf[lev][i].reset();
    }

    charge_buf[lev].reset();

    current_buffer_masks[lev].reset();
    gather_buffer_masks[lev].reset();

    F_fp  [lev].reset();
    rho_fp[lev].reset();
    F_cp  [lev].reset();
    rho_cp[lev].reset();

    if (WarpX::load_balance_costs_update_algo == LoadBalanceCostsUpdateAlgo::Timers) {
        costs[lev].reset();
    } else if (WarpX::load_balance_costs_update_algo == LoadBalanceCostsUpdateAlgo::Heuristic) {
        costs_heuristic[lev].reset();
    }


#ifdef WARPX_USE_PSATD_HYBRID
    for (int i = 0; i < 3; ++i) {
        Efield_fp_fft[lev][i].reset();
        Bfield_fp_fft[lev][i].reset();
        current_fp_fft[lev][i].reset();

        Efield_cp_fft[lev][i].reset();
        Bfield_cp_fft[lev][i].reset();
        current_cp_fft[lev][i].reset();
    }

    rho_fp_fft[lev].reset();
    rho_cp_fft[lev].reset();

    dataptr_fp_fft[lev].reset();
    dataptr_cp_fft[lev].reset();

    ba_valid_fp_fft[lev] = BoxArray();
    ba_valid_cp_fft[lev] = BoxArray();

    FreeFFT(lev);
#endif
}

void
WarpX::AllocLevelData (int lev, const BoxArray& ba, const DistributionMapping& dm)
{

    bool aux_is_nodal = (field_gathering_algo == GatheringAlgo::MomentumConserving);

    guard_cells.Init(
        do_subcycling,
        WarpX::use_fdtd_nci_corr,
        do_nodal,
        do_moving_window,
        fft_hybrid_mpi_decomposition,
        aux_is_nodal,
        moving_window_dir,
        WarpX::nox,
        nox_fft, noy_fft, noz_fft,
        NCIGodfreyFilter::m_stencil_width,
        maxwell_fdtd_solver_id,
        maxLevel(),
        WarpX::v_galilean,
        safe_guard_cells);

    if (mypc->nSpeciesDepositOnMainGrid() && n_current_deposition_buffer == 0) {
        n_current_deposition_buffer = 1;
        // This forces the allocation of buffers and allows the code associated
        // with buffers to run. But the buffer size of `1` is in fact not used,
        // `deposit_on_main_grid` forces all particles (whether or not they
        // are in buffers) to deposition on the main grid.
    }

    if (n_current_deposition_buffer < 0) {
        n_current_deposition_buffer = guard_cells.ng_alloc_J.max();
    }
    if (n_field_gather_buffer < 0) {
        // Field gather buffer should be larger than current deposition buffers
        n_field_gather_buffer = n_current_deposition_buffer + 1;
    }

    AllocLevelMFs(lev, ba, dm, guard_cells.ng_alloc_EB, guard_cells.ng_alloc_J,
                  guard_cells.ng_alloc_Rho, guard_cells.ng_alloc_F,
                  guard_cells.ng_Extra, aux_is_nodal);
}

void
WarpX::AllocLevelMFs (int lev, const BoxArray& ba, const DistributionMapping& dm,
                      const IntVect& ngE, const IntVect& ngJ, const IntVect& ngRho,
                      const IntVect& ngF, const IntVect& ngextra, const bool aux_is_nodal)
{

#if defined WARPX_DIM_RZ
    // With RZ multimode, there is a real and imaginary component
    // for each mode, except mode 0 which is purely real
    // Component 0 is mode 0.
    // Odd components are the real parts.
    // Even components are the imaginary parts.
    ncomps = n_rz_azimuthal_modes*2 - 1;
#endif

    //
    // The fine patch
    //
    Bfield_fp[lev][0].reset( new MultiFab(amrex::convert(ba,Bx_nodal_flag),dm,ncomps,ngE+ngextra));
    Bfield_fp[lev][1].reset( new MultiFab(amrex::convert(ba,By_nodal_flag),dm,ncomps,ngE+ngextra));
    Bfield_fp[lev][2].reset( new MultiFab(amrex::convert(ba,Bz_nodal_flag),dm,ncomps,ngE+ngextra));

    Efield_fp[lev][0].reset( new MultiFab(amrex::convert(ba,Ex_nodal_flag),dm,ncomps,ngE+ngextra));
    Efield_fp[lev][1].reset( new MultiFab(amrex::convert(ba,Ey_nodal_flag),dm,ncomps,ngE+ngextra));
    Efield_fp[lev][2].reset( new MultiFab(amrex::convert(ba,Ez_nodal_flag),dm,ncomps,ngE+ngextra));

    current_fp[lev][0].reset( new MultiFab(amrex::convert(ba,jx_nodal_flag),dm,ncomps,ngJ));
    current_fp[lev][1].reset( new MultiFab(amrex::convert(ba,jy_nodal_flag),dm,ncomps,ngJ));
    current_fp[lev][2].reset( new MultiFab(amrex::convert(ba,jz_nodal_flag),dm,ncomps,ngJ));

    if (do_dive_cleaning || plot_rho)
    {
        rho_fp[lev].reset(new MultiFab(amrex::convert(ba,IntVect::TheUnitVector()),dm,2*ncomps,ngRho));
    }

    if (do_subcycling == 1 && lev == 0)
    {
        current_store[lev][0].reset( new MultiFab(amrex::convert(ba,jx_nodal_flag),dm,ncomps,ngJ));
        current_store[lev][1].reset( new MultiFab(amrex::convert(ba,jy_nodal_flag),dm,ncomps,ngJ));
        current_store[lev][2].reset( new MultiFab(amrex::convert(ba,jz_nodal_flag),dm,ncomps,ngJ));
    }

    if (do_dive_cleaning)
    {
        F_fp[lev].reset  (new MultiFab(amrex::convert(ba,IntVect::TheUnitVector()),dm,ncomps, ngF.max()));
    }
#ifdef WARPX_USE_PSATD
    else
    {
        rho_fp[lev].reset(new MultiFab(amrex::convert(ba,IntVect::TheUnitVector()),dm,2*ncomps,ngRho));
    }
    if (fft_hybrid_mpi_decomposition == false){
        // Allocate and initialize the spectral solver
        std::array<Real,3> dx = CellSize(lev);
#if (AMREX_SPACEDIM == 3)
        RealVect dx_vect(dx[0], dx[1], dx[2]);
#elif (AMREX_SPACEDIM == 2)
        RealVect dx_vect(dx[0], dx[2]);
#endif
        // Get the cell-centered box, with guard cells
        BoxArray realspace_ba = ba;  // Copy box
        realspace_ba.enclosedCells().grow(ngE); // cell-centered + guard cells
        // Define spectral solver
        spectral_solver_fp[lev].reset( new SpectralSolver( realspace_ba, dm,
            nox_fft, noy_fft, noz_fft, do_nodal, v_galilean, dx_vect, dt[lev] ) );
    }
#endif
    std::array<Real,3> const dx = CellSize(lev);
    m_fdtd_solver_fp[lev].reset(
        new FiniteDifferenceSolver(maxwell_fdtd_solver_id, dx, do_nodal) );
    //
    // The Aux patch (i.e., the full solution)
    //
    if (aux_is_nodal and !do_nodal)
    {
        // Create aux multifabs on Nodal Box Array
        BoxArray const nba = amrex::convert(ba,IntVect::TheNodeVector());
        Bfield_aux[lev][0].reset( new MultiFab(nba,dm,ncomps,ngE));
        Bfield_aux[lev][1].reset( new MultiFab(nba,dm,ncomps,ngE));
        Bfield_aux[lev][2].reset( new MultiFab(nba,dm,ncomps,ngE));

        Efield_aux[lev][0].reset( new MultiFab(nba,dm,ncomps,ngE));
        Efield_aux[lev][1].reset( new MultiFab(nba,dm,ncomps,ngE));
        Efield_aux[lev][2].reset( new MultiFab(nba,dm,ncomps,ngE));
    }
    else if (lev == 0)
    {
        for (int idir = 0; idir < 3; ++idir) {
            Efield_aux[lev][idir].reset(new MultiFab(*Efield_fp[lev][idir], amrex::make_alias, 0, ncomps));
            Bfield_aux[lev][idir].reset(new MultiFab(*Bfield_fp[lev][idir], amrex::make_alias, 0, ncomps));
        }
    }
    else
    {
        Bfield_aux[lev][0].reset( new MultiFab(amrex::convert(ba,Bx_nodal_flag),dm,ncomps,ngE));
        Bfield_aux[lev][1].reset( new MultiFab(amrex::convert(ba,By_nodal_flag),dm,ncomps,ngE));
        Bfield_aux[lev][2].reset( new MultiFab(amrex::convert(ba,Bz_nodal_flag),dm,ncomps,ngE));

        Efield_aux[lev][0].reset( new MultiFab(amrex::convert(ba,Ex_nodal_flag),dm,ncomps,ngE));
        Efield_aux[lev][1].reset( new MultiFab(amrex::convert(ba,Ey_nodal_flag),dm,ncomps,ngE));
        Efield_aux[lev][2].reset( new MultiFab(amrex::convert(ba,Ez_nodal_flag),dm,ncomps,ngE));
    }

    //
    // The coarse patch
    //
    if (lev > 0)
    {
        BoxArray cba = ba;
        cba.coarsen(refRatio(lev-1));

        // Create the MultiFabs for B
        Bfield_cp[lev][0].reset( new MultiFab(amrex::convert(cba,Bx_nodal_flag),dm,ncomps,ngE));
        Bfield_cp[lev][1].reset( new MultiFab(amrex::convert(cba,By_nodal_flag),dm,ncomps,ngE));
        Bfield_cp[lev][2].reset( new MultiFab(amrex::convert(cba,Bz_nodal_flag),dm,ncomps,ngE));

        // Create the MultiFabs for E
        Efield_cp[lev][0].reset( new MultiFab(amrex::convert(cba,Ex_nodal_flag),dm,ncomps,ngE));
        Efield_cp[lev][1].reset( new MultiFab(amrex::convert(cba,Ey_nodal_flag),dm,ncomps,ngE));
        Efield_cp[lev][2].reset( new MultiFab(amrex::convert(cba,Ez_nodal_flag),dm,ncomps,ngE));

        // Create the MultiFabs for the current
        current_cp[lev][0].reset( new MultiFab(amrex::convert(cba,jx_nodal_flag),dm,ncomps,ngJ));
        current_cp[lev][1].reset( new MultiFab(amrex::convert(cba,jy_nodal_flag),dm,ncomps,ngJ));
        current_cp[lev][2].reset( new MultiFab(amrex::convert(cba,jz_nodal_flag),dm,ncomps,ngJ));

        if (do_dive_cleaning || plot_rho){
            rho_cp[lev].reset(new MultiFab(amrex::convert(cba,IntVect::TheUnitVector()),dm,2*ncomps,ngRho));
        }
        if (do_dive_cleaning)
        {
            F_cp[lev].reset  (new MultiFab(amrex::convert(cba,IntVect::TheUnitVector()),dm,ncomps, ngF.max()));
        }
#ifdef WARPX_USE_PSATD
        else
        {
            rho_cp[lev].reset(new MultiFab(amrex::convert(cba,IntVect::TheUnitVector()),dm,2*ncomps,ngRho));
        }
        if (fft_hybrid_mpi_decomposition == false){
            // Allocate and initialize the spectral solver
            std::array<Real,3> cdx = CellSize(lev-1);
#if (AMREX_SPACEDIM == 3)
            RealVect cdx_vect(cdx[0], cdx[1], cdx[2]);
#elif (AMREX_SPACEDIM == 2)
            RealVect cdx_vect(cdx[0], cdx[2]);
#endif
            // Get the cell-centered box, with guard cells
            BoxArray realspace_ba = cba;// Copy box
            realspace_ba.enclosedCells().grow(ngE);// cell-centered + guard cells
            // Define spectral solver
            spectral_solver_cp[lev].reset( new SpectralSolver( realspace_ba, dm,
                nox_fft, noy_fft, noz_fft, do_nodal, v_galilean, cdx_vect, dt[lev] ) );
        }
#endif
    std::array<Real,3> cdx = CellSize(lev-1);
    m_fdtd_solver_cp[lev].reset(
        new FiniteDifferenceSolver( maxwell_fdtd_solver_id, cdx, do_nodal ) );
    }

    //
    // Copy of the coarse aux
    //
    if (lev > 0 && (n_field_gather_buffer > 0 || n_current_deposition_buffer > 0 ||
                    mypc->nSpeciesGatherFromMainGrid() > 0))
    {
        BoxArray cba = ba;
        cba.coarsen(refRatio(lev-1));

        if (n_field_gather_buffer > 0 || mypc->nSpeciesGatherFromMainGrid() > 0) {
            if (aux_is_nodal) {
                BoxArray const& cnba = amrex::convert(cba,IntVect::TheNodeVector());
                Bfield_cax[lev][0].reset( new MultiFab(cnba,dm,ncomps,ngE));
                Bfield_cax[lev][1].reset( new MultiFab(cnba,dm,ncomps,ngE));
                Bfield_cax[lev][2].reset( new MultiFab(cnba,dm,ncomps,ngE));
                Efield_cax[lev][0].reset( new MultiFab(cnba,dm,ncomps,ngE));
                Efield_cax[lev][1].reset( new MultiFab(cnba,dm,ncomps,ngE));
                Efield_cax[lev][2].reset( new MultiFab(cnba,dm,ncomps,ngE));
            } else {
                // Create the MultiFabs for B
                Bfield_cax[lev][0].reset( new MultiFab(amrex::convert(cba,Bx_nodal_flag),dm,ncomps,ngE));
                Bfield_cax[lev][1].reset( new MultiFab(amrex::convert(cba,By_nodal_flag),dm,ncomps,ngE));
                Bfield_cax[lev][2].reset( new MultiFab(amrex::convert(cba,Bz_nodal_flag),dm,ncomps,ngE));

                // Create the MultiFabs for E
                Efield_cax[lev][0].reset( new MultiFab(amrex::convert(cba,Ex_nodal_flag),dm,ncomps,ngE));
                Efield_cax[lev][1].reset( new MultiFab(amrex::convert(cba,Ey_nodal_flag),dm,ncomps,ngE));
                Efield_cax[lev][2].reset( new MultiFab(amrex::convert(cba,Ez_nodal_flag),dm,ncomps,ngE));
            }

            gather_buffer_masks[lev].reset( new iMultiFab(ba, dm, ncomps, 1) );
            // Gather buffer masks have 1 ghost cell, because of the fact
            // that particles may move by more than one cell when using subcycling.
        }

        if (n_current_deposition_buffer > 0) {
            current_buf[lev][0].reset( new MultiFab(amrex::convert(cba,jx_nodal_flag),dm,ncomps,ngJ));
            current_buf[lev][1].reset( new MultiFab(amrex::convert(cba,jy_nodal_flag),dm,ncomps,ngJ));
            current_buf[lev][2].reset( new MultiFab(amrex::convert(cba,jz_nodal_flag),dm,ncomps,ngJ));
            if (rho_cp[lev]) {
                charge_buf[lev].reset( new MultiFab(amrex::convert(cba,IntVect::TheUnitVector()),dm,2*ncomps,ngRho));
            }
            current_buffer_masks[lev].reset( new iMultiFab(ba, dm, ncomps, 1) );
            // Current buffer masks have 1 ghost cell, because of the fact
            // that particles may move by more than one cell when using subcycling.
        }
    }

    if (load_balance_int > 0) {
        if (WarpX::load_balance_costs_update_algo == LoadBalanceCostsUpdateAlgo::Timers) {
            costs[lev].reset(new MultiFab(ba, dm, 1, 0));
        } else if (WarpX::load_balance_costs_update_algo == LoadBalanceCostsUpdateAlgo::Heuristic) {
            costs_heuristic[lev].reset(new amrex::Vector<Real>);
            const int nboxes = Efield_fp[lev][0].get()->size();
            costs_heuristic[lev]->resize(nboxes);
        }
    }
}

std::array<Real,3>
WarpX::CellSize (int lev)
{
    const auto& gm = GetInstance().Geom(lev);
    const Real* dx = gm.CellSize();
#if (AMREX_SPACEDIM == 3)
    return { dx[0], dx[1], dx[2] };
#elif (AMREX_SPACEDIM == 2)
    return { dx[0], 1.0, dx[1] };
#else
    static_assert(AMREX_SPACEDIM != 1, "1D is not supported");
#endif
}

amrex::RealBox
WarpX::getRealBox(const Box& bx, int lev)
{
    const auto& gm = GetInstance().Geom(lev);
    const RealBox grid_box{bx, gm.CellSize(), gm.ProbLo()};
    return( grid_box );
}

std::array<Real,3>
WarpX::LowerCorner(const Box& bx, std::array<amrex::Real,3> galilean_shift, int lev)
{
    RealBox grid_box = getRealBox( bx, lev );

    const Real* xyzmin = grid_box.lo();

#if (AMREX_SPACEDIM == 3)
    return { xyzmin[0] + galilean_shift[0], xyzmin[1] + galilean_shift[1], xyzmin[2] + galilean_shift[2] };

#elif (AMREX_SPACEDIM == 2)
    return { xyzmin[0] + galilean_shift[0], std::numeric_limits<Real>::lowest(), xyzmin[1] + galilean_shift[2] };
#endif
}

std::array<Real,3>
WarpX::UpperCorner(const Box& bx, int lev)
{
    const RealBox grid_box = getRealBox( bx, lev );
    const Real* xyzmax = grid_box.hi();
#if (AMREX_SPACEDIM == 3)
    return { xyzmax[0], xyzmax[1], xyzmax[2] };
#elif (AMREX_SPACEDIM == 2)
    return { xyzmax[0], std::numeric_limits<Real>::max(), xyzmax[1] };
#endif
}

IntVect
WarpX::RefRatio (int lev)
{
    return GetInstance().refRatio(lev);
}

void
WarpX::Evolve (int numsteps) {
    WARPX_PROFILE_REGION("WarpX::Evolve()");

#ifdef WARPX_DO_ELECTROSTATIC
    if (do_electrostatic) {
        EvolveES(numsteps);
    } else {
      EvolveEM(numsteps);
    }
#else
    EvolveEM(numsteps);
#endif // WARPX_DO_ELECTROSTATIC
}

void
WarpX::ComputeDivB (amrex::MultiFab& divB, int dcomp,
                    const std::array<const amrex::MultiFab*, 3>& B,
                    const std::array<amrex::Real,3>& dx)
{
    Real dxinv = 1./dx[0], dyinv = 1./dx[1], dzinv = 1./dx[2];

#ifdef WARPX_DIM_RZ
    const Real rmin = GetInstance().Geom(0).ProbLo(0);
#endif

#ifdef _OPENMP
#pragma omp parallel if (Gpu::notInLaunchRegion())
#endif
    for (MFIter mfi(divB, TilingIfNotGPU()); mfi.isValid(); ++mfi)
    {
        const Box& bx = mfi.tilebox();
        auto const& Bxfab = B[0]->array(mfi);
        auto const& Byfab = B[1]->array(mfi);
        auto const& Bzfab = B[2]->array(mfi);
        auto const& divBfab = divB.array(mfi);

        ParallelFor(bx,
        [=] AMREX_GPU_DEVICE(int i, int j, int k) noexcept
        {
            warpx_computedivb(i, j, k, dcomp, divBfab, Bxfab, Byfab, Bzfab, dxinv, dyinv, dzinv
#ifdef WARPX_DIM_RZ
                              ,rmin
#endif
                              );
        });
    }
}

void
WarpX::ComputeDivB (amrex::MultiFab& divB, int dcomp,
                    const std::array<const amrex::MultiFab*, 3>& B,
                    const std::array<amrex::Real,3>& dx, int ngrow)
{
    Real dxinv = 1./dx[0], dyinv = 1./dx[1], dzinv = 1./dx[2];

#ifdef WARPX_DIM_RZ
    const Real rmin = GetInstance().Geom(0).ProbLo(0);
#endif

#ifdef _OPENMP
#pragma omp parallel if (Gpu::notInLaunchRegion())
#endif
    for (MFIter mfi(divB, TilingIfNotGPU()); mfi.isValid(); ++mfi)
    {
        Box bx = mfi.growntilebox(ngrow);
        auto const& Bxfab = B[0]->array(mfi);
        auto const& Byfab = B[1]->array(mfi);
        auto const& Bzfab = B[2]->array(mfi);
        auto const& divBfab = divB.array(mfi);

        ParallelFor(bx,
        [=] AMREX_GPU_DEVICE(int i, int j, int k) noexcept
        {
            warpx_computedivb(i, j, k, dcomp, divBfab, Bxfab, Byfab, Bzfab, dxinv, dyinv, dzinv
#ifdef WARPX_DIM_RZ
                              ,rmin
#endif
                              );
        });
    }
}

void
WarpX::ComputeDivE (amrex::MultiFab& divE, int dcomp,
                    const std::array<const amrex::MultiFab*, 3>& E,
                    const std::array<amrex::Real,3>& dx)
{
    Real dxinv = 1./dx[0], dyinv = 1./dx[1], dzinv = 1./dx[2];

#ifdef WARPX_DIM_RZ
    const Real rmin = GetInstance().Geom(0).ProbLo(0);
#endif

#ifdef _OPENMP
#pragma omp parallel if (Gpu::notInLaunchRegion())
#endif
    for (MFIter mfi(divE, TilingIfNotGPU()); mfi.isValid(); ++mfi)
    {
        const Box& bx = mfi.tilebox();
        auto const& Exfab = E[0]->array(mfi);
        auto const& Eyfab = E[1]->array(mfi);
        auto const& Ezfab = E[2]->array(mfi);
        auto const& divEfab = divE.array(mfi);

        ParallelFor(bx,
        [=] AMREX_GPU_DEVICE(int i, int j, int k) noexcept
        {
            warpx_computedive(i, j, k, dcomp, divEfab, Exfab, Eyfab, Ezfab, dxinv, dyinv, dzinv
#ifdef WARPX_DIM_RZ
                              ,rmin
#endif
                              );
        });
    }
}

void
WarpX::ComputeDivE (amrex::MultiFab& divE, int dcomp,
                    const std::array<const amrex::MultiFab*, 3>& E,
                    const std::array<amrex::Real,3>& dx, int ngrow)
{
    Real dxinv = 1./dx[0], dyinv = 1./dx[1], dzinv = 1./dx[2];

#ifdef WARPX_DIM_RZ
    const Real rmin = GetInstance().Geom(0).ProbLo(0);
#endif

#ifdef _OPENMP
#pragma omp parallel if (Gpu::notInLaunchRegion())
#endif
    for (MFIter mfi(divE, TilingIfNotGPU()); mfi.isValid(); ++mfi)
    {
        Box bx = mfi.growntilebox(ngrow);
        auto const& Exfab = E[0]->array(mfi);
        auto const& Eyfab = E[1]->array(mfi);
        auto const& Ezfab = E[2]->array(mfi);
        auto const& divEfab = divE.array(mfi);

        ParallelFor(bx,
        [=] AMREX_GPU_DEVICE(int i, int j, int k) noexcept
        {
            warpx_computedive(i, j, k, dcomp, divEfab, Exfab, Eyfab, Ezfab, dxinv, dyinv, dzinv
#ifdef WARPX_DIM_RZ
                              ,rmin
#endif
                              );
        });
    }
}

PML*
WarpX::GetPML (int lev)
{
    if (do_pml) {
        // This should check if pml was initialized
        return pml[lev].get();
    } else {
        return nullptr;
    }
}

std::vector< bool >
WarpX::getPMLdirections() const
{
    std::vector< bool > dirsWithPML( 6, false );
#if AMREX_SPACEDIM!=3
    dirsWithPML.resize( 4 );
#endif
    if( do_pml )
    {
        for( auto i = 0u; i < dirsWithPML.size() / 2u; ++i )
        {
            dirsWithPML.at( 2u*i      ) = bool(do_pml_Lo[i]);
            dirsWithPML.at( 2u*i + 1u ) = bool(do_pml_Hi[i]);
        }
    }
    return dirsWithPML;
}

void
WarpX::BuildBufferMasks ()
{
    for (int lev = 1; lev <= maxLevel(); ++lev)
    {
        for (int ipass = 0; ipass < 2; ++ipass)
        {
            int ngbuffer = (ipass == 0) ? n_current_deposition_buffer : n_field_gather_buffer;
            iMultiFab* bmasks = (ipass == 0) ? current_buffer_masks[lev].get() : gather_buffer_masks[lev].get();
            if (bmasks)
            {
                const int ngtmp = ngbuffer + bmasks->nGrow();
                iMultiFab tmp(bmasks->boxArray(), bmasks->DistributionMap(), 1, ngtmp);
                const int covered = 1;
                const int notcovered = 0;
                const int physbnd = 1;
                const int interior = 1;
                const Box& dom = Geom(lev).Domain();
                const auto& period = Geom(lev).periodicity();
                tmp.BuildMask(dom, period, covered, notcovered, physbnd, interior);
#ifdef _OPENMP
#pragma omp parallel
#endif
                for (MFIter mfi(*bmasks, true); mfi.isValid(); ++mfi)
                {
                    const Box tbx = mfi.growntilebox();
                    BuildBufferMasksInBox( tbx, (*bmasks)[mfi], tmp[mfi], ngbuffer );
                }
            }
        }
    }
}

/**
 * \brief Build buffer mask within given FArrayBox
 *
 * \param tbx         Current FArrayBox
 * \param buffer_mask Buffer mask to be set
 * \param guard_mask  Guard mask used to set buffer_mask
 * \param ng          Number of guard cells
 */
void
WarpX::BuildBufferMasksInBox ( const amrex::Box tbx, amrex::IArrayBox &buffer_mask,
                               const amrex::IArrayBox &guard_mask, const int ng )
{
    bool setnull;
    const auto lo = amrex::lbound( tbx );
    const auto hi = amrex::ubound( tbx );
    Array4<int> msk = buffer_mask.array();
    Array4<int const> gmsk = guard_mask.array();
#if (AMREX_SPACEDIM == 2)
    int k = lo.z;
    for     (int j = lo.y; j <= hi.y; ++j) {
        for (int i = lo.x; i <= hi.x; ++i) {
            setnull = false;
            // If gmsk=0 for any neighbor within ng cells, current cell is in the buffer region
            for     (int jj = j-ng; jj <= j+ng; ++jj) {
                for (int ii = i-ng; ii <= i+ng; ++ii) {
                    if ( gmsk(ii,jj,k) == 0 ) setnull = true;
                }
            }
            if ( setnull ) msk(i,j,k) = 0;
            else           msk(i,j,k) = 1;
        }
    }
#elif (AMREX_SPACEDIM == 3)
    for         (int k = lo.z; k <= hi.z; ++k) {
        for     (int j = lo.y; j <= hi.y; ++j) {
            for (int i = lo.x; i <= hi.x; ++i) {
                setnull = false;
                // If gmsk=0 for any neighbor within ng cells, current cell is in the buffer region
                for         (int kk = k-ng; kk <= k+ng; ++kk) {
                    for     (int jj = j-ng; jj <= j+ng; ++jj) {
                        for (int ii = i-ng; ii <= i+ng; ++ii) {
                            if ( gmsk(ii,jj,kk) == 0 ) setnull = true;
                        }
                    }
                }
                if ( setnull ) msk(i,j,k) = 0;
                else           msk(i,j,k) = 1;
            }
        }
    }
#endif
}

const iMultiFab*
WarpX::CurrentBufferMasks (int lev)
{
    return GetInstance().getCurrentBufferMasks(lev);
}

const iMultiFab*
WarpX::GatherBufferMasks (int lev)
{
    return GetInstance().getGatherBufferMasks(lev);
}

void
WarpX::StoreCurrent (int lev)
{
    for (int idim = 0; idim < 3; ++idim) {
        if (current_store[lev][idim]) {
            MultiFab::Copy(*current_store[lev][idim], *current_fp[lev][idim],
                           0, 0, 1, current_store[lev][idim]->nGrowVect());
        }
    }
}

void
WarpX::RestoreCurrent (int lev)
{
    for (int idim = 0; idim < 3; ++idim) {
        if (current_store[lev][idim]) {
            std::swap(current_fp[lev][idim], current_store[lev][idim]);
        }
    }
}

std::string
WarpX::Version ()
{
#ifdef WARPX_GIT_VERSION
    return std::string(WARPX_GIT_VERSION);
#else
    return std::string("Unknown");
#endif
}

std::string
WarpX::PicsarVersion ()
{
#ifdef PICSAR_GIT_VERSION
    return std::string(PICSAR_GIT_VERSION);
#else
    return std::string("Unknown");
#endif
}<|MERGE_RESOLUTION|>--- conflicted
+++ resolved
@@ -38,10 +38,7 @@
 Vector<Real> WarpX::E_external_grid(3, 0.0);
 Vector<Real> WarpX::B_external_grid(3, 0.0);
 
-<<<<<<< HEAD
-=======
 std::string WarpX::authors = "";
->>>>>>> c965ab87
 std::string WarpX::B_ext_grid_s = "default";
 std::string WarpX::E_ext_grid_s = "default";
 
@@ -402,12 +399,6 @@
             pp.query("zmax_plasma_to_compute_max_step",
                       zmax_plasma_to_compute_max_step);
 
-<<<<<<< HEAD
-        pp.queryarr("B_external_particle", B_external_particle);
-        pp.queryarr("E_external_particle", E_external_particle);
-
-=======
->>>>>>> c965ab87
         pp.query("do_moving_window", do_moving_window);
         if (do_moving_window)
         {
