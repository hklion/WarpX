--- conflicted
+++ resolved
@@ -1261,7 +1261,6 @@
             macroscopic_solver_algo = GetAlgorithmInteger(pp_algo,"macroscopic_sigma_method");
         }
 
-<<<<<<< HEAD
         utils::parser::queryWithParser(pp_algo, "do_subcycle_current", do_subcycle_current);
         if (do_subcycle_current) {
             bool found_subcycle_current = utils::parser::queryWithParser(pp_algo, "n_subcycle_current", n_subcycle_current);
@@ -1272,7 +1271,8 @@
             if (n_subcycle_current < 1) {
                 amrex::Abort(Utils::TextMsg::Err("n_subcycle_current must be greater than or equal to 1"));
             }
-=======
+        }
+
         if (evolve_scheme == EvolveScheme::ImplicitPicard ||
             evolve_scheme == EvolveScheme::SemiImplicitPicard) {
             utils::parser::queryWithParser(pp_algo, "max_picard_iterations", max_picard_iterations);
@@ -1298,7 +1298,6 @@
             WARPX_ALWAYS_ASSERT_WITH_MESSAGE(
                 field_gathering_algo != GatheringAlgo::MomentumConserving,
                     "With implicit and semi-implicit schemes, the momentum conserving field gather is not supported as it would not conserve energy");
->>>>>>> 6be87d6f
         }
 
         // Load balancing parameters
