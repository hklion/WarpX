--- conflicted
+++ resolved
@@ -2189,96 +2189,51 @@
         std::cout << "ba = " << ba << std::endl;
 
         // Create the MultiFabs for B
-<<<<<<< HEAD
-        Bfield_cp[lev][0] = std::make_unique<MultiFab>(amrex::convert(crba,Bx_nodal_flag),dm,ncomps,ngEB,tag("Bfield_cp[x]"));
-        Bfield_cp[lev][1] = std::make_unique<MultiFab>(amrex::convert(crba,By_nodal_flag),dm,ncomps,ngEB,tag("Bfield_cp[y]"));
-        Bfield_cp[lev][2] = std::make_unique<MultiFab>(amrex::convert(crba,Bz_nodal_flag),dm,ncomps,ngEB,tag("Bfield_cp[z]"));
+        AllocInitMultiFab(Bfield_cp[lev][0], amrex::convert(crba, Bx_nodal_flag), dm, ncomps, ngEB, tag("Bfield_cp[x]"));
+        AllocInitMultiFab(Bfield_cp[lev][1], amrex::convert(crba, By_nodal_flag), dm, ncomps, ngEB, tag("Bfield_cp[y]"));
+        AllocInitMultiFab(Bfield_cp[lev][2], amrex::convert(crba, Bz_nodal_flag), dm, ncomps, ngEB, tag("Bfield_cp[z]"));
 
         // Create the MultiFabs for E
-        Efield_cp[lev][0] = std::make_unique<MultiFab>(amrex::convert(crba,Ex_nodal_flag),dm,ncomps,ngEB,tag("Efield_cp[x]"));
-        std::cout << "amrex::convert(crba,Ex_nodal_flag) = " << amrex::convert(crba,Ex_nodal_flag) << std::endl;
-        Efield_cp[lev][1] = std::make_unique<MultiFab>(amrex::convert(crba,Ey_nodal_flag),dm,ncomps,ngEB,tag("Efield_cp[y]"));
-        Efield_cp[lev][2] = std::make_unique<MultiFab>(amrex::convert(crba,Ez_nodal_flag),dm,ncomps,ngEB,tag("Efield_cp[z]"));
-
-        // Create the MultiFabs for B_avg
-        Bfield_avg_cp[lev][0] = std::make_unique<MultiFab>(amrex::convert(crba,Bx_nodal_flag),dm,ncomps,ngEB,tag("Bfield_avg_cp[x]"));
-        Bfield_avg_cp[lev][1] = std::make_unique<MultiFab>(amrex::convert(crba,By_nodal_flag),dm,ncomps,ngEB,tag("Bfield_avg_cp[y]"));
-        Bfield_avg_cp[lev][2] = std::make_unique<MultiFab>(amrex::convert(crba,Bz_nodal_flag),dm,ncomps,ngEB,tag("Bfield_avg_cp[z]"));
-
-        // Create the MultiFabs for E_avg
-        Efield_avg_cp[lev][0] = std::make_unique<MultiFab>(amrex::convert(crba,Ex_nodal_flag),dm,ncomps,ngEB,tag("Efield_avg_cp[x]"));
-        Efield_avg_cp[lev][1] = std::make_unique<MultiFab>(amrex::convert(crba,Ey_nodal_flag),dm,ncomps,ngEB,tag("Efield_avg_cp[y]"));
-        Efield_avg_cp[lev][2] = std::make_unique<MultiFab>(amrex::convert(crba,Ez_nodal_flag),dm,ncomps,ngEB,tag("Efield_avg_cp[z]"));
+        AllocInitMultiFab(Efield_cp[lev][0], amrex::convert(crba, Ex_nodal_flag), dm, ncomps, ngEB, tag("Efield_cp[x]"));
+        AllocInitMultiFab(Efield_cp[lev][1], amrex::convert(crba, Ey_nodal_flag), dm, ncomps, ngEB, tag("Efield_cp[y]"));
+        AllocInitMultiFab(Efield_cp[lev][2], amrex::convert(crba, Ez_nodal_flag), dm, ncomps, ngEB, tag("Efield_cp[z]"));
+
+        if (fft_do_time_averaging)
+        {
+            AllocInitMultiFab(Bfield_avg_cp[lev][0], amrex::convert(crba, Bx_nodal_flag), dm, ncomps, ngEB, tag("Bfield_avg_cp[x]"));
+            AllocInitMultiFab(Bfield_avg_cp[lev][1], amrex::convert(crba, By_nodal_flag), dm, ncomps, ngEB, tag("Bfield_avg_cp[y]"));
+            AllocInitMultiFab(Bfield_avg_cp[lev][2], amrex::convert(crba, Bz_nodal_flag), dm, ncomps, ngEB, tag("Bfield_avg_cp[z]"));
+
+            AllocInitMultiFab(Efield_avg_cp[lev][0], amrex::convert(crba, Ex_nodal_flag), dm, ncomps, ngEB, tag("Efield_avg_cp[x]"));
+            AllocInitMultiFab(Efield_avg_cp[lev][1], amrex::convert(crba, Ey_nodal_flag), dm, ncomps, ngEB, tag("Efield_avg_cp[y]"));
+            AllocInitMultiFab(Efield_avg_cp[lev][2], amrex::convert(crba, Ez_nodal_flag), dm, ncomps, ngEB, tag("Efield_avg_cp[z]"));
+        }
 
         // Create the MultiFabs for the current
-        current_cp[lev][0] = std::make_unique<MultiFab>(amrex::convert(crba,jx_nodal_flag),dm,ncomps,ngJ,tag("current_cp[x]"));
-        current_cp[lev][1] = std::make_unique<MultiFab>(amrex::convert(crba,jy_nodal_flag),dm,ncomps,ngJ,tag("current_cp[y]"));
-        current_cp[lev][2] = std::make_unique<MultiFab>(amrex::convert(crba,jz_nodal_flag),dm,ncomps,ngJ,tag("current_cp[z]"));
-=======
-        AllocInitMultiFab(Bfield_cp[lev][0], amrex::convert(cba, Bx_nodal_flag), dm, ncomps, ngEB, tag("Bfield_cp[x]"));
-        AllocInitMultiFab(Bfield_cp[lev][1], amrex::convert(cba, By_nodal_flag), dm, ncomps, ngEB, tag("Bfield_cp[y]"));
-        AllocInitMultiFab(Bfield_cp[lev][2], amrex::convert(cba, Bz_nodal_flag), dm, ncomps, ngEB, tag("Bfield_cp[z]"));
-
-        // Create the MultiFabs for E
-        AllocInitMultiFab(Efield_cp[lev][0], amrex::convert(cba, Ex_nodal_flag), dm, ncomps, ngEB, tag("Efield_cp[x]"));
-        AllocInitMultiFab(Efield_cp[lev][1], amrex::convert(cba, Ey_nodal_flag), dm, ncomps, ngEB, tag("Efield_cp[y]"));
-        AllocInitMultiFab(Efield_cp[lev][2], amrex::convert(cba, Ez_nodal_flag), dm, ncomps, ngEB, tag("Efield_cp[z]"));
-
-        if (fft_do_time_averaging)
-        {
-            AllocInitMultiFab(Bfield_avg_cp[lev][0], amrex::convert(cba, Bx_nodal_flag), dm, ncomps, ngEB, tag("Bfield_avg_cp[x]"));
-            AllocInitMultiFab(Bfield_avg_cp[lev][1], amrex::convert(cba, By_nodal_flag), dm, ncomps, ngEB, tag("Bfield_avg_cp[y]"));
-            AllocInitMultiFab(Bfield_avg_cp[lev][2], amrex::convert(cba, Bz_nodal_flag), dm, ncomps, ngEB, tag("Bfield_avg_cp[z]"));
-
-            AllocInitMultiFab(Efield_avg_cp[lev][0], amrex::convert(cba, Ex_nodal_flag), dm, ncomps, ngEB, tag("Efield_avg_cp[x]"));
-            AllocInitMultiFab(Efield_avg_cp[lev][1], amrex::convert(cba, Ey_nodal_flag), dm, ncomps, ngEB, tag("Efield_avg_cp[y]"));
-            AllocInitMultiFab(Efield_avg_cp[lev][2], amrex::convert(cba, Ez_nodal_flag), dm, ncomps, ngEB, tag("Efield_avg_cp[z]"));
-        }
-
-        // Create the MultiFabs for the current
-        AllocInitMultiFab(current_cp[lev][0], amrex::convert(cba, jx_nodal_flag), dm, ncomps, ngJ, tag("current_cp[x]"), 0.0_rt);
-        AllocInitMultiFab(current_cp[lev][1], amrex::convert(cba, jy_nodal_flag), dm, ncomps, ngJ, tag("current_cp[y]"), 0.0_rt);
-        AllocInitMultiFab(current_cp[lev][2], amrex::convert(cba, jz_nodal_flag), dm, ncomps, ngJ, tag("current_cp[z]"), 0.0_rt);
->>>>>>> ec6e4a4e
+        AllocInitMultiFab(current_cp[lev][0], amrex::convert(crba, jx_nodal_flag), dm, ncomps, ngJ, tag("current_cp[x]"), 0.0_rt);
+        AllocInitMultiFab(current_cp[lev][1], amrex::convert(crba, jy_nodal_flag), dm, ncomps, ngJ, tag("current_cp[y]"), 0.0_rt);
+        AllocInitMultiFab(current_cp[lev][2], amrex::convert(crba, jz_nodal_flag), dm, ncomps, ngJ, tag("current_cp[z]"), 0.0_rt);
 
         if (deposit_charge) {
             // For the multi-J algorithm we can allocate only one rho component (no distinction between old and new)
             const int rho_ncomps = (WarpX::do_multi_J) ? ncomps : 2*ncomps;
-<<<<<<< HEAD
-            rho_cp[lev] = std::make_unique<MultiFab>(amrex::convert(crba,rho_nodal_flag),dm,rho_ncomps,ngRho,tag("rho_cp"));
-=======
-            AllocInitMultiFab(rho_cp[lev], amrex::convert(cba, rho_nodal_flag), dm, rho_ncomps, ngRho, tag("rho_cp"), 0.0_rt);
->>>>>>> ec6e4a4e
+            AllocInitMultiFab(rho_cp[lev], amrex::convert(crba, rho_nodal_flag), dm, rho_ncomps, ngRho, tag("rho_cp"), 0.0_rt);
         }
 
         if (do_dive_cleaning)
         {
-<<<<<<< HEAD
-            F_cp[lev] = std::make_unique<MultiFab>(amrex::convert(crba,IntVect::TheUnitVector()),dm,ncomps, ngF.max(),tag("F_cp"));
-=======
-            AllocInitMultiFab(F_cp[lev], amrex::convert(cba, IntVect::TheUnitVector()), dm, ncomps, ngF, tag("F_cp"), 0.0_rt);
->>>>>>> ec6e4a4e
+            AllocInitMultiFab(F_cp[lev], amrex::convert(crba, IntVect::TheUnitVector()), dm, ncomps, ngF, tag("F_cp"), 0.0_rt);
         }
 
         if (do_divb_cleaning)
         {
             if (do_nodal)
             {
-<<<<<<< HEAD
-                G_cp[lev] = std::make_unique<MultiFab>(amrex::convert(crba, IntVect::TheUnitVector()),
-                                                       dm, ncomps, ngG.max(), tag("G_cp"));
+                AllocInitMultiFab(G_cp[lev], amrex::convert(crba, IntVect::TheUnitVector()), dm, ncomps, ngG, tag("G_cp"), 0.0_rt);
             }
             else // do_nodal = 0
             {
-                G_cp[lev] = std::make_unique<MultiFab>(amrex::convert(crba, IntVect::TheZeroVector()),
-                                                       dm, ncomps, ngG.max(), tag("G_cp"));
-=======
-                AllocInitMultiFab(G_cp[lev], amrex::convert(cba, IntVect::TheUnitVector()), dm, ncomps, ngG, tag("G_cp"), 0.0_rt);
-            }
-            else // do_nodal = 0
-            {
-                AllocInitMultiFab(G_cp[lev], amrex::convert(cba, IntVect::TheZeroVector()), dm, ncomps, ngG, tag("G_cp"), 0.0_rt);
->>>>>>> ec6e4a4e
+                AllocInitMultiFab(G_cp[lev], amrex::convert(crba, IntVect::TheZeroVector()), dm, ncomps, ngG, tag("G_cp"), 0.0_rt);
             }
         }
 
@@ -2330,11 +2285,11 @@
     }
 
     if (n_current_deposition_buffer > 0) {
-        current_buf[lev][0] = std::make_unique<MultiFab>(amrex::convert(ba,jx_nodal_flag),dm,ncomps,ngJ,tag("current_buf[x]"));
-        current_buf[lev][1] = std::make_unique<MultiFab>(amrex::convert(ba,jy_nodal_flag),dm,ncomps,ngJ,tag("current_buf[y]"));
-        current_buf[lev][2] = std::make_unique<MultiFab>(amrex::convert(ba,jz_nodal_flag),dm,ncomps,ngJ,tag("current_buf[z]"));
+        AllocInitMultiFab(current_buf[lev][0], amrex::convert(ba, jx_nodal_flag), dm, ncomps, ngJ, tag("current_buf[x]"), 0.0_rt);
+        AllocInitMultiFab(current_buf[lev][1], amrex::convert(ba, jy_nodal_flag), dm, ncomps, ngJ, tag("current_buf[y]"), 0.0_rt);
+        AllocInitMultiFab(current_buf[lev][2], amrex::convert(ba, jz_nodal_flag), dm, ncomps, ngJ, tag("current_buf[z]"), 0.0_rt);
         if (rho_cp[lev]) {
-            charge_buf[lev] = std::make_unique<MultiFab>(amrex::convert(ba,rho_nodal_flag),dm,2*ncomps,ngRho,tag("charge_buf"));
+            AllocInitMultiFab(charge_buf[lev], amrex::convert(ba, rho_nodal_flag), dm, 2*ncomps, ngRho, tag("charge_buf"), 0.0_rt);
         }
         current_buffer_masks[lev] = std::make_unique<iMultiFab>(ba, dm, ncomps, 1);
         current_buffer_masks[lev]->setVal(1);
@@ -2771,8 +2726,8 @@
 
     ParmParse pp_warpx("warpx");
     Vector<Real> f_lo, f_hi;
-    getArrWithParser(pp_warpx, "fine_tag_lo", f_lo);
-    getArrWithParser(pp_warpx, "fine_tag_hi", f_hi);
+    utils::parser::getArrWithParser(pp_warpx, "fine_tag_lo", f_lo);
+    utils::parser::getArrWithParser(pp_warpx, "fine_tag_hi", f_hi);
     fine_tag_lo = RealVect{f_lo};
     fine_tag_hi = RealVect{f_hi};
 
