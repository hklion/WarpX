--- conflicted
+++ resolved
@@ -128,12 +128,9 @@
 bool WarpX::do_single_precision_comms = false;
 bool WarpX::do_shared_mem_charge_deposition = false;
 bool WarpX::do_shared_mem_current_deposition = false;
-<<<<<<< HEAD
-int WarpX::shared_mem_current_tpb = 512;
-=======
+int WarpX::shared_mem_current_tpb = 256;
 //Note this is not really the default. Default is sort_bin_size
 amrex::IntVect WarpX::shared_tilesize(AMREX_D_DECL(1,1,1)); 
->>>>>>> 4674bda1
 amrex::Vector<int> WarpX::field_boundary_lo(AMREX_SPACEDIM,0);
 amrex::Vector<int> WarpX::field_boundary_hi(AMREX_SPACEDIM,0);
 amrex::Vector<ParticleBoundaryType> WarpX::particle_boundary_lo(AMREX_SPACEDIM,ParticleBoundaryType::Absorbing);
@@ -767,9 +764,7 @@
 #endif
         pp_warpx.query("do_shared_mem_charge_deposition", do_shared_mem_charge_deposition);
         pp_warpx.query("do_shared_mem_current_deposition", do_shared_mem_current_deposition);
-<<<<<<< HEAD
         pp_warpx.query("shared_mem_current_tpb", shared_mem_current_tpb);
-=======
         
         // initialize the shared tilesize
         Vector<int> vect_shared_tilesize(AMREX_SPACEDIM, 1);
@@ -779,7 +774,6 @@
             for (int i=0; i<AMREX_SPACEDIM; i++)
                 shared_tilesize[i] = vect_shared_tilesize[i];
         }
->>>>>>> 4674bda1
 
         pp_warpx.query("serialize_initial_conditions", serialize_initial_conditions);
         pp_warpx.query("refine_plasma", refine_plasma);
