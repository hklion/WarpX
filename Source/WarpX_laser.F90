--- conflicted
+++ resolved
@@ -2,45 +2,24 @@
 module warpx_laser_module
 
   use iso_c_binding
-<<<<<<< HEAD
   use amrex_fort_module, only : amrex_real
-=======
-  use bl_fort_module, only : c_real
   use constants
->>>>>>> 7f971f06
 
   implicit none
 
 contains
 
-<<<<<<< HEAD
-  subroutine warpx_laser_pusher(np,xp,yp,zp,uxp,uyp,uzp,gaminv,&
-                                q,dt,laser_pusher_algo) &
-       bind(C, name="warpx_laser_pusher")
-
-    INTEGER(c_long), INTENT(IN)    :: np
-    REAL(amrex_real),INTENT(INOUT) :: gaminv(np)
-    REAL(amrex_real),INTENT(INOUT) :: xp(np),yp(np),zp(np)
-    REAL(amrex_real),INTENT(INOUT) :: uxp(np),uyp(np),uzp(np)
-    REAL(amrex_real),INTENT(IN)    :: q,dt
-    INTEGER(c_long), INTENT(IN)    :: laser_pusher_algo
-
-    ! need to update velocity!
-
-#if (BL_SPACEDIM == 3)    
-    CALL pxr_pushxyz(np,xp,yp,zp,uxp,uyp,uzp,gaminv,dt)
-=======
   subroutine warpx_gaussian_laser( np, Xp, Yp, t, &
       wavelength, e_max, waist, duration, t_peak, f, amplitude ) &
        bind(C, name="warpx_gaussian_laser")
 
     integer(c_long), intent(in) :: np
-    real(c_real), intent(in)    :: Xp(np),Yp(np)
-    real(c_real), intent(in)    :: e_max, t, t_peak, wavelength, duration, f, waist
-    real(c_real), intent(inout) :: amplitude(np)
+    real(amrex_real), intent(in)    :: Xp(np),Yp(np)
+    real(amrex_real), intent(in)    :: e_max, t, t_peak, wavelength, duration, f, waist
+    real(amrex_real), intent(inout) :: amplitude(np)
 
     integer(c_long)  :: i
-    real(c_real)     :: k0, oscillation_phase, temporal_exponent
+    real(amrex_real) :: k0, oscillation_phase, temporal_exponent
     complex*16       :: diffract_factor, exp_argument, prefactor, &
                         inv_complex_waist_2
     complex*16, parameter :: j=cmplx(0., 1.)
@@ -65,7 +44,6 @@
     ! and the amplitude of the laser
 #if (BL_SPACEDIM == 3)
     prefactor = prefactor / diffract_factor
->>>>>>> 7f971f06
 #elif (BL_SPACEDIM == 2)
     prefactor = prefactor / sqrt(diffract_factor)
 #endif
