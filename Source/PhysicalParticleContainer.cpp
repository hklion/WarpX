#include <limits>
#include <sstream>

#include <ParticleContainer.H>
#include <WarpX_f.H>
#include <WarpX.H>
#include <WarpXConst.H>

using namespace amrex;

PhysicalParticleContainer::PhysicalParticleContainer (AmrCore* amr_core, int ispecies,
                                                      const std::string& name)
    : WarpXParticleContainer(amr_core, ispecies),
      species_name(name)
{
    plasma_injector.reset(new PlasmaInjector(species_id, species_name));
    charge = plasma_injector->getCharge();
    mass = plasma_injector->getMass();
}

void PhysicalParticleContainer::InitData()
{
    AddParticles(0); // Note - add on level 0
    if (maxLevel() > 0) {
        Redistribute();  // We then redistribute
    }
}

void
PhysicalParticleContainer::AddGaussianBeam(Real x_m, Real y_m, Real z_m,
                                           Real x_rms, Real y_rms, Real z_rms,
                                           Real q_tot, long npart) {

    const Geometry& geom     = m_gdb->Geom(0);
    RealBox containing_bx = geom.ProbDomain();

    std::mt19937_64 mt(0451);
    std::normal_distribution<double> distx(x_m, x_rms);
    std::normal_distribution<double> disty(y_m, y_rms);
    std::normal_distribution<double> distz(z_m, z_rms);

    std::array<Real,PIdx::nattribs> attribs;
    attribs.fill(0.0);

    if (ParallelDescriptor::IOProcessor()) {
       std::array<Real, 3> u;
       Real weight;
       for (long i = 0; i < npart; ++i) {
#if ( BL_SPACEDIM == 3 )
            weight = q_tot/npart/charge;
            Real x = distx(mt);
            Real y = disty(mt);
            Real z = distz(mt);
#elif ( BL_SPACEDIM == 2 )
            weight = q_tot/npart/charge/y_rms;
            Real x = distx(mt);
            Real y = 0.;
            Real z = distz(mt);
#endif
        if (plasma_injector->insideBounds(x, y, z)) {
	    plasma_injector->getMomentum(u, x, y, z);
            attribs[PIdx::ux] = u[0];
            attribs[PIdx::uy] = u[1];
            attribs[PIdx::uz] = u[2];
            attribs[PIdx::w ] = weight;
            AddOneParticle(0, 0, 0, x, y, z, attribs);
            }
        }
    }
    Redistribute();
}

void
PhysicalParticleContainer::AddParticles (int lev)
{
    BL_PROFILE("PhysicalParticleContainer::AddParticles()");

    if (plasma_injector->add_single_particle) {
        AddNParticles(lev, 1,
                      &(plasma_injector->single_particle_pos[0]),
                      &(plasma_injector->single_particle_pos[1]),
                      &(plasma_injector->single_particle_pos[2]),
                      &(plasma_injector->single_particle_vel[0]),
                      &(plasma_injector->single_particle_vel[1]),
                      &(plasma_injector->single_particle_vel[2]),
                      1, &(plasma_injector->single_particle_weight), 0);
        return;
    }

    if (plasma_injector->gaussian_beam) {
        AddGaussianBeam(plasma_injector->x_m,
                        plasma_injector->y_m,
                        plasma_injector->z_m,
                        plasma_injector->x_rms,
                        plasma_injector->y_rms,
                        plasma_injector->z_rms,
                        plasma_injector->q_tot,
                        plasma_injector->npart);

        return;
    }

    if ( plasma_injector->doInjection() ) {
        AddPlasma( lev );
    }
}

/**
 * Create new macroparticles for this species, with a fixed
 * number of particles per cell (in the cells of `part_realbox`).
 * The new particles are only created inside the intersection of `part_realbox`
 * with the local grid for the current proc.
 * @param lev the index of the refinement level
 * @param part_realbox the box in which new particles should be created
 * (this box should correspond to an integer number of cells in each direction,
 * but its boundaries need not be aligned with the actual cells of the simulation)
 */
void
PhysicalParticleContainer::AddPlasma(int lev, RealBox part_realbox )
{

    // If no part_realbox is provided, initialize particles in the whole domain
    const Geometry& geom = Geom(lev);
    if (!part_realbox.ok()) part_realbox = geom.ProbDomain();

    int num_ppc = plasma_injector->num_particles_per_cell;

    const Real* dx = geom.CellSize();

    Real scale_fac;
#if BL_SPACEDIM==3
    scale_fac = dx[0]*dx[1]*dx[2]/num_ppc;
#elif BL_SPACEDIM==2
    scale_fac = dx[0]*dx[1]/num_ppc;
#endif

#ifdef _OPENMP
    // First touch all tiles in the map in serial
    for (MFIter mfi = MakeMFIter(lev); mfi.isValid(); ++mfi) {
        const int grid_id = mfi.index();
        const int tile_id = mfi.LocalTileIndex();
        GetParticles(lev)[std::make_pair(grid_id, tile_id)];
    }
#endif

#ifdef _OPENMP
#pragma omp parallel if (not WarpX::serialize_ics)
#endif
    {
        std::array<Real,PIdx::nattribs> attribs;
        attribs.fill(0.0);

        // Loop through the tiles
        for (MFIter mfi = MakeMFIter(lev); mfi.isValid(); ++mfi) {

            const Box& tile_box  = mfi.tilebox();
            const RealBox tile_realbox = WarpX::getRealBox(tile_box, lev);

            // Find the cells of part_box that overlap with tile_realbox
            // If there is no overlap, just go to the next tile in the loop
            RealBox overlap_realbox;
            Box overlap_box;
            Real ncells_adjust;
            bool no_overlap = 0;

            for (int dir=0; dir<BL_SPACEDIM; dir++) {
                if ( tile_realbox.lo(dir) < part_realbox.hi(dir) ) {
                    ncells_adjust = std::floor( (tile_realbox.lo(dir) - part_realbox.lo(dir))/dx[dir] );
                    overlap_realbox.setLo( dir, part_realbox.lo(dir) + std::max(ncells_adjust, 0.) * dx[dir]);
                } else {
                    no_overlap = 1; break;
                }
                if ( tile_realbox.hi(dir) > part_realbox.lo(dir) ) {
                    ncells_adjust = std::floor( (part_realbox.hi(dir) - tile_realbox.hi(dir))/dx[dir] );
                    overlap_realbox.setHi( dir, part_realbox.hi(dir) - std::max(ncells_adjust, 0.) * dx[dir]);
                } else {
                    no_overlap = 1; break;
                }
                // Count the number of cells in this direction in overlap_realbox
                overlap_box.setSmall( dir, 0 );
                overlap_box.setBig( dir,
				    int( round((overlap_realbox.hi(dir)-overlap_realbox.lo(dir))/dx[dir] )) - 1);
            }
            if (no_overlap == 1) continue; // Go to the next tile

            const int grid_id = mfi.index();
            const int tile_id = mfi.LocalTileIndex();

            // Loop through the cells of overlap_box and inject
            // the corresponding particles
            const auto& overlap_corner = overlap_realbox.lo();
            for (IntVect iv = overlap_box.smallEnd();
                 iv <= overlap_box.bigEnd(); overlap_box.next(iv)) {
                for (int i_part=0; i_part<num_ppc;i_part++) {
                    std::array<Real, 3> r;
                    plasma_injector->getPositionUnitBox(r, i_part);
#if ( BL_SPACEDIM == 3 )
                    Real x = overlap_corner[0] + (iv[0] + r[0])*dx[0];
                    Real y = overlap_corner[1] + (iv[1] + r[1])*dx[1];
                    Real z = overlap_corner[2] + (iv[2] + r[2])*dx[2];
#elif ( BL_SPACEDIM == 2 )
                    Real x = overlap_corner[0] + (iv[0] + r[0])*dx[0];
                    Real y = 0;
                    Real z = overlap_corner[1] + (iv[1] + r[1])*dx[1];
#endif
                    // If the new particle is not inside the tile box,
                    // go to the next generated particle.
#if ( BL_SPACEDIM == 3 )
                    if(!tile_realbox.contains( RealVect{x, y, z} )) continue;
#elif ( BL_SPACEDIM == 2 )
                    if(!tile_realbox.contains( RealVect{x, z} )) continue;
#endif

                    if (plasma_injector->insideBounds(x, y, z)) {
                        Real dens;
                        std::array<Real, 3> u;
                        if (WarpX::gamma_boost == 1.){
                            // Lab-frame simulation
                            plasma_injector->getMomentum(u, x, y, z);
                            dens = plasma_injector->getDensity(x, y, z);
                        } else {
                            // Boosted-frame simulation: call `getMomentum`
                            // and `getDensity` with lab-frame Parameters
                            // (Assumes that the plasma has a low velocity,
                            // and that the boost is along z)
                            Real t = WarpX::GetInstance().gett_new(lev);
                            Real v_boost = WarpX::beta_boost*PhysConst::c;
                            Real z_lab = WarpX::gamma_boost*( z - v_boost*t );
                            plasma_injector->getMomentum(u, x, y, z_lab);
                            dens = plasma_injector->getDensity(x, y, z);
                            // Perform Lorentz transform
                            // (Assumes that the plasma has a low velocity)
                            u[2] = WarpX::gamma_boost * ( u[2] - v_boost );
                            dens = WarpX::gamma_boost * dens;
                        }
                        attribs[PIdx::w ] = dens * scale_fac;
                        attribs[PIdx::ux] = u[0];
                        attribs[PIdx::uy] = u[1];
                        attribs[PIdx::uz] = u[2];
                        AddOneParticle(lev, grid_id, tile_id, x, y, z, attribs);
                    }
                }
            }
        }
    }
}

void
PhysicalParticleContainer::
FieldGatherES (const amrex::Vector<std::array<std::unique_ptr<amrex::MultiFab>, 3> >& E,
               const amrex::Vector<std::unique_ptr<amrex::FabArray<amrex::BaseFab<int> > > >& masks)
{

    const int num_levels = E.size();
    const int ng = E[0][0]->nGrow();

    if (num_levels == 1) {
        const int lev = 0;
        const auto& gm = m_gdb->Geom(lev);
        const auto& ba = m_gdb->ParticleBoxArray(lev);

        BoxArray nba = ba;
        nba.surroundingNodes();

        const Real* dx  = gm.CellSize();
        const Real* plo = gm.ProbLo();

        BL_ASSERT(OnSameGrids(lev, *E[lev][0]));

        for (WarpXParIter pti(*this, lev); pti.isValid(); ++pti) {
            const Box& box = nba[pti];

            const auto& particles = pti.GetArrayOfStructs();
            int nstride = particles.dataShape().first;
            const long np  = pti.numParticles();

            auto& attribs = pti.GetAttribs();
            auto& Exp = attribs[PIdx::Ex];
            auto& Eyp = attribs[PIdx::Ey];
#if BL_SPACEDIM == 3
            auto& Ezp = attribs[PIdx::Ez];
#endif
            Exp.assign(np,0.0);
            Eyp.assign(np,0.0);
#if BL_SPACEDIM == 3
            Ezp.assign(np,0.0);
#endif

            const FArrayBox& exfab = (*E[lev][0])[pti];
            const FArrayBox& eyfab = (*E[lev][1])[pti];
#if BL_SPACEDIM == 3
            const FArrayBox& ezfab = (*E[lev][2])[pti];
#endif

            WRPX_INTERPOLATE_CIC(particles.data(), nstride, np,
                                 Exp.data(), Eyp.data(),
#if BL_SPACEDIM == 3
                                 Ezp.data(),
#endif
                                 exfab.dataPtr(), eyfab.dataPtr(),
#if BL_SPACEDIM == 3
                                 ezfab.dataPtr(),
#endif
                                 box.loVect(), box.hiVect(), plo, dx, &ng);
        }

        return;
    }

    const BoxArray& fine_BA = E[1][0]->boxArray();
    const DistributionMapping& fine_dm = E[1][0]->DistributionMap();
    BoxArray coarsened_fine_BA = fine_BA;
    coarsened_fine_BA.coarsen(IntVect(D_DECL(2,2,2)));

    MultiFab coarse_Ex(coarsened_fine_BA, fine_dm, 1, 1);
    MultiFab coarse_Ey(coarsened_fine_BA, fine_dm, 1, 1);
#if BL_SPACEDIM == 3
    MultiFab coarse_Ez(coarsened_fine_BA, fine_dm, 1, 1);
#endif

    coarse_Ex.copy(*E[0][0], 0, 0, 1, 1, 1);
    coarse_Ey.copy(*E[0][1], 0, 0, 1, 1, 1);
#if BL_SPACEDIM == 3
    coarse_Ez.copy(*E[0][2], 0, 0, 1, 1, 1);
#endif

    for (int lev = 0; lev < num_levels; ++lev) {
        const auto& gm = m_gdb->Geom(lev);
        const auto& ba = m_gdb->ParticleBoxArray(lev);

        BoxArray nba = ba;
        nba.surroundingNodes();

        const Real* dx  = gm.CellSize();
        const Real* plo = gm.ProbLo();

        BL_ASSERT(OnSameGrids(lev, *E[lev][0]));

        for (WarpXParIter pti(*this, lev); pti.isValid(); ++pti) {
            const Box& box = nba[pti];

            const auto& particles = pti.GetArrayOfStructs();
            int nstride = particles.dataShape().first;
            const long np  = pti.numParticles();

            auto& attribs = pti.GetAttribs();
            auto& Exp = attribs[PIdx::Ex];
            auto& Eyp = attribs[PIdx::Ey];
#if BL_SPACEDIM == 3
            auto& Ezp = attribs[PIdx::Ez];
#endif
            Exp.assign(np,0.0);
            Eyp.assign(np,0.0);
#if BL_SPACEDIM == 3
            Ezp.assign(np,0.0);
#endif

            const FArrayBox& exfab = (*E[lev][0])[pti];
            const FArrayBox& eyfab = (*E[lev][1])[pti];
#if BL_SPACEDIM == 3
            const FArrayBox& ezfab = (*E[lev][2])[pti];
#endif

            if (lev == 0) {
                WRPX_INTERPOLATE_CIC(particles.data(), nstride, np,
                                     Exp.data(), Eyp.data(),
#if BL_SPACEDIM == 3
                Ezp.data(),
#endif
                                exfab.dataPtr(), eyfab.dataPtr(),
#if BL_SPACEDIM == 3
                                ezfab.dataPtr(),
#endif
                                box.loVect(), box.hiVect(), plo, dx, &ng);
            } else {

                const FArrayBox& exfab_coarse = coarse_Ex[pti];
                const FArrayBox& eyfab_coarse = coarse_Ey[pti];
#if BL_SPACEDIM == 3
                const FArrayBox& ezfab_coarse = coarse_Ez[pti];
#endif
                const Box& coarse_box = coarsened_fine_BA[pti];
                const Real* coarse_dx = Geom(0).CellSize();

                WRPX_INTERPOLATE_CIC_TWO_LEVELS(particles.data(), nstride, np,
                                                Exp.data(), Eyp.data(),
#if BL_SPACEDIM == 3
                                                Ezp.data(),
#endif
                                                exfab.dataPtr(), eyfab.dataPtr(),
#if BL_SPACEDIM == 3
                                                ezfab.dataPtr(),
#endif
                                                box.loVect(), box.hiVect(), dx,
                                                exfab_coarse.dataPtr(), eyfab_coarse.dataPtr(),
#if BL_SPACEDIM == 3
                                                ezfab_coarse.dataPtr(),
#endif
                                                (*masks[1])[pti].dataPtr(),
                                                coarse_box.loVect(), coarse_box.hiVect(), coarse_dx,
                                                plo, &ng, &lev);
            }
        }
    }
}

void
PhysicalParticleContainer::FieldGather (int lev,
                                        const MultiFab& Ex, const MultiFab& Ey, const MultiFab& Ez,
                                        const MultiFab& Bx, const MultiFab& By, const MultiFab& Bz)
{
    const std::array<Real,3>& dx = WarpX::CellSize(lev);

    // WarpX assumes the same number of guard cells for Ex, Ey, Ez, Bx, By, Bz
    long ng = Ex.nGrow();

    BL_ASSERT(OnSameGrids(lev,Ex));

    MultiFab* cost = WarpX::getCosts(lev);

#ifdef _OPENMP
#pragma omp parallel
#endif
    {
	Vector<Real> xp, yp, zp;

	for (WarpXParIter pti(*this, lev); pti.isValid(); ++pti)
	{
            Real wt = ParallelDescriptor::second();

	    const Box& box = pti.validbox();

            auto& attribs = pti.GetAttribs();

            auto& Exp = attribs[PIdx::Ex];
            auto& Eyp = attribs[PIdx::Ey];
            auto& Ezp = attribs[PIdx::Ez];
            auto& Bxp = attribs[PIdx::Bx];
            auto& Byp = attribs[PIdx::By];
            auto& Bzp = attribs[PIdx::Bz];

            const long np = pti.numParticles();

	    // Data on the grid
	    const FArrayBox& exfab = Ex[pti];
	    const FArrayBox& eyfab = Ey[pti];
	    const FArrayBox& ezfab = Ez[pti];
	    const FArrayBox& bxfab = Bx[pti];
	    const FArrayBox& byfab = By[pti];
	    const FArrayBox& bzfab = Bz[pti];

	    Exp.assign(np,0.0);
	    Eyp.assign(np,0.0);
	    Ezp.assign(np,0.0);
	    Bxp.assign(np,0.0);
	    Byp.assign(np,0.0);
	    Bzp.assign(np,0.0);

	    //
	    // copy data from particle container to temp arrays
	    //
            pti.GetPosition(xp, yp, zp);

            const std::array<Real,3>& xyzmin = WarpX::LowerCorner(box, lev);

	    //
	    // Field Gather
	    //
	    const int ll4symtry          = false;
	    const int l_lower_order_in_v = true;
            long lvect_fieldgathe = 64;
	    warpx_geteb_energy_conserving(
	       &np, xp.data(), yp.data(), zp.data(),
	       Exp.data(),Eyp.data(),Ezp.data(),
	       Bxp.data(),Byp.data(),Bzp.data(),
	       &xyzmin[0], &xyzmin[1], &xyzmin[2],
	       &dx[0], &dx[1], &dx[2],
	       &WarpX::nox, &WarpX::noy, &WarpX::noz,
	       exfab.dataPtr(), &ng, exfab.length(),
	       eyfab.dataPtr(), &ng, eyfab.length(),
	       ezfab.dataPtr(), &ng, ezfab.length(),
               bxfab.dataPtr(), &ng, bxfab.length(),
	       byfab.dataPtr(), &ng, byfab.length(),
	       bzfab.dataPtr(), &ng, bzfab.length(),
	       &ll4symtry, &l_lower_order_in_v,
	       &lvect_fieldgathe, &WarpX::field_gathering_algo);

            if (cost) {
                const Box& tbx = pti.tilebox();
                wt = (ParallelDescriptor::second() - wt) / tbx.d_numPts();
                (*cost)[pti].plus(wt, tbx);
            }
        }
    }
}

void
PhysicalParticleContainer::EvolveES (const Vector<std::array<std::unique_ptr<MultiFab>, 3> >& E,
                                           Vector<std::unique_ptr<MultiFab> >& rho,
                                     Real t, Real dt)
{
    BL_PROFILE("PPC::EvolveES()");

    int num_levels = rho.size();
    for (int lev = 0; lev < num_levels; ++lev) {
        BL_ASSERT(OnSameGrids(lev, *rho[lev]));
        const auto& gm = m_gdb->Geom(lev);
        const RealBox& prob_domain = gm.ProbDomain();
	for (WarpXParIter pti(*this, lev); pti.isValid(); ++pti) {
            // Particle structs
            auto& particles = pti.GetArrayOfStructs();
            int nstride = particles.dataShape().first;
            const long np  = pti.numParticles();

            // Particle attributes
            auto& attribs = pti.GetAttribs();
            auto& uxp = attribs[PIdx::ux];
            auto& uyp = attribs[PIdx::uy];

#if BL_SPACEDIM == 3
            auto& uzp = attribs[PIdx::uz];
#endif

            auto& Exp = attribs[PIdx::Ex];
            auto& Eyp = attribs[PIdx::Ey];

#if BL_SPACEDIM == 3
            auto& Ezp = attribs[PIdx::Ez];
#endif
            //
            // Particle Push
            //
            WRPX_PUSH_LEAPFROG(particles.data(), nstride, np,
                               uxp.data(), uyp.data(),
#if BL_SPACEDIM == 3
                               uzp.data(),
#endif
                               Exp.data(), Eyp.data(),
#if BL_SPACEDIM == 3
                               Ezp.data(),
#endif
                               &this->charge, &this->mass, &dt,
                               prob_domain.lo(), prob_domain.hi());
        }
    }
}

void
PhysicalParticleContainer::Evolve (int lev,
				   const MultiFab& Ex, const MultiFab& Ey, const MultiFab& Ez,
				   const MultiFab& Bx, const MultiFab& By, const MultiFab& Bz,
				   MultiFab& jx, MultiFab& jy, MultiFab& jz,
                                   MultiFab* cjx, MultiFab* cjy, MultiFab* cjz,
                                   MultiFab* rho,
                                   const MultiFab* cEx, const MultiFab* cEy, const MultiFab* cEz,
                                   const MultiFab* cBx, const MultiFab* cBy, const MultiFab* cBz,
                                   Real t, Real dt)
{
    BL_PROFILE("PPC::Evolve()");
    BL_PROFILE_VAR_NS("PPC::Evolve::Copy", blp_copy);
    BL_PROFILE_VAR_NS("PICSAR::FieldGather", blp_pxr_fg);
    BL_PROFILE_VAR_NS("PICSAR::ParticlePush", blp_pxr_pp);
    BL_PROFILE_VAR_NS("PICSAR::CurrentDeposition", blp_pxr_cd);
    BL_PROFILE_VAR_NS("PPC::Evolve::Accumulate", blp_accumulate);
<<<<<<< HEAD
    BL_PROFILE_VAR_NS("PPC::Evolve::partition", blp_partition);
    
    const std::array<Real,3>& dx = WarpX::CellSize(lev);
    const std::array<Real,3>& cdx = WarpX::CellSize(std::max(lev-1,0));
    
=======

    const std::array<Real,3>& dx = WarpX::CellSize(lev);

>>>>>>> f7efa906
    // WarpX assumes the same number of guard cells for Ex, Ey, Ez, Bx, By, Bz
    long ngE = Ex.nGrow();
    // WarpX assumes the same number of guard cells for Jx, Jy, Jz
    long ngJ = jx.nGrow();

    long ngRho = (rho) ? rho->nGrow() : 0;

    long ngRhoDeposit = (WarpX::use_filter) ? ngRho +1 : ngRho;
    long ngJDeposit   = (WarpX::use_filter) ? ngJ +1   : ngJ;

    BL_ASSERT(OnSameGrids(lev,Ex));

    MultiFab* cost = WarpX::getCosts(lev);

<<<<<<< HEAD
    const iMultiFab* bmasks = WarpX::BufferMasks(lev);
    
=======
>>>>>>> f7efa906
#ifdef _OPENMP
#pragma omp parallel
#endif
    {
	Vector<Real> xp, yp, zp, giv;
        FArrayBox local_rho, local_jx, local_jy, local_jz;
        FArrayBox filtered_rho, filtered_jx, filtered_jy, filtered_jz;
<<<<<<< HEAD
        std::vector<bool> inexflag;
        Array<long> pid;
        Vector<Real> tmp;
        Vector<ParticleType> particle_tmp;
=======
>>>>>>> f7efa906

	for (WarpXParIter pti(*this, lev); pti.isValid(); ++pti)
	{
            Real wt = ParallelDescriptor::second();

	    const Box& box = pti.validbox();

            auto& attribs = pti.GetAttribs();

            auto&  wp = attribs[PIdx::w];
            auto& uxp = attribs[PIdx::ux];
            auto& uyp = attribs[PIdx::uy];
            auto& uzp = attribs[PIdx::uz];
            auto& Exp = attribs[PIdx::Ex];
            auto& Eyp = attribs[PIdx::Ey];
            auto& Ezp = attribs[PIdx::Ez];
            auto& Bxp = attribs[PIdx::Bx];
            auto& Byp = attribs[PIdx::By];
            auto& Bzp = attribs[PIdx::Bz];

            const long np = pti.numParticles();

	    // Data on the grid
	    const FArrayBox& exfab = Ex[pti];
	    const FArrayBox& eyfab = Ey[pti];
	    const FArrayBox& ezfab = Ez[pti];
	    const FArrayBox& bxfab = Bx[pti];
	    const FArrayBox& byfab = By[pti];
	    const FArrayBox& bzfab = Bz[pti];
	    FArrayBox&       jxfab = jx[pti];
	    FArrayBox&       jyfab = jy[pti];
	    FArrayBox&       jzfab = jz[pti];

	    Exp.assign(np,0.0);
	    Eyp.assign(np,0.0);
	    Ezp.assign(np,0.0);
	    Bxp.assign(np,WarpX::B_external[0]);
	    Byp.assign(np,WarpX::B_external[1]);
	    Bzp.assign(np,WarpX::B_external[2]);

	    giv.resize(np);

            long nfine = np;
            if (cEx && !do_not_push)
            {
                BL_PROFILE_VAR_START(blp_partition);
                inexflag.resize(np);
                auto& aos = pti.GetArrayOfStructs();
                int i = 0;
                const auto& msk = (*bmasks)[pti];
                for (const auto& p : aos) {
                    const IntVect& iv = Index(p, lev);
                    inexflag[i++] = msk(iv);
                }

                pid.resize(np);
                std::iota(pid.begin(), pid.end(), 0L);
                
                auto sep = std::stable_partition(pid.begin(), pid.end(),
                                                 [&inexflag](long id) { return inexflag[id]; });

                nfine = std::distance(pid.begin(), sep);
                if (nfine != np)
                {
                    particle_tmp.resize(np);
                    for (long ip = 0; ip < np; ++ip) {
                        particle_tmp[ip] = aos[pid[ip]];
                    }
                    std::swap(aos(), particle_tmp);

                    tmp.resize(np);
                    for (long ip = 0; ip < np; ++ip) {
                        tmp[ip] = wp[pid[ip]];
                    }
                    std::swap(wp, tmp);

                    for (long ip = 0; ip < np; ++ip) {
                        tmp[ip] = uxp[pid[ip]];
                    }
                    std::swap(uxp, tmp);

                    for (long ip = 0; ip < np; ++ip) {
                        tmp[ip] = uyp[pid[ip]];
                    }
                    std::swap(uyp, tmp);

                    for (long ip = 0; ip < np; ++ip) {
                        tmp[ip] = uzp[pid[ip]];
                    }
                    std::swap(uzp, tmp);
                }
                BL_PROFILE_VAR_STOP(blp_partition);
            }

	    //
	    // copy data from particle container to temp arrays
	    //
	    BL_PROFILE_VAR_START(blp_copy);
            pti.GetPosition(xp, yp, zp);
	    BL_PROFILE_VAR_STOP(blp_copy);

            const std::array<Real,3>& xyzmin_tile = WarpX::LowerCorner(pti.tilebox(), lev);
            const std::array<Real,3>& xyzmin_grid = WarpX::LowerCorner(box, lev);

	    long lvect = 8;

            if (rho)
            {
                Real* data_ptr;
                const int *rholen;
                FArrayBox& rhofab = (*rho)[pti];
                Box tile_box = convert(pti.tilebox(), IntVect::TheUnitVector());
                Box grown_box;
                const std::array<Real, 3>& xyzmin = xyzmin_tile;
                tile_box.grow(ngRho);
                if (WarpX::use_filter) {
                    grown_box = tile_box;
                    grown_box.grow(1);
                    local_rho.resize(grown_box);
                } else {
                    local_rho.resize(tile_box);
                }
                local_rho = 0.0;
                data_ptr = local_rho.dataPtr();
                rholen = local_rho.length();

#if (BL_SPACEDIM == 3)
                const long nx = rholen[0]-1-2*ngRhoDeposit;
                const long ny = rholen[1]-1-2*ngRhoDeposit;
                const long nz = rholen[2]-1-2*ngRhoDeposit;
#else
                const long nx = rholen[0]-1-2*ngRhoDeposit;
                const long ny = 0;
                const long nz = rholen[1]-1-2*ngRhoDeposit;
#endif
            	warpx_charge_deposition(data_ptr, &np,
                                        xp.data(), yp.data(), zp.data(), wp.data(),
                                        &this->charge,
                                        &xyzmin[0], &xyzmin[1], &xyzmin[2],
                                        &dx[0], &dx[1], &dx[2], &nx, &ny, &nz,
                                        &ngRhoDeposit, &ngRhoDeposit, &ngRhoDeposit,
                                        &WarpX::nox,&WarpX::noy,&WarpX::noz,
                                        &lvect, &WarpX::charge_deposition_algo);

                const int ncomp = 1;
                if (WarpX::use_filter) {

                    filtered_rho.resize(tile_box);
                    filtered_rho = 0;

                    WRPX_FILTER(local_rho.dataPtr(),
                                local_rho.loVect(),
                                local_rho.hiVect(),
                                filtered_rho.dataPtr(),
                                filtered_rho.loVect(),
                                filtered_rho.hiVect(),
                                ncomp);

                    amrex_atomic_accumulate_fab(BL_TO_FORTRAN_3D(filtered_rho),
                                                BL_TO_FORTRAN_3D(rhofab), ncomp);


                } else {
                    amrex_atomic_accumulate_fab(BL_TO_FORTRAN_3D(local_rho),
                                                BL_TO_FORTRAN_3D(rhofab), ncomp);
                }
            }

            if (! do_not_push)
            {
                //
                // Field Gather of Aux Data (i.e., the full solution)
                //
                const int ll4symtry          = false;
                const int l_lower_order_in_v = true;
                long lvect_fieldgathe = 64;

                BL_PROFILE_VAR_START(blp_pxr_fg);

                warpx_geteb_energy_conserving(
                    &nfine, xp.data(), yp.data(), zp.data(),
                    Exp.data(),Eyp.data(),Ezp.data(),
                    Bxp.data(),Byp.data(),Bzp.data(),
                    &xyzmin_grid[0], &xyzmin_grid[1], &xyzmin_grid[2],
                    &dx[0], &dx[1], &dx[2],
                    &WarpX::nox, &WarpX::noy, &WarpX::noz,
                    exfab.dataPtr(), &ngE, exfab.length(),
                    eyfab.dataPtr(), &ngE, eyfab.length(),
                    ezfab.dataPtr(), &ngE, ezfab.length(),
                    bxfab.dataPtr(), &ngE, bxfab.length(),
                    byfab.dataPtr(), &ngE, byfab.length(),
                    bzfab.dataPtr(), &ngE, bzfab.length(),
                    &ll4symtry, &l_lower_order_in_v,
                    &lvect_fieldgathe, &WarpX::field_gathering_algo);

                if (nfine < np)
                {
                    const IntVect& ref_ratio = WarpX::RefRatio(lev-1);
                    const std::array<Real,3>& cxyzmin_grid
                        = WarpX::LowerCorner(amrex::coarsen(box,ref_ratio), lev-1);

                    const FArrayBox& cexfab = (*cEx)[pti];
                    const FArrayBox& ceyfab = (*cEy)[pti];
                    const FArrayBox& cezfab = (*cEz)[pti];
                    const FArrayBox& cbxfab = (*cBx)[pti];
                    const FArrayBox& cbyfab = (*cBy)[pti];
                    const FArrayBox& cbzfab = (*cBz)[pti];

                    long ncrse = np - nfine;
                    warpx_geteb_energy_conserving(
                        &ncrse, xp.data()+nfine, yp.data()+nfine, zp.data()+nfine,
                        Exp.data()+nfine, Eyp.data()+nfine, Ezp.data()+nfine,
                        Bxp.data()+nfine, Byp.data()+nfine, Bzp.data()+nfine,
                        &cxyzmin_grid[0], &cxyzmin_grid[1], &cxyzmin_grid[2],
                        &cdx[0], &cdx[1], &cdx[2],
                        &WarpX::nox, &WarpX::noy, &WarpX::noz,
                        cexfab.dataPtr(), &ngE, cexfab.length(),
                        ceyfab.dataPtr(), &ngE, ceyfab.length(),
                        cezfab.dataPtr(), &ngE, cezfab.length(),
                        cbxfab.dataPtr(), &ngE, cbxfab.length(),
                        cbyfab.dataPtr(), &ngE, cbyfab.length(),
                        cbzfab.dataPtr(), &ngE, cbzfab.length(),
                        &ll4symtry, &l_lower_order_in_v,
                        &lvect_fieldgathe, &WarpX::field_gathering_algo);                    
                }

                BL_PROFILE_VAR_STOP(blp_pxr_fg);

                //
                // Particle Push
                //
                BL_PROFILE_VAR_START(blp_pxr_pp);
                warpx_particle_pusher(&np, xp.data(), yp.data(), zp.data(),
                                      uxp.data(), uyp.data(), uzp.data(), giv.data(),
                                      Exp.dataPtr(), Eyp.dataPtr(), Ezp.dataPtr(),
                                      Bxp.dataPtr(), Byp.dataPtr(), Bzp.dataPtr(),
                                      &this->charge, &this->mass, &dt,
                                      &WarpX::particle_pusher_algo);
                BL_PROFILE_VAR_STOP(blp_pxr_pp);

                //
                // Current Deposition onto fine patch
                //

                BL_PROFILE_VAR_START(blp_pxr_cd);
                Real *jx_ptr, *jy_ptr, *jz_ptr;
                const int  *jxntot, *jyntot, *jzntot;
                Box tbx = convert(pti.tilebox(), WarpX::jx_nodal_flag);
                Box tby = convert(pti.tilebox(), WarpX::jy_nodal_flag);
                Box tbz = convert(pti.tilebox(), WarpX::jz_nodal_flag);
                Box gtbx, gtby, gtbz;

                const std::array<Real, 3>& xyzmin = xyzmin_tile;

                tbx.grow(ngJ);
                tby.grow(ngJ);
                tbz.grow(ngJ);

                if (WarpX::use_filter) {

                    gtbx = tbx;
                    gtbx.grow(1);

                    gtby = tby;
                    gtby.grow(1);

                    gtbz = tbz;
                    gtbz.grow(1);

                    local_jx.resize(gtbx);
                    local_jy.resize(gtby);
                    local_jz.resize(gtbz);
                } else {
                    local_jx.resize(tbx);
                    local_jy.resize(tby);
                    local_jz.resize(tbz);
                }

                local_jx = 0.0;
                local_jy = 0.0;
                local_jz = 0.0;

                jx_ptr = local_jx.dataPtr();
                jy_ptr = local_jy.dataPtr();
                jz_ptr = local_jz.dataPtr();

                jxntot = local_jx.length();
                jyntot = local_jy.length();
                jzntot = local_jz.length();

                warpx_current_deposition(
                    jx_ptr, &ngJDeposit, jxntot,
                    jy_ptr, &ngJDeposit, jyntot,
                    jz_ptr, &ngJDeposit, jzntot,
                    &nfine, xp.data(), yp.data(), zp.data(),
                    uxp.data(), uyp.data(), uzp.data(),
                    giv.data(), wp.data(), &this->charge,
                    &xyzmin[0], &xyzmin[1], &xyzmin[2],
                    &dt, &dx[0], &dx[1], &dx[2],
                    &WarpX::nox,&WarpX::noy,&WarpX::noz,
                    &lvect,&WarpX::current_deposition_algo);

                BL_PROFILE_VAR_STOP(blp_pxr_cd);

                BL_PROFILE_VAR_START(blp_accumulate);

                const int ncomp = 1;
                if (WarpX::use_filter) {

                    filtered_jx.resize(tbx);
                    filtered_jx = 0.0;

                    WRPX_FILTER(local_jx.dataPtr(),
                                local_jx.loVect(),
                                local_jx.hiVect(),
                                filtered_jx.dataPtr(),
                                filtered_jx.loVect(),
                                filtered_jx.hiVect(),
                                ncomp);

                    filtered_jy.resize(tby);
                    filtered_jy = 0.0;

                    WRPX_FILTER(local_jy.dataPtr(),
                                local_jy.loVect(),
                                local_jy.hiVect(),
                                filtered_jy.dataPtr(),
                                filtered_jy.loVect(),
                                filtered_jy.hiVect(),
                                ncomp);

                    filtered_jz.resize(tbz);
                    filtered_jz = 0.0;

                    WRPX_FILTER(local_jz.dataPtr(),
                                local_jz.loVect(),
                                local_jz.hiVect(),
                                filtered_jz.dataPtr(),
                                filtered_jz.loVect(),
                                filtered_jz.hiVect(),
                                ncomp);

                    amrex_atomic_accumulate_fab(BL_TO_FORTRAN_3D(filtered_jx),
                                                BL_TO_FORTRAN_3D(jxfab), ncomp);

                    amrex_atomic_accumulate_fab(BL_TO_FORTRAN_3D(filtered_jy),
                                                BL_TO_FORTRAN_3D(jyfab), ncomp);

                    amrex_atomic_accumulate_fab(BL_TO_FORTRAN_3D(filtered_jz),
                                                BL_TO_FORTRAN_3D(jzfab), ncomp);

                } else {

                    amrex_atomic_accumulate_fab(BL_TO_FORTRAN_3D(local_jx),
                                                BL_TO_FORTRAN_3D(jxfab), ncomp);

                    amrex_atomic_accumulate_fab(BL_TO_FORTRAN_3D(local_jy),
                                                BL_TO_FORTRAN_3D(jyfab), ncomp);

                    amrex_atomic_accumulate_fab(BL_TO_FORTRAN_3D(local_jz),
                                                BL_TO_FORTRAN_3D(jzfab), ncomp);
                }
                BL_PROFILE_VAR_STOP(blp_accumulate);
<<<<<<< HEAD
                
                if (nfine < np)
                {
                    const IntVect& ref_ratio = WarpX::RefRatio(lev-1);
                    const Box& ctilebox = amrex::coarsen(pti.tilebox(),ref_ratio);
                    const std::array<Real,3>& cxyzmin_tile = WarpX::LowerCorner(ctilebox, lev-1);

                    tbx = amrex::convert(ctilebox, WarpX::jx_nodal_flag);
                    tby = amrex::convert(ctilebox, WarpX::jy_nodal_flag);
                    tbz = amrex::convert(ctilebox, WarpX::jz_nodal_flag);
                    tbx.grow(ngJ);
                    tby.grow(ngJ);
                    tbz.grow(ngJ);
                
                    if (WarpX::use_filter) {
                        local_jx.resize(amrex::grow(tbx,1));
                        local_jy.resize(amrex::grow(tby,1));
                        local_jz.resize(amrex::grow(tbz,1));
                    } else {
                        local_jx.resize(tbx);
                        local_jy.resize(tby);
                        local_jz.resize(tbz);
                    }

                    local_jx = 0.0;
                    local_jy = 0.0;
                    local_jz = 0.0;

                    jx_ptr = local_jx.dataPtr();
                    jy_ptr = local_jy.dataPtr();
                    jz_ptr = local_jz.dataPtr();
                
                    jxntot = local_jx.length();
                    jyntot = local_jy.length();
                    jzntot = local_jz.length();

                    long ncrse = np - nfine;
                    warpx_current_deposition(
                        jx_ptr, &ngJDeposit, jxntot,
                        jy_ptr, &ngJDeposit, jyntot,
                        jz_ptr, &ngJDeposit, jzntot,
                        &ncrse, xp.data()+nfine, yp.data()+nfine, zp.data()+nfine,
                        uxp.data()+nfine, uyp.data()+nfine, uzp.data()+nfine,
                        giv.data()+nfine, wp.data()+nfine, &this->charge,
                        &cxyzmin_tile[0], &cxyzmin_tile[1], &cxyzmin_tile[2],
                        &dt, &cdx[0], &cdx[1], &cdx[2],
                        &WarpX::nox,&WarpX::noy,&WarpX::noz,
                        &lvect,&WarpX::current_deposition_algo);

                    FArrayBox& cjxfab = (*cjx)[pti];
                    FArrayBox& cjyfab = (*cjy)[pti];
                    FArrayBox& cjzfab = (*cjz)[pti];

                    const int ncomp = 1;
                    if (WarpX::use_filter)
                    {
                        filtered_jx.resize(tbx);
                        filtered_jx = 0.0;
                        
                        WRPX_FILTER(local_jx.dataPtr(),
                                    local_jx.loVect(),
                                    local_jx.hiVect(),
                                    filtered_jx.dataPtr(),
                                    filtered_jx.loVect(),
                                    filtered_jx.hiVect(),
                                    ncomp);

                        filtered_jy.resize(tby);
                        filtered_jy = 0.0;
                        
                        WRPX_FILTER(local_jy.dataPtr(),
                                    local_jy.loVect(),
                                    local_jy.hiVect(),
                                    filtered_jy.dataPtr(),
                                    filtered_jy.loVect(),
                                    filtered_jy.hiVect(),
                                    ncomp);
                        
                        filtered_jz.resize(tbz);
                        filtered_jz = 0.0;
                        
                        WRPX_FILTER(local_jz.dataPtr(),
                                    local_jz.loVect(),
                                    local_jz.hiVect(),
                                    filtered_jz.dataPtr(),
                                    filtered_jz.loVect(),
                                    filtered_jz.hiVect(),
                                    ncomp);
                        
                        amrex_atomic_accumulate_fab(BL_TO_FORTRAN_3D(filtered_jx),
                                                    BL_TO_FORTRAN_3D(cjxfab), ncomp);
                        
                        amrex_atomic_accumulate_fab(BL_TO_FORTRAN_3D(filtered_jy),
                                                    BL_TO_FORTRAN_3D(cjyfab), ncomp);
                        
                        amrex_atomic_accumulate_fab(BL_TO_FORTRAN_3D(filtered_jz),
                                                    BL_TO_FORTRAN_3D(cjzfab), ncomp);
                        
                    } else {
                        
                        amrex_atomic_accumulate_fab(BL_TO_FORTRAN_3D(local_jx),
                                                    BL_TO_FORTRAN_3D(cjxfab), ncomp);
                        
                        amrex_atomic_accumulate_fab(BL_TO_FORTRAN_3D(local_jy),
                                                    BL_TO_FORTRAN_3D(cjyfab), ncomp);
                        
                        amrex_atomic_accumulate_fab(BL_TO_FORTRAN_3D(local_jz),
                                                    BL_TO_FORTRAN_3D(cjzfab), ncomp);
                    }
                }
=======
>>>>>>> f7efa906

                //
                // copy particle data back
                //
                BL_PROFILE_VAR_START(blp_copy);
                pti.SetPosition(xp, yp, zp);
                BL_PROFILE_VAR_STOP(blp_copy);
            }

            if (cost) {
                const Box& tbx = pti.tilebox();
                wt = (ParallelDescriptor::second() - wt) / tbx.d_numPts();
                (*cost)[pti].plus(wt, tbx);
            }
	}
    }
}<|MERGE_RESOLUTION|>--- conflicted
+++ resolved
@@ -562,17 +562,11 @@
     BL_PROFILE_VAR_NS("PICSAR::ParticlePush", blp_pxr_pp);
     BL_PROFILE_VAR_NS("PICSAR::CurrentDeposition", blp_pxr_cd);
     BL_PROFILE_VAR_NS("PPC::Evolve::Accumulate", blp_accumulate);
-<<<<<<< HEAD
     BL_PROFILE_VAR_NS("PPC::Evolve::partition", blp_partition);
     
     const std::array<Real,3>& dx = WarpX::CellSize(lev);
     const std::array<Real,3>& cdx = WarpX::CellSize(std::max(lev-1,0));
     
-=======
-
-    const std::array<Real,3>& dx = WarpX::CellSize(lev);
-
->>>>>>> f7efa906
     // WarpX assumes the same number of guard cells for Ex, Ey, Ez, Bx, By, Bz
     long ngE = Ex.nGrow();
     // WarpX assumes the same number of guard cells for Jx, Jy, Jz
@@ -587,11 +581,8 @@
 
     MultiFab* cost = WarpX::getCosts(lev);
 
-<<<<<<< HEAD
     const iMultiFab* bmasks = WarpX::BufferMasks(lev);
     
-=======
->>>>>>> f7efa906
 #ifdef _OPENMP
 #pragma omp parallel
 #endif
@@ -599,13 +590,10 @@
 	Vector<Real> xp, yp, zp, giv;
         FArrayBox local_rho, local_jx, local_jy, local_jz;
         FArrayBox filtered_rho, filtered_jx, filtered_jy, filtered_jz;
-<<<<<<< HEAD
         std::vector<bool> inexflag;
         Array<long> pid;
         Vector<Real> tmp;
         Vector<ParticleType> particle_tmp;
-=======
->>>>>>> f7efa906
 
 	for (WarpXParIter pti(*this, lev); pti.isValid(); ++pti)
 	{
@@ -969,7 +957,6 @@
                                                 BL_TO_FORTRAN_3D(jzfab), ncomp);
                 }
                 BL_PROFILE_VAR_STOP(blp_accumulate);
-<<<<<<< HEAD
                 
                 if (nfine < np)
                 {
@@ -1080,8 +1067,6 @@
                                                     BL_TO_FORTRAN_3D(cjzfab), ncomp);
                     }
                 }
-=======
->>>>>>> f7efa906
 
                 //
                 // copy particle data back
