AMREX_HOME ?= ../../../BoxLib
PICSAR_HOME ?= ../../../picsar
OPENBC_HOME ?= ../../../openbc_poisson

USE_PARTICLES = TRUE

include $(AMREX_HOME)/Tools/GNUMake/Make.defs

ifndef USE_PYTHON_MAIN
  USE_PYTHON_MAIN = FALSE
endif

ifeq ($(USE_PYTHON_MAIN),TRUE)
  CXXFLAGS += -fPIC
  CFLAGS   += -fPIC
  FFLAGS   += -fPIC
  F90FLAGS += -fPIC
  USERSuffix = .Lib
endif

-include Make.package
include $(WARPX_HOME)/Source/Make.package

include $(AMREX_HOME)/Src/Base/Make.package
include $(AMREX_HOME)/Src/Particle/Make.package
include $(AMREX_HOME)/Src/Boundary/Make.package
include $(AMREX_HOME)/Src/AmrCore/Make.package

include $(PICSAR_HOME)/src/Make.package

ifeq ($(USE_OPENBC_POISSON),TRUE)
  include $(OPENBC_HOME)/Make.package
  DEFINES += -DFFT_FFTW -DMPIPARALLEL -DUSE_OPENBC_POISSON
endif

# job_info support
CEXE_sources += AMReX_buildInfo.cpp
CEXE_headers += $(AMREX_HOME)/Tools/C_scripts/AMReX_buildInfo.H
INCLUDE_LOCATIONS += $(AMREX_HOME)/Tools/C_scripts

ifeq ($(USE_PYTHON_MAIN),TRUE)

ifeq ($(shell uname),Darwin)
  SHARED_OPTION = -dynamiclib
  MY_LINK_LIBRARIES = $(LDFLAGS) $(libraries)
else
  SHARED_OPTION = -shared
  MY_LINK_LIBRARIES = $(LDFLAGS) $(libraries) -lgfortran
endif

pyinstall: libwarpx.a
	@echo Making and installing python wrapper ...
	LDFLAGS="$(MY_LINK_LIBRARIES)" CC=$(CXX) CXXFLAGS="$(CXXFLAGS) $(DEFINES)" python setup.py install
	@echo SUCCESS

pybuild: libwarpx.a
	@echo Making python wrapper ...
	LDFLAGS="$(MY_LINK_LIBRARIES)" CC=$(CXX) CXXFLAGS="$(CXXFLAGS) $(DEFINES)" python setup.py build
	@echo SUCCESS

libwarpx.a: $(objForExecs)
	@echo Making static library $@ ...
	$(SILENT) $(AR) -crv $@ $^
	@echo SUCCESS

libwarpx.so: $(objForExecs)
	@echo Making dynamic library $@ ...
	$(SILENT) $(CXX) $(SHARED_OPTION) -fPIC -o $@ $^ $(MY_LINK_LIBRARIES)
	$(SILENT) $(RM) AMReX_buildInfo.cpp
	@echo SUCCESS

clean::
	$(SILENT) $(RM) -rf build
	$(SILENT) $(RM) libwarpx.a
	$(SILENT) $(RM) libwarpx.so

else

all: $(executable) 
	$(SILENT) $(RM) AMReX_buildInfo.cpp
	@echo SUCCESS

endif

<<<<<<< HEAD
clean::
	$(SILENT) $(RM) libwarpx.so

AMReX_buildInfo.cpp: 
	$(AMREX_HOME)/Tools/C_scripts/makebuildinfo_C.py \
          --amrex_home "$(AMREX_HOME)" \
=======
buildInfo.cpp: 
	$(BOXLIB_HOME)/Tools/C_scripts/makebuildinfo_C.py \
          --boxlib_home "$(BOXLIB_HOME)" \
>>>>>>> 4b979e27
          --COMP "$(COMP)" --COMP_VERSION "$(COMP_VERSION)" \
          --FCOMP "$(FCOMP)" --FCOMP_VERSION "$(FCOMP_VERSION)" \
          --GIT ". $(AMREX_HOME) $(PICSAR_HOME)"

include $(AMREX_HOME)/Tools/GNUMake/Make.rules

clean::
	$(SILENT) $(RM) AMReX_buildInfo.cpp<|MERGE_RESOLUTION|>--- conflicted
+++ resolved
@@ -82,20 +82,10 @@
 
 endif
 
-<<<<<<< HEAD
-clean::
-	$(SILENT) $(RM) libwarpx.so
-
 AMReX_buildInfo.cpp: 
 	$(AMREX_HOME)/Tools/C_scripts/makebuildinfo_C.py \
           --amrex_home "$(AMREX_HOME)" \
-=======
-buildInfo.cpp: 
-	$(BOXLIB_HOME)/Tools/C_scripts/makebuildinfo_C.py \
-          --boxlib_home "$(BOXLIB_HOME)" \
->>>>>>> 4b979e27
           --COMP "$(COMP)" --COMP_VERSION "$(COMP_VERSION)" \
-          --FCOMP "$(FCOMP)" --FCOMP_VERSION "$(FCOMP_VERSION)" \
           --GIT ". $(AMREX_HOME) $(PICSAR_HOME)"
 
 include $(AMREX_HOME)/Tools/GNUMake/Make.rules
