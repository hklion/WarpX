#!/usr/bin/env python

# Copyright 2016-2020 Andrew Myers, David Grote, Maxence Thevenet
# Remi Lehe
#
# This file is part of WarpX.
#
# License: BSD-3-Clause-LBNL


"""
setup.py file for WarpX
"""

import argparse
import os
import sys

from setuptools import setup

argparser = argparse.ArgumentParser(add_help=False)
argparser.add_argument('--with-libwarpx', type=str, default=None, help='Install libwarpx with the given value as DIM. This option is only used by the GNU makefile build system.')
argparser.add_argument('--with-lib-dir', type=str, default=None, help='Install with all libwarpx* binaries found in a directory.')
args, unknown = argparser.parse_known_args()
sys.argv = [sys.argv[0]] + unknown

allowed_dims = ["1d", "2d", "3d", "rz"]

# Allow to control options via environment vars.
# Work-around for https://github.com/pypa/setuptools/issues/1712
PYWARPX_LIB_DIR = os.environ.get('PYWARPX_LIB_DIR')

if args.with_libwarpx:
    # GNUmake
    if args.with_libwarpx not in allowed_dims:
        print("WARNING: '%s' is not an allowed WarpX DIM" % args.with_libwarpx)
    package_data = {'pywarpx' : ['libwarpx.%s.so' % args.with_libwarpx]}
    data_files = []
elif args.with_lib_dir or PYWARPX_LIB_DIR:
    # CMake and Package Managers
    package_data = {'pywarpx' : []}
    lib_dir = args.with_lib_dir if args.with_lib_dir else PYWARPX_LIB_DIR
    my_path = os.path.dirname(os.path.realpath(__file__))
    for dim in allowed_dims:
        lib_name = 'libwarpx.%s.so' % dim
        lib_path = os.path.join(lib_dir, lib_name)
        link_name = os.path.join(my_path, "pywarpx", lib_name)
        if os.path.isfile(link_name):
            os.remove(link_name)
        if os.path.isfile(lib_path) and os.access(lib_path, os.R_OK):
            os.symlink(lib_path, link_name)
            package_data['pywarpx'].append(lib_name)
else:
    package_data = {}

setup(name = 'pywarpx',
<<<<<<< HEAD
      version = '22.04',
=======
      version = '22.05',
>>>>>>> 7e3589cc
      packages = ['pywarpx'],
      package_dir = {'pywarpx': 'pywarpx'},
      description = """Wrapper of WarpX""",
      package_data = package_data,
      install_requires = ['numpy', 'picmistandard==0.0.19', 'periodictable'],
      python_requires = '>=3.6',
      zip_safe=False
)<|MERGE_RESOLUTION|>--- conflicted
+++ resolved
@@ -54,11 +54,7 @@
     package_data = {}
 
 setup(name = 'pywarpx',
-<<<<<<< HEAD
-      version = '22.04',
-=======
       version = '22.05',
->>>>>>> 7e3589cc
       packages = ['pywarpx'],
       package_dir = {'pywarpx': 'pywarpx'},
       description = """Wrapper of WarpX""",
