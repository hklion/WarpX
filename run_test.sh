--- conflicted
+++ resolved
@@ -70,11 +70,7 @@
 
 # Clone AMReX and warpx-data
 git clone https://github.com/AMReX-Codes/amrex.git
-<<<<<<< HEAD
-cd amrex && git checkout --detach 329f81b889a6ece31c67b1b70f207d6c6b2463b6 && cd -
-=======
 cd amrex && git checkout --detach 22.05 && cd -
->>>>>>> 7e3589cc
 # warpx-data contains various required data sets
 git clone --depth 1 https://github.com/ECP-WarpX/warpx-data.git
 
